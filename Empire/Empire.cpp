--- conflicted
+++ resolved
@@ -32,11 +32,7 @@
 #include "boost/date_time/posix_time/posix_time.hpp"
 
 namespace {
-<<<<<<< HEAD
-    const float EPSILON = 0.0001f;
-=======
     const float EPSILON = 0.01f;
->>>>>>> b0026057
     const std::string EMPTY_STRING;
 
     /** sets the .allocated_rp, value for each Tech in the queue.  Only sets
