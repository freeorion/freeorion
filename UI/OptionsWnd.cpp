#include "OptionsWnd.h"

#include "../client/human/HumanClientApp.h"
#include "../util/MultiplayerCommon.h"
#include "../util/Directories.h"

#include "ClientUI.h"
#include "CUISpin.h"
#include "CUISlider.h"
#include "Sound.h"

#include <OgreRoot.h>
#include <OgreRenderSystem.h>

#include <GG/GUI.h>
#include <GG/Layout.h>
#include <GG/TabWnd.h>
#include <GG/dialogs/ThreeButtonDlg.h>
#include <GG/utf8/checked.h>

#include <boost/cast.hpp>
#include <boost/format.hpp>
#include <boost/spirit/include/classic.hpp>
#include <boost/algorithm/string/erase.hpp>
#include <boost/algorithm/string/predicate.hpp>
#include <boost/filesystem/convenience.hpp>
#include <boost/filesystem/fstream.hpp>
#include <boost/filesystem/operations.hpp>
#include <boost/system/system_error.hpp>


namespace fs = boost::filesystem;

namespace {
    const GG::X PAGE_WIDTH(400);
    const GG::Y PAGE_HEIGHT(450);
    const GG::X INDENTATION(20);
    const GG::X ROW_WIDTH(PAGE_WIDTH - 4 - 14 - 5);
    const GG::X COLOR_SELECTOR_WIDTH(75);
    const GG::X SPIN_WIDTH(65);
    const int LAYOUT_MARGIN = 3;

    const std::string STRINGTABLE_FILE_SUFFIX = "_stringtable.txt";
    const std::string MUSIC_FILE_SUFFIX = ".ogg";
    const std::string SOUND_FILE_SUFFIX = ".wav";
    const std::string FONT_FILE_SUFFIX = ".ttf";

    class PlaceholderWnd : public GG::Wnd {
    public:
        PlaceholderWnd(GG::X w, GG::Y h) : Wnd(GG::X0, GG::Y0, w, h, GG::Flags<GG::WndFlag>()) {}
        virtual void Render() {}
    };

    class RowContentsWnd : public GG::Control {
    public:
        RowContentsWnd(GG::X w, GG::Y h, Wnd* contents, int indentation_level) :
            Control(GG::X0, GG::Y0, w, h, GG::INTERACTIVE)
        {
            assert(contents);
            if (!indentation_level) {
                GG::Layout* layout = new GG::Layout(GG::X0, GG::Y0, w, h, 1, 1);
                layout->Add(contents, 0, 0);
                SetLayout(layout);
            } else {
                GG::Layout* layout = new GG::Layout(GG::X0, GG::Y0, w, h, 1, 2);
                layout->SetMinimumColumnWidth(0, indentation_level * INDENTATION);
                layout->SetColumnStretch(1, 1.0);
                layout->Add(new PlaceholderWnd(GG::X1, GG::Y1), 0, 0);
                layout->Add(contents, 0, 1);
                SetLayout(layout);
            }
        }
        virtual void Render() {}
    };

    struct BrowseForPathButtonFunctor {
        BrowseForPathButtonFunctor(const fs::path& path, const std::vector<std::pair<std::string, std::string> >& filters,
                                   CUIEdit* edit, bool directory, bool return_relative_path) :
            m_path(path), m_filters(filters), m_edit(edit), m_directory(directory), m_return_relative_path(return_relative_path)
        {}

        void operator()() {
            try {
                FileDlg dlg(m_path.string(), m_edit->Text(), false, false, m_filters);
                if (m_directory)
                    dlg.SelectDirectories(true);
                dlg.Run();
                if (!dlg.Result().empty()) {
                    fs::path path = m_return_relative_path ?
                        RelativePath(m_path, fs::path(*dlg.Result().begin())) :
#if defined(BOOST_FILESYSTEM_VERSION) && BOOST_FILESYSTEM_VERSION == 3
                    fs::absolute(*dlg.Result().begin());
#else
                    fs::complete(*dlg.Result().begin());
#endif
                    *m_edit << path.string();
                    m_edit->EditedSignal(m_edit->Text());
                }
            } catch (const FileDlg::BadInitialDirectory& e) {
                ClientUI::MessageBox(e.what(), true);
            }
        }

        fs::path                                            m_path;
        std::vector<std::pair<std::string, std::string> >   m_filters;
        CUIEdit*                                            m_edit;
        bool                                                m_directory;
        bool                                                m_return_relative_path;
    };

    bool ValidStringtableFile(const std::string& file) {
        // putting this in try-catch block prevents crash with error output along the lines of:
        // main() caught exception(std::exception): boost::filesystem::path: invalid name ":" in path: ":\FreeOrion\default"
        try {
<<<<<<< HEAD
#if defined(_WIN32)
            // convert UTF-8 file name to UTF-16
            fs::path::string_type file_name_native;
            utf8::utf8to16(file.begin(), file.end(), std::back_inserter(file_name_native));
            fs::path path = fs::path(file_name_native);
#else
            fs::path path = fs::path(file);
#endif
            return boost::algorithm::ends_with(file, STRINGTABLE_FILE_SUFFIX) &&
                fs::exists(path) && !fs::is_directory(path);
=======
            return boost::algorithm::ends_with(file, STRINGTABLE_FILE_SUFFIX) &&
                fs::exists(file) && !fs::is_directory(file);
>>>>>>> e2967007
        } catch (std::exception ex) {
        }
        return false;
    }

    bool ValidFontFile(const std::string& file) {
        // putting this in try-catch block prevents crash with error output along the lines of:
        // main() caught exception(std::exception): boost::filesystem::path: invalid name ":" in path: ":\FreeOrion\default"
        try {
<<<<<<< HEAD
#if defined(_WIN32)
            // convert UTF-8 file name to UTF-16
            fs::path::string_type file_name_native;
            utf8::utf8to16(file.begin(), file.end(), std::back_inserter(file_name_native));
            fs::path path = fs::path(file_name_native);
#else
            fs::path path = fs::path(file);
#endif
            return boost::algorithm::ends_with(file, FONT_FILE_SUFFIX) &&
                fs::exists(path) && !fs::is_directory(path);
=======
            return boost::algorithm::ends_with(file, FONT_FILE_SUFFIX) &&
                fs::exists(file) && !fs::is_directory(file);
>>>>>>> e2967007
        } catch (std::exception ex) {
        }
        return false;
    }

    bool ValidMusicFile(const std::string& file) {
        // putting this in try-catch block prevents crash with error output along the lines of:
        // main() caught exception(std::exception): boost::filesystem::path: invalid name ":" in path: ":\FreeOrion\default"
        try {
<<<<<<< HEAD
#if defined(_WIN32)
            // convert UTF-8 file name to UTF-16
            fs::path::string_type file_name_native;
            utf8::utf8to16(file.begin(), file.end(), std::back_inserter(file_name_native));
            fs::path path = fs::path(file_name_native);
#else
            fs::path path = fs::path(file);
#endif
            return boost::algorithm::ends_with(file, MUSIC_FILE_SUFFIX) &&
                fs::exists(path) && !fs::is_directory(path);
=======
            return boost::algorithm::ends_with(file, MUSIC_FILE_SUFFIX) &&
                fs::exists(file) && !fs::is_directory(file);
>>>>>>> e2967007
        } catch (std::exception ex) {
        }
        return false;
    }

    bool ValidSoundFile(const std::string& file) {
        // putting this in try-catch block prevents crash with error output along the lines of:
        // main() caught exception(std::exception): boost::filesystem::path: invalid name ":" in path: ":\FreeOrion\default"
        try {
<<<<<<< HEAD
#if defined(_WIN32)
            // convert UTF-8 file name to UTF-16
            fs::path::string_type file_name_native;
            utf8::utf8to16(file.begin(), file.end(), std::back_inserter(file_name_native));
            fs::path path = fs::path(file_name_native);
#else
            fs::path path = fs::path(file);
#endif
            return boost::algorithm::ends_with(file, SOUND_FILE_SUFFIX) &&
                fs::exists(path) && !fs::is_directory(path);
=======
            return boost::algorithm::ends_with(file, SOUND_FILE_SUFFIX) &&
                fs::exists(file) && !fs::is_directory(file);
>>>>>>> e2967007
        } catch (std::exception ex) {
        }
        return false;
    }

    bool ValidDirectory(const std::string& file) {
        // putting this in try-catch block prevents crash with error output along the lines of:
        // main() caught exception(std::exception): boost::filesystem::path: invalid name ":" in path: ":\FreeOrion\default"
        try {
#if defined(_WIN32)
            // convert UTF-8 file name to UTF-16
            fs::path::string_type file_name_native;
            utf8::utf8to16(file.begin(), file.end(), std::back_inserter(file_name_native));
            fs::path path = fs::path(file_name_native);
#else
            fs::path path = fs::path(file);
#endif
            return fs::exists(path) && fs::is_directory(path);
        } catch (std::exception ex) {
        }
        return false;
    }

    template <class T>
    struct SetOptionFunctor
    {
        SetOptionFunctor(const std::string& option_name) : m_option_name(option_name) {}
        void operator()(const T& value) { GetOptionsDB().Set(m_option_name, value); }
        const std::string m_option_name;
    };

    template <>
    struct SetOptionFunctor<GG::Clr>
    {
        SetOptionFunctor(const std::string& option_name) : m_option_name(option_name) {}
        void operator()(const GG::Clr& clr) { GetOptionsDB().Set<StreamableColor>(m_option_name, clr); }
        const std::string m_option_name;
    };

    template <>
    struct SetOptionFunctor<std::string>
    {
        SetOptionFunctor(const std::string& option_name, CUIEdit* edit = 0, OptionsWnd::StringValidator string_validator = 0) :
            m_option_name(option_name), m_edit(edit), m_string_validator(string_validator)
        { assert(bool(m_edit) == bool(m_string_validator)); }

        void operator()(const std::string& str) {
            if (m_string_validator && !m_string_validator(str)) {
                if (m_edit)
                    m_edit->SetTextColor(GG::CLR_RED);
            } else {
                if (m_edit)
                    m_edit->SetTextColor(ClientUI::TextColor());
                GetOptionsDB().Set<std::string>(m_option_name, str);
            }
        }
        const std::string m_option_name;
        CUIEdit* m_edit;
        OptionsWnd::StringValidator m_string_validator;
    };

    struct DropListIndexSetOptionFunctor {
        DropListIndexSetOptionFunctor(const std::string& option_name, CUIDropDownList* drop_list) :
            m_option_name(option_name), m_drop_list(drop_list)
        {}
        void operator()(GG::DropDownList::iterator it) {
            assert(it != m_drop_list->end());
            GetOptionsDB().Set<std::string>(m_option_name, (*it)->Name());
        }
        const std::string m_option_name;
        CUIDropDownList* m_drop_list;
    };

    struct ResolutionDropListIndexSetOptionFunctor {
        ResolutionDropListIndexSetOptionFunctor(CUIDropDownList* drop_list) :
            m_drop_list(drop_list)
        {}

        void operator()(GG::ListBox::iterator it) {
            const GG::ListBox::Row* row = *it;
            if (!row) {
                Logger().errorStream() << "ResolutionDropListIndexSetOptionFunctor couldn't get row from passed ListBox iterator";
                return;
            }
            int w, h, bpp;
            using namespace boost::spirit::classic;
            rule<> resolution_p = int_p[assign_a(w)] >> str_p(" x ") >> int_p[assign_a(h)] >> str_p(" @ ") >> int_p[assign_a(bpp)];
            parse(row->Name().c_str(), resolution_p);
            GetOptionsDB().Set<int>("app-width", w);
            GetOptionsDB().Set<int>("app-height", h);
            GetOptionsDB().Set<int>("color-depth", bpp);
        }

        CUIDropDownList* m_drop_list;
    };

    struct LimitFPSSetOptionFunctor {
        LimitFPSSetOptionFunctor(CUISpin<double>* max_fps_spin) :
            m_max_fps_spin(max_fps_spin)
        {}
        void operator()(bool b) {
            Logger().debugStream() << "LimitFPSSetOptionFunction: bool: " << b;
            m_max_fps_spin->Disable(!b);
        }
        CUISpin<double>* m_max_fps_spin;
    };
}

OptionsWnd::OptionsWnd():
    CUIWnd(UserString("OPTIONS_TITLE"),
           (GG::GUI::GetGUI()->AppWidth() - (PAGE_WIDTH + 20)) / 2,
           (GG::GUI::GetGUI()->AppHeight() - (PAGE_HEIGHT + 70)) / 2,
           PAGE_WIDTH + 20, PAGE_HEIGHT + 70, GG::INTERACTIVE | GG::DRAGABLE | GG::MODAL | GG::RESIZABLE),
    m_current_option_list(0),
    m_indentation_level(0),
    m_tabs(0),
    m_done_button(0),
    m_num_wnds(0)
{
    SetMaxSize(GG::Pt(PAGE_WIDTH + 20, MaxSize().y));
    SetMinSize(GG::Pt(PAGE_WIDTH + 20, PAGE_HEIGHT + 70));
    m_done_button = new CUIButton(GG::X(15), PAGE_HEIGHT + 17, GG::X(75), UserString("DONE"));
    m_tabs = new GG::TabWnd(GG::X(5), GG::Y(2), PAGE_WIDTH, PAGE_HEIGHT + 20, ClientUI::GetFont(), ClientUI::WndColor(), ClientUI::TextColor(), GG::TAB_BAR_DETACHED);
    Init();
}

void OptionsWnd::BeginPage(const std::string& name) {
    m_current_option_list = new CUIListBox(GG::X0, GG::Y0, GG::X1, GG::Y1);
    m_current_option_list->SetColor(GG::CLR_ZERO);
    m_current_option_list->SetStyle(GG::LIST_NOSORT | GG::LIST_NOSEL);
    m_tabs->AddWnd(m_current_option_list, name);
    m_tabs->SetCurrentWnd(m_num_wnds++);
}

void OptionsWnd::EndPage() {
    assert(m_current_option_list);
    m_current_option_list = 0;
    m_tabs->SetCurrentWnd(0);
}

void OptionsWnd::BeginSection(const std::string& name) {
    assert(m_current_option_list);
    assert(0 <= m_indentation_level);
    GG::ListBox::Row* row = new GG::ListBox::Row();
    GG::TextControl* heading_text = new GG::TextControl(GG::X0, GG::Y0, name, ClientUI::GetFont(ClientUI::Pts() * 4 / 3), ClientUI::TextColor(), GG::FORMAT_LEFT);
    row->Resize(GG::Pt(ROW_WIDTH, heading_text->MinUsableSize().y + 6));
    row->push_back(new RowContentsWnd(row->Width(), row->Height(), heading_text, m_indentation_level));
    m_current_option_list->Insert(row);
    ++m_indentation_level;
}

void OptionsWnd::EndSection() {
    assert(m_current_option_list);
    assert(0 < m_indentation_level);
    --m_indentation_level;
}

CUIStateButton* OptionsWnd::BoolOption(const std::string& option_name, const std::string& text) {
    GG::ListBox::Row* row = new GG::ListBox::Row();
    CUIStateButton* button = new CUIStateButton(GG::X0, GG::Y0, GG::X1, GG::Y1, text, GG::FORMAT_LEFT);
    button->Resize(button->MinUsableSize());
    row->Resize(GG::Pt(ROW_WIDTH, button->MinUsableSize().y + 6));
    row->push_back(new RowContentsWnd(row->Width(), row->Height(), button, m_indentation_level));
    m_current_option_list->Insert(row);
    button->SetBrowseModeTime(GetOptionsDB().Get<int>("UI.tooltip-delay"));
    button->SetCheck(GetOptionsDB().Get<bool>(option_name));
    button->SetBrowseText(UserString(GetOptionsDB().GetDescription(option_name)));
    GG::Connect(button->CheckedSignal, SetOptionFunctor<bool>(option_name));
    return button;
}

CUISpin<int>* OptionsWnd::IntOption(const std::string& option_name, const std::string& text) {
    GG::ListBox::Row* row = new GG::ListBox::Row();
    GG::TextControl* text_control = new GG::TextControl(GG::X0, GG::Y0, text, ClientUI::GetFont(), ClientUI::TextColor(), GG::FORMAT_LEFT, GG::INTERACTIVE);
    boost::shared_ptr<const ValidatorBase> validator = GetOptionsDB().GetValidator(option_name);
    CUISpin<int>* spin = 0;
    int value = GetOptionsDB().Get<int>(option_name);
    if (boost::shared_ptr<const RangedValidator<int> > ranged_validator = boost::dynamic_pointer_cast<const RangedValidator<int> >(validator))
        spin = new CUISpin<int>(GG::X0, GG::Y0, GG::X1, value, 1, ranged_validator->m_min, ranged_validator->m_max, true);
    else if (boost::shared_ptr<const StepValidator<int> > step_validator = boost::dynamic_pointer_cast<const StepValidator<int> >(validator))
        spin = new CUISpin<int>(GG::X0, GG::Y0, GG::X1, value, step_validator->m_step_size, -1000000, 1000000, true);
    else if (boost::shared_ptr<const RangedStepValidator<int> > ranged_step_validator = boost::dynamic_pointer_cast<const RangedStepValidator<int> >(validator))
        spin = new CUISpin<int>(GG::X0, GG::Y0, GG::X1, value, ranged_step_validator->m_step_size, ranged_step_validator->m_min, ranged_step_validator->m_max, true);
    else if (boost::shared_ptr<const Validator<int> > int_validator = boost::dynamic_pointer_cast<const Validator<int> >(validator))
        spin = new CUISpin<int>(GG::X0, GG::Y0, GG::X1, value, 1, -1000000, 1000000, true);
    assert(spin);
    spin->SetMaxSize(GG::Pt(spin->MaxSize().x, spin->Size().y));
    GG::Layout* layout = new GG::Layout(GG::X0, GG::Y0, GG::X1, GG::Y1, 1, 2, 0, 5);
    layout->Add(spin, 0, 0);
    layout->Add(text_control, 0, 1);
    layout->SetMinimumColumnWidth(0, SPIN_WIDTH);
    layout->SetColumnStretch(1, 1.0);
    row->Resize(GG::Pt(ROW_WIDTH, std::max(spin->MinUsableSize().y, text_control->MinUsableSize().y) + 6));
    row->push_back(new RowContentsWnd(row->Width(), row->Height(), layout, m_indentation_level));
    m_current_option_list->Insert(row);
    spin->SetBrowseModeTime(GetOptionsDB().Get<int>("UI.tooltip-delay"));
    spin->SetBrowseText(UserString(GetOptionsDB().GetDescription(option_name)));
    text_control->SetBrowseModeTime(GetOptionsDB().Get<int>("UI.tooltip-delay"));
    text_control->SetBrowseText(UserString(GetOptionsDB().GetDescription(option_name)));
    GG::Connect(spin->ValueChangedSignal, SetOptionFunctor<int>(option_name));
    return spin;
}

CUISpin<double>* OptionsWnd::DoubleOption(const std::string& option_name, const std::string& text) {
    GG::ListBox::Row* row = new GG::ListBox::Row();
    GG::TextControl* text_control = new GG::TextControl(GG::X0, GG::Y0, text, ClientUI::GetFont(), ClientUI::TextColor(), GG::FORMAT_LEFT, GG::INTERACTIVE);
    boost::shared_ptr<const ValidatorBase> validator = GetOptionsDB().GetValidator(option_name);
    CUISpin<double>* spin = 0;
    double value = GetOptionsDB().Get<double>(option_name);
    if (boost::shared_ptr<const RangedValidator<double> > ranged_validator = boost::dynamic_pointer_cast<const RangedValidator<double> >(validator))
        spin = new CUISpin<double>(GG::X0, GG::Y0, GG::X1, value, 1, ranged_validator->m_min, ranged_validator->m_max, true);
    else if (boost::shared_ptr<const StepValidator<double> > step_validator = boost::dynamic_pointer_cast<const StepValidator<double> >(validator))
        spin = new CUISpin<double>(GG::X0, GG::Y0, GG::X1, value, step_validator->m_step_size, -1000000, 1000000, true);
    else if (boost::shared_ptr<const RangedStepValidator<double> > ranged_step_validator = boost::dynamic_pointer_cast<const RangedStepValidator<double> >(validator))
        spin = new CUISpin<double>(GG::X0, GG::Y0, GG::X1, value, ranged_step_validator->m_step_size, ranged_step_validator->m_min, ranged_step_validator->m_max, true);
    else if (boost::shared_ptr<const Validator<double> > double_validator = boost::dynamic_pointer_cast<const Validator<double> >(validator))
        spin = new CUISpin<double>(GG::X0, GG::Y0, GG::X1, value, 1, -1000000, 1000000, true);
    assert(spin);
    spin->SetMaxSize(GG::Pt(spin->MaxSize().x, spin->Size().y));
    GG::Layout* layout = new GG::Layout(GG::X0, GG::Y0, GG::X1, GG::Y1, 1, 2, 0, 5);
    layout->Add(spin, 0, 0);
    layout->Add(text_control, 0, 1);
    layout->SetMinimumColumnWidth(0, SPIN_WIDTH);
    layout->SetColumnStretch(1, 1.0);
    row->Resize(GG::Pt(ROW_WIDTH, std::max(spin->MinUsableSize().y, text_control->MinUsableSize().y) + 6));
    row->push_back(new RowContentsWnd(row->Width(), row->Height(), layout, m_indentation_level));
    m_current_option_list->Insert(row);
    spin->SetBrowseModeTime(GetOptionsDB().Get<int>("UI.tooltip-delay"));
    spin->SetBrowseText(UserString(GetOptionsDB().GetDescription(option_name)));
    text_control->SetBrowseModeTime(GetOptionsDB().Get<int>("UI.tooltip-delay"));
    text_control->SetBrowseText(UserString(GetOptionsDB().GetDescription(option_name)));
    GG::Connect(spin->ValueChangedSignal, SetOptionFunctor<double>(option_name));
    return spin;
}

void OptionsWnd::MusicVolumeOption() {
    GG::ListBox::Row* row = new GG::ListBox::Row();
    CUIStateButton* button = new CUIStateButton(GG::X0, GG::Y0, GG::X1, GG::Y1, UserString("OPTIONS_MUSIC"), GG::FORMAT_LEFT);
    button->Resize(button->MinUsableSize());
    button->SetCheck(GetOptionsDB().Get<bool>("UI.sound.music-enabled"));
    boost::shared_ptr<const RangedValidator<int> > validator = boost::dynamic_pointer_cast<const RangedValidator<int> >(GetOptionsDB().GetValidator("UI.sound.music-volume"));
    assert(validator);
    CUISlider<int>* slider = new CUISlider<int>(GG::X0, GG::Y0, GG::X1, GG::Y(14), validator->m_min, validator->m_max, GG::HORIZONTAL);
    slider->SlideTo(GetOptionsDB().Get<int>("UI.sound.music-volume"));
    GG::Layout* layout = new GG::Layout(GG::X0, GG::Y0, GG::X1, GG::Y1, 1, 2, 0, 5);
    layout->Add(button, 0, 0);
    layout->Add(slider, 0, 1);
    row->Resize(GG::Pt(ROW_WIDTH, std::max(button->MinUsableSize().y, slider->MinUsableSize().y) + 6));
    row->push_back(new RowContentsWnd(row->Width(), row->Height(), layout, m_indentation_level));
    m_current_option_list->Insert(row);
    button->SetBrowseModeTime(GetOptionsDB().Get<int>("UI.tooltip-delay"));
    button->SetBrowseText(UserString(GetOptionsDB().GetDescription("UI.sound.music-enabled")));
    slider->SetBrowseModeTime(GetOptionsDB().Get<int>("UI.tooltip-delay"));
    slider->SetBrowseText(UserString(GetOptionsDB().GetDescription("UI.sound.music-volume")));
    GG::Connect(button->CheckedSignal, &OptionsWnd::MusicClicked, this);
    GG::Connect(slider->SlidSignal, &OptionsWnd::MusicVolumeSlid, this);
}

void OptionsWnd::VolumeOption(const std::string& toggle_option_name, const std::string& volume_option_name, const std::string& text,
                              VolumeSliderHandler volume_slider_handler, bool toggle_value)
{
    GG::ListBox::Row* row = new GG::ListBox::Row();
    CUIStateButton* button = new CUIStateButton(GG::X0, GG::Y0, GG::X1, GG::Y1, text, GG::FORMAT_LEFT);
    button->Resize(button->MinUsableSize());
    button->SetCheck(toggle_value);
    boost::shared_ptr<const RangedValidator<int> > validator = boost::dynamic_pointer_cast<const RangedValidator<int> >(GetOptionsDB().GetValidator(volume_option_name));
    assert(validator);
    CUISlider<int>* slider = new CUISlider<int>(GG::X0, GG::Y0, GG::X1, GG::Y(14), validator->m_min, validator->m_max, GG::HORIZONTAL);
    slider->SlideTo(GetOptionsDB().Get<int>(volume_option_name));
    GG::Layout* layout = new GG::Layout(GG::X0, GG::Y0, GG::X1, GG::Y1, 1, 2, 0, 5);
    layout->Add(button, 0, 0);
    layout->Add(slider, 0, 1);
    row->Resize(GG::Pt(ROW_WIDTH, std::max(button->MinUsableSize().y, slider->MinUsableSize().y) + 6));
    row->push_back(new RowContentsWnd(row->Width(), row->Height(), layout, m_indentation_level));
    m_current_option_list->Insert(row);
    button->SetBrowseModeTime(GetOptionsDB().Get<int>("UI.tooltip-delay"));
    button->SetBrowseText(UserString(GetOptionsDB().GetDescription(toggle_option_name)));
    slider->SetBrowseModeTime(GetOptionsDB().Get<int>("UI.tooltip-delay"));
    slider->SetBrowseText(UserString(GetOptionsDB().GetDescription(volume_option_name)));
    GG::Connect(button->CheckedSignal, SetOptionFunctor<bool>(toggle_option_name));
    GG::Connect(slider->SlidAndStoppedSignal, volume_slider_handler, this);
}

void OptionsWnd::FileOptionImpl(const std::string& option_name, const std::string& text, const fs::path& path,
                                const std::vector<std::pair<std::string, std::string> >& filters,
                                StringValidator string_validator, bool directory, bool relative_path)
{
    GG::ListBox::Row* row = new GG::ListBox::Row();
    GG::TextControl* text_control = new GG::TextControl(GG::X0, GG::Y0, text, ClientUI::GetFont(), ClientUI::TextColor(), GG::FORMAT_LEFT, GG::INTERACTIVE);
    CUIEdit* edit = new CUIEdit(GG::X0, GG::Y0, GG::X1, GetOptionsDB().Get<std::string>(option_name));
    edit->SetMaxSize(GG::Pt(edit->MaxSize().x, edit->Size().y));
    CUIButton* button = new CUIButton(GG::X0, GG::Y0, GG::X1, "...");
    button->SetMinSize(GG::Pt(button->MinUsableSize().x + 8, button->Height()));
    button->SetMaxSize(GG::Pt(button->MaxSize().x, button->Height()));
    GG::Layout* layout = new GG::Layout(GG::X0, GG::Y0, GG::X1, GG::Y1, 2, 2, 0, LAYOUT_MARGIN);
    layout->Add(text_control, 0, 0, 1, 2);
    layout->Add(edit, 1, 0, 1, 1, GG::ALIGN_VCENTER);
    layout->Add(button, 1, 1, 1, 1, GG::ALIGN_VCENTER);
    layout->SetMinimumColumnWidth(1, button->Width());
    layout->SetColumnStretch(0, 1.0);
    row->Resize(GG::Pt(ROW_WIDTH, text_control->MinUsableSize().y + LAYOUT_MARGIN + std::max(edit->MinUsableSize().y, button->MinUsableSize().y) + 6));
    row->push_back(new RowContentsWnd(row->Width(), row->Height(), layout, m_indentation_level));
    m_current_option_list->Insert(row);
    edit->SetBrowseModeTime(GetOptionsDB().Get<int>("UI.tooltip-delay"));
    edit->SetBrowseText(UserString(GetOptionsDB().GetDescription(option_name)));
    button->SetBrowseModeTime(GetOptionsDB().Get<int>("UI.tooltip-delay"));
    button->SetBrowseText(UserString(GetOptionsDB().GetDescription(option_name)));
    text_control->SetBrowseModeTime(GetOptionsDB().Get<int>("UI.tooltip-delay"));
    text_control->SetBrowseText(UserString(GetOptionsDB().GetDescription(option_name)));
    GG::Connect(edit->EditedSignal, SetOptionFunctor<std::string>(option_name, edit, string_validator));
    GG::Connect(button->ClickedSignal, BrowseForPathButtonFunctor(path, filters, edit, directory, relative_path));
    if (string_validator && !string_validator(edit->Text()))
        edit->SetTextColor(GG::CLR_RED);
}

void OptionsWnd::FileOption(const std::string& option_name, const std::string& text, const fs::path& path,
                            StringValidator string_validator/* = 0*/)
{ FileOption(option_name, text, path, std::vector<std::pair<std::string, std::string> >(), string_validator); }

void OptionsWnd::FileOption(const std::string& option_name, const std::string& text, const fs::path& path,
                            const std::pair<std::string, std::string>& filter, StringValidator string_validator/* = 0*/)
{ FileOption(option_name, text, path, std::vector<std::pair<std::string, std::string> >(1, filter), string_validator); }

void OptionsWnd::FileOption(const std::string& option_name, const std::string& text, const fs::path& path,
                            const std::vector<std::pair<std::string, std::string> >& filters, StringValidator string_validator/* = 0*/)
{ FileOptionImpl(option_name, text, path, filters, string_validator, false, false); }

void OptionsWnd::SoundFileOption(const std::string& option_name, const std::string& text) {
    FileOption(option_name, text, ClientUI::SoundDir(), std::make_pair(UserString("OPTIONS_SOUND_FILE"),
               "*" + SOUND_FILE_SUFFIX), ValidSoundFile);
}

void OptionsWnd::DirectoryOption(const std::string& option_name, const std::string& text,
                                 const fs::path& path)
{
    FileOptionImpl(option_name, text, path, std::vector<std::pair<std::string, std::string> >(),
                   ValidDirectory, true, false);
}

void OptionsWnd::ColorOption(const std::string& option_name, const std::string& text) {
    GG::ListBox::Row* row = new GG::ListBox::Row();
    GG::TextControl* text_control = new GG::TextControl(GG::X0, GG::Y0, text, ClientUI::GetFont(), ClientUI::TextColor(), GG::FORMAT_LEFT, GG::INTERACTIVE);
    ColorSelector* color_selector = new ColorSelector(GG::X0, GG::Y0, GG::X1, GG::Y(ClientUI::Pts() + 4),
                                                      GetOptionsDB().Get<StreamableColor>(option_name).ToClr(),
                                                      GetOptionsDB().GetDefault<StreamableColor>(option_name).ToClr());
    color_selector->SetMaxSize(GG::Pt(color_selector->MaxSize().x, color_selector->Size().y));
    GG::Layout* layout = new GG::Layout(GG::X0, GG::Y0, GG::X1, GG::Y1, 1, 2);
    layout->Add(text_control, 0, 0);
    layout->Add(color_selector, 0, 1, 1, 1, GG::ALIGN_VCENTER);
    layout->SetMinimumColumnWidth(1, COLOR_SELECTOR_WIDTH);
    layout->SetColumnStretch(0, 1.0);
    row->Resize(GG::Pt(ROW_WIDTH, std::max(text_control->MinUsableSize().y, color_selector->MinUsableSize().y) + 6));
    row->push_back(new RowContentsWnd(row->Width(), row->Height(), layout, m_indentation_level));
    m_current_option_list->Insert(row);
    color_selector->SetBrowseModeTime(GetOptionsDB().Get<int>("UI.tooltip-delay"));
    color_selector->SetBrowseText(UserString(GetOptionsDB().GetDescription(option_name)));
    text_control->SetBrowseModeTime(GetOptionsDB().Get<int>("UI.tooltip-delay"));
    text_control->SetBrowseText(UserString(GetOptionsDB().GetDescription(option_name)));
    GG::Connect(color_selector->ColorChangedSignal, SetOptionFunctor<GG::Clr>(option_name));
}

void OptionsWnd::FontOption(const std::string& option_name, const std::string& text) {
    FileOption(option_name, text, GetRootDataDir() / "default",
               std::make_pair<std::string, std::string>(option_name, "*" + FONT_FILE_SUFFIX),
               &ValidFontFile);
}

void OptionsWnd::ResolutionOption() {
    boost::shared_ptr<const RangedValidator<int> > width_validator =
        boost::dynamic_pointer_cast<const RangedValidator<int> >(
            GetOptionsDB().GetValidator("app-width"));
    boost::shared_ptr<const RangedValidator<int> > height_validator =
        boost::dynamic_pointer_cast<const RangedValidator<int> >(
            GetOptionsDB().GetValidator("app-height"));
    boost::shared_ptr<const RangedValidator<int> > windowed_width_validator =
        boost::dynamic_pointer_cast<const RangedValidator<int> >(
            GetOptionsDB().GetValidator("app-width-windowed"));
    boost::shared_ptr<const RangedValidator<int> > windowed_height_validator =
        boost::dynamic_pointer_cast<const RangedValidator<int> >(
            GetOptionsDB().GetValidator("app-height-windowed"));

    Ogre::RenderSystem* render_system = Ogre::Root::getSingleton().getRenderSystem();
    if (!render_system) {
        Logger().errorStream() << "OptionsWnd::ResolutionOption couldn't get render system!";
        return;
    }


    // compile list of resolutions available on this system
    std::vector<std::string> resolutions;
    Ogre::ConfigOptionMap& renderer_options = render_system->getConfigOptions();

    for (Ogre::ConfigOptionMap::iterator it = renderer_options.begin(); it != renderer_options.end(); ++it) {
        // only concerned with video mode options
        if (it->first != "Video Mode")
            continue;

        for (unsigned int i = 0; i < it->second.possibleValues.size(); ++i) {
            resolutions.push_back(it->second.possibleValues[i]);
            if (resolutions.back().find_first_of("@") == std::string::npos)
                resolutions.back() += " @ 32";
        }
    }


    // find text representation of current fullscreen resolution selection
    int colour_depth = GetOptionsDB().Get<int>("color-depth");
    int width = GetOptionsDB().Get<int>("app-width");
    int height = GetOptionsDB().Get<int>("app-height");
    std::string current_video_mode_str = boost::io::str(boost::format("%1% x %2% @ %3%") % width % height % colour_depth);

    // find which index in list, if any, represents current fullscreen resolution selection
    int current_resolution_index = -1, loop_res_index = 0;
    for (std::vector<std::string>::const_iterator res_it = resolutions.begin(); res_it != resolutions.end(); ++res_it, ++loop_res_index) {
        if (*res_it == current_video_mode_str)
            current_resolution_index = loop_res_index;
    }


    // create controls
    const GG::Y DROPLIST_HEIGHT = GG::Y(ClientUI::Pts() + 4);
    const GG::Y DROPLIST_DROP_HEIGHT = DROPLIST_HEIGHT * 10;


    // drop list and label
    GG::TextControl* drop_list_label =
        new GG::TextControl(GG::X0, GG::Y0, UserString("OPTIONS_VIDEO_MODE"), ClientUI::GetFont(),
                            ClientUI::TextColor(), GG::FORMAT_LEFT, GG::INTERACTIVE);
    drop_list_label->SetBrowseModeTime(GetOptionsDB().Get<int>("UI.tooltip-delay"));
    drop_list_label->SetBrowseText(UserString("OPTIONS_VIDEO_MODE_LIST_DESCRIPTION"));

    CUIDropDownList* drop_list =
        new CUIDropDownList(GG::X0, GG::Y0, GG::X1, DROPLIST_HEIGHT, DROPLIST_DROP_HEIGHT);
    drop_list->SetMaxSize(GG::Pt(drop_list->MaxSize().x, drop_list->Size().y));
    drop_list->SetStyle(GG::LIST_NOSORT);
    drop_list->SetBrowseModeTime(GetOptionsDB().Get<int>("UI.tooltip-delay"));
    drop_list->SetBrowseText(UserString("OPTIONS_VIDEO_MODE_LIST_DESCRIPTION"));

    GG::Layout* layout = new GG::Layout(GG::X0, GG::Y0, GG::X1, GG::Y1, 2, 1, 0, LAYOUT_MARGIN);
    layout->Add(drop_list_label, 0, 0);
    layout->Add(drop_list, 1, 0, 1, 1, GG::ALIGN_VCENTER);

    GG::ListBox::Row* row = new GG::ListBox::Row();
    row->Resize(GG::Pt(ROW_WIDTH, drop_list_label->MinUsableSize().y + LAYOUT_MARGIN + drop_list->MaxSize().y + 6));
    row->push_back(new RowContentsWnd(row->Width(), row->Height(), layout, m_indentation_level));

    m_current_option_list->Insert(row);


    // selectable rows in video modes list box...
    for (std::vector<std::string>::const_iterator it = resolutions.begin(); it != resolutions.end(); ++it) {
        GG::ListBox::Row* video_mode_row = new CUISimpleDropDownListRow(*it);
        video_mode_row->SetName(*it);
        drop_list->Insert(video_mode_row);
    }

    if (drop_list->NumRows() >= 1 && current_resolution_index != -1)
        drop_list->Select(current_resolution_index);


    // customizable windowed width and height
    GG::TextControl* windowed_spinner_label =
        new GG::TextControl(GG::X0, GG::Y0, UserString("OPTIONS_VIDEO_MODE_WINDOWED"), ClientUI::GetFont(),
                            ClientUI::TextColor(), GG::FORMAT_LEFT, GG::INTERACTIVE);
    windowed_spinner_label->SetBrowseModeTime(GetOptionsDB().Get<int>("UI.tooltip-delay"));
    windowed_spinner_label->SetBrowseText(UserString("OPTIONS_VIDEO_MODE_WINDOWED_SPINNERS_DESCRIPTION"));

    row = new GG::ListBox::Row();
    row->Resize(GG::Pt(ROW_WIDTH, windowed_spinner_label->MinUsableSize().y + LAYOUT_MARGIN + 6));
    row->push_back(new RowContentsWnd(row->Width(), row->Height(), windowed_spinner_label, m_indentation_level));
    m_current_option_list->Insert(row);

    IntOption("app-width-windowed", UserString("OPTIONS_APP_WIDTH_WINDOWED"));
    IntOption("app-height-windowed", UserString("OPTIONS_APP_HEIGHT_WINDOWED"));


    // fullscreen / windowed toggle
    BoolOption("fullscreen", UserString("OPTIONS_FULLSCREEN"));


    // fps
    BoolOption("show-fps", UserString("OPTIONS_SHOW_FPS"));

    CUIStateButton* limit_FPS_button = BoolOption("limit-fps", UserString("OPTIONS_LIMIT_FPS"));
    CUISpin<double>* max_fps_spin = DoubleOption("max-fps", UserString("OPTIONS_MAX_FPS"));
    GG::Connect(limit_FPS_button->CheckedSignal, LimitFPSSetOptionFunctor(max_fps_spin));
    limit_FPS_button->SetCheck(GetOptionsDB().Get<bool>("limit-fps"));
    limit_FPS_button->CheckedSignal(limit_FPS_button->Checked());


    // apply button, sized to fit text
    std::string apply_button_text = UserString("OPTIONS_APPLY");
    GG::X button_width = ClientUI::GetFont()->TextExtent(apply_button_text).x + GG::X(LAYOUT_MARGIN);
    GG::Button* apply_button = new CUIButton(GG::X(LAYOUT_MARGIN), GG::Y(LAYOUT_MARGIN), GG::X(20), apply_button_text, ClientUI::GetFont());
    row = new GG::ListBox::Row();
    row->Resize(GG::Pt(ROW_WIDTH, apply_button->MinUsableSize().y + LAYOUT_MARGIN + 6));
    row->push_back(new RowContentsWnd(row->Width(), row->Height(), apply_button, m_indentation_level));
    m_current_option_list->Insert(row);


    GG::Connect(apply_button->ClickedSignal, &HumanClientApp::Reinitialize, HumanClientApp::GetApp());

    GG::Connect(drop_list->SelChangedSignal, ResolutionDropListIndexSetOptionFunctor(drop_list));
}

void OptionsWnd::Init() {
    bool UI_sound_enabled = GetOptionsDB().Get<bool>("UI.sound.enabled");

    Sound::TempUISoundDisabler sound_disabler;

    GG::Layout* layout = new GG::Layout(GG::X0, GG::Y0, GG::X1, GG::Y1, 2, 2, LAYOUT_MARGIN, LAYOUT_MARGIN);
    layout->SetMinimumColumnWidth(0, m_done_button->Width() + LAYOUT_MARGIN);
    layout->SetColumnStretch(1, 1.0);
    layout->SetRowStretch(0, 1.0);
    layout->SetMinimumRowHeight(1, m_done_button->Height() + LAYOUT_MARGIN);
    layout->Add(m_tabs, 0, 0, 1, 2);
    layout->Add(m_done_button, 1, 0);
    SetLayout(layout);

    // Video settings tab
    BeginPage(UserString("OPTIONS_PAGE_VIDEO"));
    ResolutionOption();
    EndPage();

    // Audio settings tab
    BeginPage(UserString("OPTIONS_PAGE_AUDIO"));
    BeginSection(UserString("OPTIONS_VOLUME_AND_MUSIC"));
    MusicVolumeOption();
    VolumeOption("UI.sound.enabled", "UI.sound.volume", UserString("OPTIONS_UI_SOUNDS"), &OptionsWnd::UISoundsVolumeSlid, UI_sound_enabled);
    FileOption("UI.sound.bg-music", UserString("OPTIONS_BACKGROUND_MUSIC"), ClientUI::SoundDir(),
               std::make_pair(UserString("OPTIONS_MUSIC_FILE"), "*" + MUSIC_FILE_SUFFIX),
               ValidMusicFile);
    EndSection();
    BeginSection(UserString("OPTIONS_SOUNDS"));
    BeginSection(UserString("OPTIONS_UI_SOUNDS"));
    SoundFileOption("UI.sound.alert",           UserString("OPTIONS_SOUND_ALERT"));
    SoundFileOption("UI.sound.text-typing",     UserString("OPTIONS_SOUND_TYPING"));
    EndSection();
    BeginSection(UserString("OPTIONS_SOUND_WINDOW"));
    SoundFileOption("UI.sound.window-close",    UserString("OPTIONS_SOUND_CLOSE"));
    SoundFileOption("UI.sound.window-maximize", UserString("OPTIONS_SOUND_MAXIMIZE"));
    SoundFileOption("UI.sound.window-minimize", UserString("OPTIONS_SOUND_MINIMIZE"));
    SoundFileOption("UI.sound.sidepanel-open",  UserString("OPTIONS_SOUND_SIDEPANEL"));
    EndSection();
    BeginSection(UserString("OPTIONS_SOUND_LIST"));
    SoundFileOption("UI.sound.item-drop",       UserString("OPTIONS_SOUND_DROP"));
    SoundFileOption("UI.sound.list-pulldown",   UserString("OPTIONS_SOUND_PULLDOWN"));
    SoundFileOption("UI.sound.list-select",     UserString("OPTIONS_SOUND_SELECT"));
    EndSection();
    BeginSection(UserString("OPTIONS_SOUND_BUTTON"));
    SoundFileOption("UI.sound.button-click",            UserString("OPTIONS_SOUND_CLICK"));
    SoundFileOption("UI.sound.button-rollover",         UserString("OPTIONS_SOUND_ROLLOVER"));
    SoundFileOption("UI.sound.fleet-button-click",      UserString("OPTIONS_SOUND_FLEET_CLICK"));
    SoundFileOption("UI.sound.fleet-button-rollover",   UserString("OPTIONS_SOUND_FLEET_ROLLOVER"));
    SoundFileOption("UI.sound.system-icon-rollover",    UserString("OPTIONS_SOUND_SYSTEM_ROLLOVER"));
    SoundFileOption("UI.sound.turn-button-click",       UserString("OPTIONS_SOUND_TURN"));
    SoundFileOption("UI.sound.planet-button-click",     UserString("OPTIONS_SOUND_PLANET"));
    EndSection();
    BeginSection(UserString("OPTIONS_SOUND_FOCUS"));
    SoundFileOption("UI.sound.balanced-focus",  UserString("OPTIONS_SOUND_BALANCED"));
    SoundFileOption("UI.sound.farming-focus",   UserString("OPTIONS_SOUND_FARMING"));
    SoundFileOption("UI.sound.industry-focus",  UserString("OPTIONS_SOUND_INDUSTRY"));
    SoundFileOption("UI.sound.mining-focus",    UserString("OPTIONS_SOUND_MINING"));
    SoundFileOption("UI.sound.research-focus",  UserString("OPTIONS_SOUND_RESEARCH"));
    EndSection();
    EndSection();
    EndPage();

    // UI settings tab
    BeginPage(UserString("OPTIONS_PAGE_UI"));
    BeginSection(UserString("OPTIONS_MISC_UI"));
    BoolOption("UI.fleet-autoselect",           UserString("OPTIONS_AUTOSELECT_FLEET"));
    BoolOption("UI.multiple-fleet-windows",     UserString("OPTIONS_MULTIPLE_FLEET_WNDS"));
    BoolOption("UI.window-quickclose",          UserString("OPTIONS_QUICK_CLOSE_WNDS"));
    BoolOption("UI.sidepanel-planet-shown",     UserString("OPTIONS_SHOW_SIDEPANEL_PLANETS"));
    FileOption("stringtable-filename",          UserString("OPTIONS_LANGUAGE"),     GetRootDataDir() / "default", std::make_pair(UserString("OPTIONS_LANGUAGE_FILE"), "*" + STRINGTABLE_FILE_SUFFIX), &ValidStringtableFile);
    IntOption("UI.tooltip-delay",               UserString("OPTIONS_TOOLTIP_DELAY"));
    EndSection();
    BeginSection(UserString("OPTIONS_FONTS"));
    FontOption("UI.font",                       UserString("OPTIONS_FONT_TEXT"));
    FontOption("UI.title-font",                 UserString("OPTIONS_FONT_TITLE"));
    EndSection();
    BeginSection(UserString("OPTIONS_FONT_SIZES"));
    IntOption("UI.font-size",                   UserString("OPTIONS_FONT_TEXT"));
    IntOption("UI.title-font-size",             UserString("OPTIONS_FONT_TITLE"));
    EndSection();
    BeginSection(UserString("OPTIONS_TECH_SPACING"));
    DoubleOption("UI.tech-layout-horz-spacing", UserString("OPTIONS_HORIZONTAL"));
    DoubleOption("UI.tech-layout-vert-spacing", UserString("OPTIONS_VERTICAL"));
    EndSection();
    BeginSection(UserString("OPTIONS_DESCRIPTIONS"));
    BoolOption("UI.autogenerated-effects-descriptions", UserString("OPTIONS_AUTO_EFFECT_DESC"));
    BoolOption("verbose-logging",                       UserString("OPTIONS_VERBOSE_LOGGING_DESC"));
    BoolOption("verbose-sitrep",                        UserString("OPTIONS_VERBOSE_SITREP_DESC"));
    EndSection();
    EndPage();

    // Galaxy Map Page
    BeginPage(UserString("OPTIONS_GALAXY_MAP"));
    BeginSection(UserString("OPTIONS_SYSTEM_ICONS"));
    IntOption("UI.system-icon-size",                    UserString("OPTIONS_UI_SYSTEM_ICON_SIZE"));
    BoolOption("UI.system-circles",                     UserString("OPTIONS_UI_SYSTEM_CIRCLES"));
    DoubleOption("UI.system-circle-size",               UserString("OPTIONS_UI_SYSTEM_CIRCLE_SIZE"));
    DoubleOption("UI.system-selection-indicator-size",  UserString("OPTIONS_UI_SYSTEM_SELECTION_INDICATOR_SIZE"));
    IntOption("UI.system-selection-indicator-fps",      UserString("OPTIONS_UI_SYSTEM_SELECTION_INDICATOR_FPS"));
    IntOption("UI.system-tiny-icon-size-threshold",     UserString("OPTIONS_UI_SYSTEM_TINY_ICON_SIZE_THRESHOLD"));
    ColorOption("UI.system-name-unowned-color",         UserString("OPTIONS_UI_SYSTEM_NAME_UNOWNED_COLOR"));
    BoolOption("UI.system-fog-of-war",                  UserString("OPTIONS_UI_SYSTEM_FOG"));
    DoubleOption("UI.system-fog-of-war-spacing",        UserString("OPTIONS_UI_SYSTEM_FOG_SPACING"));
    BoolOption("UI.optimized-system-rendering",         UserString("OPTIONS_OPTIMIZED_SYSTEM_RENDERING"));
    EndSection();
    BeginSection(UserString("OPTIONS_FLEET_ICONS"));
    DoubleOption("UI.tiny-fleet-button-minimum-zoom",   UserString("OPTIONS_UI_TINY_FLEET_BUTTON_MIN_ZOOM"));
    DoubleOption("UI.small-fleet-button-minimum-zoom",  UserString("OPTIONS_UI_SMALL_FLEET_BUTTON_MIN_ZOOM"));
    DoubleOption("UI.medium-fleet-button-minimum-zoom", UserString("OPTIONS_UI_MEDIUM_FLEET_BUTTON_MIN_ZOOM"));
    DoubleOption("UI.fleet-selection-indicator-size",   UserString("OPTIONS_UI_FLEET_SELECTION_INDICATOR_SIZE"));
    EndSection();
    BeginSection(UserString("OPTIONS_STARLANES"));
    DoubleOption("UI.starlane-thickness",               UserString("OPTIONS_STARLANE_THICKNESS"));
    BoolOption("UI.resource-starlane-colouring",        UserString("OPTIONS_RESOURCE_STARLANE_COLOURING"));
    BoolOption("UI.fleet-supply-lines",                 UserString("OPTIONS_FLEET_SUPPLY_LINES"));
    DoubleOption("UI.fleet-supply-line-width",          UserString("OPTIONS_FLEET_SUPPLY_LINE_WIDTH"));
    IntOption("UI.fleet-supply-line-dot-spacing",       UserString("OPTIONS_FLEET_SUPPLY_LINE_DOT_SPACING"));
    DoubleOption("UI.fleet-supply-line-dot-rate",       UserString("OPTIONS_FLEET_SUPPLY_LINE_DOT_RATE"));
    ColorOption("UI.unowned-starlane-colour",           UserString("OPTIONS_UNOWNED_STARLANE_COLOUR"));
    EndSection();
    BeginSection(UserString("OPTIONS_GALAXY_MAP_GENERAL"));
    BoolOption("UI.galaxy-gas-background",              UserString("OPTIONS_GALAXY_MAP_GAS"));
    BoolOption("UI.galaxy-starfields",                  UserString("OPTIONS_GALAXY_MAP_STARFIELDS"));
    BoolOption("UI.show-galaxy-map-scale",              UserString("OPTIONS_GALAXY_MAP_SCALE_LINE"));
    BoolOption("UI.show-galaxy-map-zoom-slider",        UserString("OPTIONS_GALAXY_MAP_ZOOM_SLIDER"));
    BoolOption("UI.show-detection-range",               UserString("OPTIONS_GALAXY_MAP_DETECTION_RANGE"));
    EndSection();
    EndPage();

    // Colors tab
    BeginPage(UserString("OPTIONS_PAGE_COLORS"));
    BeginSection(UserString("OPTIONS_GENERAL_COLORS"));
    ColorOption("UI.text-color",                    UserString("OPTIONS_TEXT_COLOR"));
    ColorOption("UI.default-link-color",            UserString("OPTIONS_DEFAULT_LINK_COLOR"));
    ColorOption("UI.rollover-link-color",           UserString("OPTIONS_ROLLOVER_LINK_COLOR"));
    EndSection();
    BeginSection(UserString("OPTIONS_WINDOW_COLORS"));
    ColorOption("UI.wnd-color",                     UserString("OPTIONS_FILL_COLOR"));
    ColorOption("UI.wnd-inner-border-color",        UserString("OPTIONS_INNER_BORDER_COLOR"));
    ColorOption("UI.wnd-outer-border-color",        UserString("OPTIONS_OUTER_BORDER_COLOR"));
    EndSection();
    BeginSection(UserString("OPTIONS_CONTROL_COLORS"));
    ColorOption("UI.ctrl-color",                    UserString("OPTIONS_FILL_COLOR"));
    ColorOption("UI.ctrl-border-color",             UserString("OPTIONS_BORDER_COLOR"));
    ColorOption("UI.edit-hilite",                   UserString("OPTIONS_HIGHLIGHT_COLOR"));
    ColorOption("UI.dropdownlist-arrow-color",      UserString("OPTIONS_DROPLIST_ARROW_COLOR"));
    ColorOption("UI.state-button-color",            UserString("OPTIONS_STATE_BUTTON_COLOR"));
    ColorOption("UI.stat-increase-color",           UserString("OPTIONS_STAT_INCREASE_COLOR"));
    ColorOption("UI.stat-decrease-color",           UserString("OPTIONS_STAT_DECREASE_COLOR"));
    EndSection();
    BeginSection(UserString("OPTIONS_TECH_COLORS"));
    BeginSection(UserString("OPTIONS_KNOWN_TECH_COLORS"));
    ColorOption("UI.known-tech",                    UserString("OPTIONS_FILL_COLOR"));
    ColorOption("UI.known-tech-border",             UserString("OPTIONS_TEXT_AND_BORDER_COLOR"));
    EndSection();
    BeginSection(UserString("OPTIONS_RESEARCHABLE_TECH_COLORS"));
    ColorOption("UI.researchable-tech",             UserString("OPTIONS_FILL_COLOR"));
    ColorOption("UI.researchable-tech-border",      UserString("OPTIONS_TEXT_AND_BORDER_COLOR"));
    EndSection();
    BeginSection(UserString("OPTIONS_UNRESEARCHABLE_TECH_COLORS"));
    ColorOption("UI.unresearchable-tech",           UserString("OPTIONS_FILL_COLOR"));
    ColorOption("UI.unresearchable-tech-border",    UserString("OPTIONS_TEXT_AND_BORDER_COLOR"));
    EndSection();
    BeginSection(UserString("OPTIONS_TECH_PROGRESS_COLORS"));
    ColorOption("UI.tech-progress",                 UserString("OPTIONS_PROGRESS_BAR_COLOR"));
    ColorOption("UI.tech-progress-background",      UserString("OPTIONS_PROGRESS_BACKGROUND_COLOR"));
    EndSection();
    EndSection();
    EndPage();

    // combat settings tab
    BeginPage(UserString("OPTIONS_PAGE_COMBAT"));
    BoolOption("combat.enable-glow",                UserString("OPTIONS_COMBAT_ENABLE_GLOW"));
    BoolOption("combat.enable-skybox",              UserString("OPTIONS_COMBAT_ENABLE_SKYBOX"));
    BoolOption("combat.enable-lens-flare",          UserString("OPTIONS_COMBAT_ENABLE_LENS_FLARES"));
    BoolOption("combat.filled-selection",           UserString("OPTIONS_COMBAT_FILLED_SELECTION"));
    EndPage();

    // Ausosave settings tab
    BeginPage(UserString("OPTIONS_PAGE_AUTOSAVE"));
    BoolOption("autosave.single-player",            UserString("OPTIONS_SINGLEPLAYER"));
    BoolOption("autosave.multiplayer",              UserString("OPTIONS_MULTIPLAYER"));
    IntOption("autosave.turns",                     UserString("OPTIONS_AUTOSAVE_TURNS_BETWEEN"));
    EndPage();

    // Directories tab
    BeginPage(UserString("OPTIONS_PAGE_DIRECTORIES"));
    DirectoryOption("resource-dir",                 UserString("OPTIONS_FOLDER_SETTINGS"),  GetRootDataDir());  // GetRootDataDir() returns the default browse path when modifying this directory option.  the actual default directory (before modifying) is gotten from the specified option name "resource-dir"
    DirectoryOption("save-dir",                     UserString("OPTIONS_FOLDER_SAVE"),      GetUserDir());
    EndPage();

    // Connect the done and cancel button
    GG::Connect(m_done_button->ClickedSignal, &OptionsWnd::DoneClicked, this);
}

OptionsWnd::~OptionsWnd()
{}

void OptionsWnd::KeyPress (GG::Key key, boost::uint32_t key_code_point, GG::Flags<GG::ModKey> mod_keys)
{
    if (key == GG::GGK_ESCAPE || key == GG::GGK_RETURN || key == GG::GGK_KP_ENTER) // Same behaviour as if "done" was pressed
        DoneClicked();
}

void OptionsWnd::DoneClicked()
{
    // Save the changes:
    {
        fs::ofstream ofs(GetConfigPath());
        if (ofs) {
            GetOptionsDB().GetXML().WriteDoc(ofs);
        } else {
            std::cerr << UserString("UNABLE_TO_WRITE_CONFIG_XML") << std::endl;
            std::cerr << GetConfigPath().string() << std::endl;
            Logger().errorStream() << UserString("UNABLE_TO_WRITE_CONFIG_XML");
            Logger().errorStream() << GetConfigPath().string();
        }
    }

    m_done = true;
}

void OptionsWnd::MusicClicked(bool checked)
{
    if (checked) {
        GetOptionsDB().Set("UI.sound.music-enabled", true);
        Sound::GetSound().PlayMusic(GetOptionsDB().Get<std::string>("UI.sound.bg-music"), -1);
    } else {
        GetOptionsDB().Set("UI.sound.music-enabled", false);
        Sound::GetSound().StopMusic();
    }
}

void OptionsWnd::MusicVolumeSlid(int pos, int low, int high)
{
    GetOptionsDB().Set("UI.sound.music-volume", pos);
    Sound::GetSound().SetMusicVolume(pos);
}

void OptionsWnd::UISoundsVolumeSlid(int pos, int low, int high)
{
    GetOptionsDB().Set("UI.sound.volume", pos);
    Sound::GetSound().SetUISoundsVolume(pos);
    Sound::GetSound().PlaySound(GetOptionsDB().Get<std::string>("UI.sound.button-click"), true);
}<|MERGE_RESOLUTION|>--- conflicted
+++ resolved
@@ -112,7 +112,6 @@
         // putting this in try-catch block prevents crash with error output along the lines of:
         // main() caught exception(std::exception): boost::filesystem::path: invalid name ":" in path: ":\FreeOrion\default"
         try {
-<<<<<<< HEAD
 #if defined(_WIN32)
             // convert UTF-8 file name to UTF-16
             fs::path::string_type file_name_native;
@@ -123,10 +122,6 @@
 #endif
             return boost::algorithm::ends_with(file, STRINGTABLE_FILE_SUFFIX) &&
                 fs::exists(path) && !fs::is_directory(path);
-=======
-            return boost::algorithm::ends_with(file, STRINGTABLE_FILE_SUFFIX) &&
-                fs::exists(file) && !fs::is_directory(file);
->>>>>>> e2967007
         } catch (std::exception ex) {
         }
         return false;
@@ -136,7 +131,6 @@
         // putting this in try-catch block prevents crash with error output along the lines of:
         // main() caught exception(std::exception): boost::filesystem::path: invalid name ":" in path: ":\FreeOrion\default"
         try {
-<<<<<<< HEAD
 #if defined(_WIN32)
             // convert UTF-8 file name to UTF-16
             fs::path::string_type file_name_native;
@@ -147,10 +141,6 @@
 #endif
             return boost::algorithm::ends_with(file, FONT_FILE_SUFFIX) &&
                 fs::exists(path) && !fs::is_directory(path);
-=======
-            return boost::algorithm::ends_with(file, FONT_FILE_SUFFIX) &&
-                fs::exists(file) && !fs::is_directory(file);
->>>>>>> e2967007
         } catch (std::exception ex) {
         }
         return false;
@@ -160,7 +150,6 @@
         // putting this in try-catch block prevents crash with error output along the lines of:
         // main() caught exception(std::exception): boost::filesystem::path: invalid name ":" in path: ":\FreeOrion\default"
         try {
-<<<<<<< HEAD
 #if defined(_WIN32)
             // convert UTF-8 file name to UTF-16
             fs::path::string_type file_name_native;
@@ -171,10 +160,6 @@
 #endif
             return boost::algorithm::ends_with(file, MUSIC_FILE_SUFFIX) &&
                 fs::exists(path) && !fs::is_directory(path);
-=======
-            return boost::algorithm::ends_with(file, MUSIC_FILE_SUFFIX) &&
-                fs::exists(file) && !fs::is_directory(file);
->>>>>>> e2967007
         } catch (std::exception ex) {
         }
         return false;
@@ -184,7 +169,6 @@
         // putting this in try-catch block prevents crash with error output along the lines of:
         // main() caught exception(std::exception): boost::filesystem::path: invalid name ":" in path: ":\FreeOrion\default"
         try {
-<<<<<<< HEAD
 #if defined(_WIN32)
             // convert UTF-8 file name to UTF-16
             fs::path::string_type file_name_native;
@@ -195,10 +179,6 @@
 #endif
             return boost::algorithm::ends_with(file, SOUND_FILE_SUFFIX) &&
                 fs::exists(path) && !fs::is_directory(path);
-=======
-            return boost::algorithm::ends_with(file, SOUND_FILE_SUFFIX) &&
-                fs::exists(file) && !fs::is_directory(file);
->>>>>>> e2967007
         } catch (std::exception ex) {
         }
         return false;
