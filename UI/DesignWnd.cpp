--- conflicted
+++ resolved
@@ -1023,11 +1023,7 @@
 {
     m_graphic = new GG::StaticGraphic(GG::X0, GG::Y0, w, h, ClientUI::HullIcon(hull), GG::GRAPHIC_PROPSCALE | GG::GRAPHIC_FITGRAPHIC);
     AttachChild(m_graphic);
-<<<<<<< HEAD
     m_name = new GG::TextControl(GG::X0, GG::Y0, UserString(hull), ClientUI::GetFont(), ClientUI::TextColor(), GG::FORMAT_NONE);
-=======
-    m_name = new CUILabel(UserString(hull), GG::FORMAT_NOWRAP);
->>>>>>> eb54fb07
     AttachChild(m_name);
 }
 
@@ -1331,24 +1327,27 @@
             DesignRightClickedSignal(design);
         // TODO: Subsequent code assumes we have a design, so we may want to do something about that...
 
-        int empire_id = HumanClientApp::GetApp()->EmpireID();
+        int client_empire_id = HumanClientApp::GetApp()->EmpireID();
 
         Logger().debugStream() << "BasesListBox::BaseRightClicked on design id : " << design_id;
 
         // create popup menu with a commands in it
         GG::MenuItem menu_contents;
-        menu_contents.next_level.push_back(GG::MenuItem(UserString("DESIGN_DELETE"), 1, false, false));
-        if (design->DesignedByEmpire() == empire_id) {
+        if (client_empire_id != ALL_EMPIRES)
+            menu_contents.next_level.push_back(GG::MenuItem(UserString("DESIGN_DELETE"), 1, false, false));
+
+        if (design->DesignedByEmpire() == client_empire_id)
             menu_contents.next_level.push_back(GG::MenuItem(UserString("DESIGN_RENAME"), 2, false, false));
-        }
+
         GG::PopupMenu popup(pt.x, pt.y, ClientUI::GetFont(), menu_contents, ClientUI::TextColor(),
                             ClientUI::WndOuterBorderColor(), ClientUI::WndColor(), ClientUI::EditHiliteColor());
+
         if (popup.Run()) {
             switch (popup.MenuID()) {
 
             case 1: { // delete design
                 HumanClientApp::GetApp()->Orders().IssueOrder(
-                    OrderPtr(new ShipDesignOrder(empire_id, design_id, true)));
+                    OrderPtr(new ShipDesignOrder(client_empire_id, design_id, true)));
                 break;
             }
             case 2: { // rename design
@@ -1357,7 +1356,7 @@
                 const std::string& result = edit_wnd.Result();
                 if (result != "" && result != design->Name()) {
                     HumanClientApp::GetApp()->Orders().IssueOrder(
-                        OrderPtr(new ShipDesignOrder(empire_id, design_id, result)));
+                        OrderPtr(new ShipDesignOrder(client_empire_id, design_id, result)));
                     ShipDesignPanel* design_panel = dynamic_cast<ShipDesignPanel*>((*design_row)[0]);
                     design_panel->Update();
                 }
@@ -2011,7 +2010,6 @@
 {
     SetChildClippingMode(ClipToClient);
 
-<<<<<<< HEAD
     m_design_name_label = new GG::TextControl(GG::X0, GG::Y0, GG::X(10), GG::Y(10), UserString("DESIGN_WND_DESIGN_NAME"), ClientUI::GetFont(),
                                               ClientUI::TextColor(), GG::FORMAT_RIGHT | GG::FORMAT_VCENTER,
                                               GG::INTERACTIVE);
@@ -2029,31 +2027,18 @@
     m_design_description = new CUIEdit(GG::X0, GG::Y0, GG::X(10), UserString("DESIGN_DESCRIPTION_DEFAULT"));
     AttachChild(m_design_description);
 
-=======
-    m_design_name_label = new CUILabel(UserString("DESIGN_WND_DESIGN_NAME"), GG::FORMAT_RIGHT, GG::INTERACTIVE);
-    m_design_name = new CUIEdit(UserString("DESIGN_NAME_DEFAULT"));
-    m_design_description_label = new CUILabel(UserString("DESIGN_WND_DESIGN_DESCRIPTION"), GG::FORMAT_RIGHT, GG::INTERACTIVE);
-    m_design_description = new CUIEdit(UserString("DESIGN_DESCRIPTION_DEFAULT"));
->>>>>>> eb54fb07
     m_confirm_button = new CUIButton(UserString("DESIGN_WND_CONFIRM"));
+    AttachChild(m_confirm_button);
+    GG::Connect(m_confirm_button->LeftClickedSignal, DesignConfirmedSignal);
+    m_confirm_button->SetBrowseModeTime(GetOptionsDB().Get<int>("UI.tooltip-delay"));
+
     m_clear_button = new CUIButton(UserString("DESIGN_WND_CLEAR"));
-
-    m_confirm_button->SetBrowseModeTime(GetOptionsDB().Get<int>("UI.tooltip-delay"));
-
-    AttachChild(m_design_name_label);
-    AttachChild(m_design_name);
-    AttachChild(m_design_description_label);
-    AttachChild(m_design_description);
-    AttachChild(m_confirm_button);
     AttachChild(m_clear_button);
-
     GG::Connect(m_clear_button->LeftClickedSignal, &DesignWnd::MainPanel::ClearParts, this);
-    GG::Connect(m_design_name->EditedSignal, &DesignWnd::MainPanel::DesignNameEditedSlot, this);
-    GG::Connect(m_confirm_button->LeftClickedSignal, DesignConfirmedSignal);
+
+
     GG::Connect(this->DesignChangedSignal, &DesignWnd::MainPanel::DesignChanged, this);
-
     DesignChanged(); // Initialize components that rely on the current state of the design.
-
     DoLayout();
 }
 
