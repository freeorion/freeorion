// -*- C++ -*-
#ifndef _Tokens_h_
#define _Tokens_h_

#include <boost/preprocessor/cat.hpp>
#include <boost/preprocessor/seq/for_each.hpp>

#define TOKEN_SEQ_1                             \
    (Abs)                                       \
    (AccountingLabel)                           \
    (Activation)                                \
    (AddedBefore)                               \
    (AddedSince)                                \
    (AddSpecial)                                \
    (AddStarlanes)                              \
    (Adequate)                                  \
    (Affiliation)                               \
    (Age)                                       \
    (Alignment)                                 \
    (AlignmentEffects)                          \
    (All)                                       \
    (AllyOf)                                    \
    (And)                                       \
    (AnyEmpire)                                 \
    (Armed)                                     \
    (Armour)                                    \
    (Article)                                   \
    (Application)                               \
    (Asteroids)                                 \
    (Barren)                                    \
    (BlackHole)                                 \
    (Blue)                                      \
    (Bombard)                                   \
    (Bomber)                                    \
    (BuildCost)

#define TOKEN_SEQ_2                             \
    (Building)                                  \
    (BuildingTypesOwned)                        \
    (BuildingType)                              \
    (BuildingTypesProduced)                     \
    (BuildingTypesScrapped)                     \
    (BuildTime)                                 \
    (CanAddStarlanesTo)                         \
    (CanColonize)                               \
    (CanProduceShips)                           \
    (CanSee)                                    \
    (Capacity)                                  \
    (Capital)                                   \
    (Capture)                                   \
    (CaptureResult)                             \
    (Category)                                  \
    (Class)                                     \
    (ClockwiseNextPlanetType)                   \
    (Colony)                                    \
    (Colour)                                    \
    (Condition)                                 \
    (Construction)                              \
    (ContainedBy)                               \
    (Contains)                                  \
    (Core)                                      \
    (Cos)                                       \
    (Count)                                     \
    (CountUnique)                               \
    (CounterClockwiseNextPlanetType)            \
    (CreateBuilding)                            \
    (CreatedOnTurn)                             \
    (CreateField)                               \
    (CreatePlanet)                              \
    (CreateShip)                                \
    (CreateSystem)                              \
    (CreationTurn)                              \
    (CurrentContent)                            \
    (CurrentTurn)

#define TOKEN_SEQ_3                             \
    (Damage)                                    \
    (Data)                                      \
    (Defense)                                   \
    (Described)                                 \
    (Description)                               \
    (Desert)                                    \
    (Design)                                    \
    (DesignHasHull)                             \
    (DesignHasPart)                             \
    (DesignHasPartClass)                        \
    (DesignID)                                  \
    (DesignName)                                \
    (Destination)                               \
    (Destroy)                                   \
    (Detection)                                 \
    (DirectDistanceBetween)                     \
    (Distance)                                  \
    (DistanceFromOriginalType)                  \
    (Effects)                                   \
    (EffectsGroup)                              \
    (EffectsGroups)                             \
    (Empire)                                    \
    (EmpireMeter)                               \
    (EmpireShipsDestroyed)                      \
    (Endpoint)                                  \
    (EnemyOf)                                   \
    (Enqueued)                                  \
    (EnqueueLocation)                           \
    (Environment)                               \
    (Environments)                              \
    (ExploredByEmpire)                          \
    (External)

#define TOKEN_SEQ_4                             \
    (Field)                                     \
    (FieldType)                                 \
    (Fighters)                                  \
<<<<<<< HEAD
    (FighterType)                               \
=======
>>>>>>> b0026057
    (FinalDestinationID)                        \
    (Fleet)                                     \
    (FleetID)                                   \
    (FleetSupplyableByEmpire)                   \
    (Foci)                                      \
    (Focus)                                     \
    (FocusType)                                 \
    (Fuel)                                      \
    (GalaxyAge)                                 \
    (GalaxyMaxAIAggression)                     \
    (GalaxyMonsterFrequency)                    \
    (GalaxyNativeFrequency)                     \
    (GalaxyPlanetDensity)                       \
    (GalaxySeed)                                \
    (GalaxyShape)                               \
    (GalaxySize)                                \
    (GalaxySpecialFrequency)                    \
    (GalaxyStarlaneFrequency)                   \
    (Gameplay_Description)                      \
    (GasGiant)                                  \
    (General)

#define TOKEN_SEQ_5                             \
    (GenerateSitrepMessage)                     \
    (GiveEmpireTech)                            \
    (Good)                                      \
    (Graphic)                                   \
    (Happiness)                                 \
    (HasSpecial)                                \
    (HasSpecialCapacity)                        \
    (HasSpecialSinceTurn)                       \
    (HasTag)                                    \
    (High)                                      \
    (HighestCostEnqueuedTech)                   \
    (HighestCostResearchableTech)               \
    (HighestCostTransferrableTech)              \
    (Homeworld)                                 \
    (Hostile)                                   \
    (Huge)                                      \
    (Hull)                                      \
    (HullFuel)                                  \
    (HullSpeed)                                 \
    (HullStealth)                               \
    (HullStructure)                             \
    (Icon)                                      \
    (ID)                                        \
    (If)                                        \
    (Industry)                                  \
    (Inferno)                                   \
    (InSystem)                                  \
    (Interceptor)                               \
    (Internal)                                  \
    (Item)                                      \
    (Jumps)                                     \
    (JumpsBetween)                              \
    (Keymap)                                    \
    (Keys)

#define TOKEN_SEQ_6                             \
    (Label)                                     \
    (Large)                                     \
    (LastTurnBattleHere)                        \
    (LastTurnActiveInBattle)                    \
    (LeastHappySpecies)                         \
    (LocalCandidate)                            \
    (Location)                                  \
    (Log)                                       \
    (Low)                                       \
    (LowestCostEnqueuedTech)                    \
    (LowestCostResearchableTech)                \
    (LowestCostTransferrableTech)               \
    (Max)                                       \
    (MaxDefense)                                \
    (MaxFuel)                                   \
    (MaximumNumberOf)                           \
    (MaxShield)                                 \
    (MaxStructure)                              \
    (MaxSupply)                                 \
    (MaxTroops)                                 \
    (Mean)                                      \
    (Medium)                                    \
    (Message)                                   \
    (Meter)                                     \
    (Min)                                       \
    (MinimumNumberOf)                           \
    (Missiles)

#define TOKEN_SEQ_7                             \
    (Mode)                                      \
    (Model)                                     \
    (ModeNumberOf)                              \
    (Monster)                                   \
    (MonsterFleet)                              \
    (MostHappySpecies)                          \
    (MostPopulousSpecies)                       \
    (MostSpentEnqueuedTech)                     \
    (MostSpentResearchableTech)                 \
    (MostSpentTransferrableTech)                \
    (MountableSlotTypes)                        \
    (MoveInOrbit)                               \
    (MoveTo)                                    \
    (MoveTowards)                               \
    (Name)                                      \
    (Native)                                    \
    (NearestSystemID)                           \
    (Neutron)                                   \
    (NextBetterPlanetType)                      \
    (NextCloserToOriginalPlanetType)            \
    (NextLargerPlanetSize)                      \
    (NextSmallerPlanetSize)                     \
    (NextOlderStarType)                         \
    (NextSystemID)                              \
    (NextTurnPopGrowth)                         \
    (NextYoungerStarType)                       \
    (None)                                      \
    (NoStar)                                    \
    (NoStringtableLookup)                       \
    (Not)                                       \
    (Number)                                    \
    (NumberOf)                                  \
    (NumShips)                                  \

#define TOKEN_SEQ_8                             \
    (Object)                                    \
    (ObjectType)                                \
    (Ocean)                                     \
    (Opinion)                                   \
    (Or)                                        \
    (Orange)                                    \
    (Orbit)                                     \
    (OrderedBombardedBy)                        \
    (OriginalType)                              \
    (OutpostsOwned)                             \
    (OwnedBy)                                   \
    (Owner)                                     \
    (OwnerHasTech)                              \
    (OwnerTradeStockpile)                       \
    (Parameters)                                \
    (Part)                                      \
    (PartCapacity)                              \
    (PartDamage)                                \
    (PartClass)                                 \
    (PartName)

#define TOKEN_SEQ_9                             \
    (Parts)                                     \
    (PartClassInShipDesign)                     \
    (PartsInShipDesign)                         \
    (Planet)                                    \
    (Planetbound)                               \
    (PlanetEnvironment)                         \
    (PlanetID)                                  \
    (PlanetSize)                                \
    (PlanetType)                                \
    (Playable)                                  \
    (PointDefense)                              \
    (Poor)                                      \
    (Population)                                \
    (PopulationCenter)                          \
    (Position)                                  \
    (PreferredFocus)                            \
    (Prerequisites)                             \
    (PreviousSystemID)                          \
    (Probability)                               \
    (ProducedByEmpire)                          \
    (ProducedByEmpireID)                        \
    (Producible)                                \
    (Product)                                   \
    (ProductionCenter)                          \
    (ProductionLocation)                        \
    (Progress)                                  \
    (Property)

#define TOKEN_SEQ_10                            \
    (Radiated)                                  \
    (Radius)                                    \
    (Random)                                    \
    (RandomColonizableSpecies)                  \
    (RandomCompleteTech)                        \
    (RandomControlledSpecies)                   \
    (RandomEnqueuedTech)                        \
    (RandomResearchableTech)                    \
    (RandomTransferrableTech)                   \
    (RandomNumber)                              \
    (Range)                                     \
    (Reason)                                    \
    (RebelTroops)                               \
    (Red)                                       \
    (Refinement)                                \
    (RemoveSpecial)                             \
    (RemoveStarlanes)                           \
    (Research)                                  \
    (Researchable)                              \
    (ResearchCost)                              \
    (ResearchTurns)                             \
    (ResourceSupplyConnected)                   \
    (ResupplyableBy)                            \
    (Retain)                                    \
    (RMS)                                       \
    (RootCandidate)                             \
    (Scope)

#define TOKEN_SEQ_11                            \
    (SetAggressive)                             \
    (SetCapacity)                               \
    (SetConstruction)                           \
    (SetDamage)                                 \
    (SetDefense)                                \
    (SetDestination)                            \
    (SetDetection)                              \
    (SetEmpireCapital)                          \
    (SetEmpireMeter)                            \
    (SetEmpireTechProgress)                     \
    (SetEmpireTradeStockpile)                   \
    (SetFuel)                                   \
    (SetHappiness)                              \
    (SetIndustry)                               \
    (SetMaxDefense)                             \
    (SetMaxFuel)                                \
    (SetMaxShield)                              \
    (SetMaxStructure)                           \
    (SetMaxSupply)                              \
    (SetMaxTroops)                              \
    (SetOverlayTexture)                         \
    (SetOwner)                                  \
    (SetPassive)                                \
    (SetPlanetSize)                             \
    (SetPlanetType)                             \
    (SetPopulation)

#define TOKEN_SEQ_12                            \
    (SetRange)                                  \
    (SetRebelTroops)                            \
    (SetResearch)                               \
    (SetShield)                                 \
    (SetSize)                                   \
    (SetSpecies)                                \
    (SetSpeciesOpinion)                         \
    (SetSpeed)                                  \
    (SetStarType)                               \
    (SetStealth)                                \
    (SetStructure)                              \
    (SetSupply)                                 \
    (SetTargetConstruction)                     \
    (SetTargetHappiness)                        \
    (SetTargetIndustry)                         \
    (SetTargetPopulation)                       \
    (SetTargetResearch)                         \
    (SetTargetTrade)                            \
    (SetTexture)                                \
    (SetTrade)                                  \
    (SetTroops)                                 \
    (Shield)                                    \
    (ShipDesign)                                \
    (ShipDesignsDestroyed)                      \
    (ShipDesignsLost)                           \
    (ShipDesignsOwned)                          \
    (ShipDesignsProduced)                       \
    (ShipDesignsScrapped)                       \
    (Ship)                                      \
    (ShipHull)                                  \
    (ShipPart)                                  \
    (ShipPartMeter)                             \
    (Ships)                                     \
    (Short_Description)                         \
    (ShortRange)                                \
    (Sin)                                       \
    (Size)                                      \
    (SizeAsDouble)

#define TOKEN_SEQ_13                            \
    (Slot)                                      \
    (Slots)                                     \
    (SlotType)                                  \
    (Small)                                     \
    (SortBy)                                    \
    (SortKey)                                   \
    (Source)                                    \
    (Spacebound)                                \
    (SpawnLimit)                                \
    (SpawnRate)                                 \
    (Special)                                   \
    (Species)                                   \
    (SpeciesOpinion)                            \
    (SpeciesPlanetsBombed)                      \
    (SpeciesColoniesOwned)                      \
    (SpeciesPlanetsDepoped)                     \
    (SpeciesPlanetsInvaded)                     \
    (SpeciesShipsDestroyed)                     \
    (SpeciesShipsLost)                          \
    (SpeciesShipsOwned)                         \
    (SpeciesShipsProduced)                      \
    (SpeciesShipsScrapped)                      \
    (Speed)                                     \
    (Spread)                                    \
    (StackingGroup)                             \
    (Star)                                      \
    (StarType)                                  \
    (Stationary)                                \
    (Statistic)                                 \
    (StDev)                                     \
    (Stealth)                                   \
    (Structure)                                 \
    (Sum)                                       \
    (Supply)                                    \
    (Swamp)                                     \
    (System)                                    \
    (SystemID)

#define TOKEN_SEQ_14                            \
    (Tag)                                       \
    (Tags)                                      \
    (Target)                                    \
    (TargetConstruction)                        \
    (TargetHappiness)                           \
    (TargetIndustry)                            \
    (TargetPopulation)                          \
    (TargetResearch)                            \
    (TargetTrade)                               \
    (Tech)                                      \
    (TechType)                                  \
    (Terran)                                    \
    (TestValue)                                 \
    (TheEmpire)                                 \
    (Theory)                                    \
    (Tiny)                                      \
    (TopPriorityEnqueuedTech)                   \
    (TopPriorityResearchableTech)               \
    (TopPriorityTransferrableTech)              \
    (Toxic)                                     \
    (Trade)                                     \
    (TradeStockpile)                            \
    (Troops)                                    \
    (Tundra)                                    \
    (Turn)                                      \
    (TurnsSinceFocusChange)                     \
    (Type)                                      \
    (Uninhabitable)                             \
    (UniverseCentreX)                           \
    (UniverseCentreY)                           \
    (Unlock)                                    \
    (Unowned)                                   \
    (Unproducible)                              \
    (Unresearchable)                            \
    (Value)                                     \
    (ValueTest)                                 \
    (Victory)                                   \
    (VisibleToEmpire)                           \
    (White)                                     \
    (WithinDistance)                            \
    (WithinStarlaneJumps)                       \
    (X)                                         \
    (Y)                                         \
    (Yellow)

#define DECLARE_TOKEN(r, _, elem) extern const char* BOOST_PP_CAT(elem, _token);
BOOST_PP_SEQ_FOR_EACH(DECLARE_TOKEN, _, TOKEN_SEQ_1)
BOOST_PP_SEQ_FOR_EACH(DECLARE_TOKEN, _, TOKEN_SEQ_2)
BOOST_PP_SEQ_FOR_EACH(DECLARE_TOKEN, _, TOKEN_SEQ_3)
BOOST_PP_SEQ_FOR_EACH(DECLARE_TOKEN, _, TOKEN_SEQ_4)
BOOST_PP_SEQ_FOR_EACH(DECLARE_TOKEN, _, TOKEN_SEQ_5)
BOOST_PP_SEQ_FOR_EACH(DECLARE_TOKEN, _, TOKEN_SEQ_6)
BOOST_PP_SEQ_FOR_EACH(DECLARE_TOKEN, _, TOKEN_SEQ_7)
BOOST_PP_SEQ_FOR_EACH(DECLARE_TOKEN, _, TOKEN_SEQ_8)
BOOST_PP_SEQ_FOR_EACH(DECLARE_TOKEN, _, TOKEN_SEQ_9)
BOOST_PP_SEQ_FOR_EACH(DECLARE_TOKEN, _, TOKEN_SEQ_10)
BOOST_PP_SEQ_FOR_EACH(DECLARE_TOKEN, _, TOKEN_SEQ_11)
BOOST_PP_SEQ_FOR_EACH(DECLARE_TOKEN, _, TOKEN_SEQ_12)
BOOST_PP_SEQ_FOR_EACH(DECLARE_TOKEN, _, TOKEN_SEQ_13)
BOOST_PP_SEQ_FOR_EACH(DECLARE_TOKEN, _, TOKEN_SEQ_14)

#undef DECLARE_TOKEN


#endif<|MERGE_RESOLUTION|>--- conflicted
+++ resolved
@@ -111,10 +111,6 @@
     (Field)                                     \
     (FieldType)                                 \
     (Fighters)                                  \
-<<<<<<< HEAD
-    (FighterType)                               \
-=======
->>>>>>> b0026057
     (FinalDestinationID)                        \
     (Fleet)                                     \
     (FleetID)                                   \
