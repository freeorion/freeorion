--- conflicted
+++ resolved
@@ -210,25 +210,6 @@
         ;
 }
 
-<<<<<<< HEAD
-const reference_token_rule&                 variable_scope();
-const name_token_rule&                      container_type();
-const int_rule&                             int_constant();
-const name_token_rule&                      int_bound_variable_name();
-const variable_rule<int>::type&             int_bound_variable();
-const name_token_rule&                      int_free_variable_name();
-const variable_rule<int>::type&             int_free_variable();
-const statistic_rule<int>::type&            int_var_statistic();
-const complex_variable_rule<int>::type&     int_var_complex();
-const int_rule&                             int_simple();
-const double_rule&                          double_constant();
-const name_token_rule&                      double_bound_variable_name();
-const variable_rule<double>::type&          double_bound_variable();
-const name_token_rule&                      double_free_variable_name();
-const variable_rule<double>::type&          double_free_variable();
-const statistic_rule<double>::type&         double_var_statistic();
-const complex_variable_rule<double>::type&  double_var_complex();
-=======
 const reference_token_rule&                     variable_scope();
 const name_token_rule&                          container_type();
 const int_rule&                                 int_constant();
@@ -247,7 +228,6 @@
 const statistic_rule<double>::type&             double_var_statistic();
 const complex_variable_rule<double>::type&      double_var_complex();
 const complex_variable_rule<std::string>::type& string_var_complex();
->>>>>>> 375dbf01
 
 template <typename T>
 void initialize_bound_variable_parser(
