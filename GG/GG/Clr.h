//! GiGi - A GUI for OpenGL
//!
//!  Copyright (C) 2003-2008 T. Zachary Laine <whatwasthataddress@gmail.com>
//!  Copyright (C) 2013-2020 The FreeOrion Project
//!
//! Released under the GNU Lesser General Public License 2.1 or later.
//! Some Rights Reserved.  See COPYING file or https://www.gnu.org/licenses/lgpl-2.1.txt
//! SPDX-License-Identifier: LGPL-2.1-or-later

//! @file GG/Clr.h
//!
//! Contains the utility class Clr, which represents colors in GG.

#ifndef _GG_Clr_h_
#define _GG_Clr_h_


<<<<<<< HEAD
#include <algorithm>
=======
#include <array>
>>>>>>> a9cff9c3
#include <sstream>
#include <stdexcept>
#include <string>
#include <GG/Export.h>


namespace GG {

/** \brief A simple 32-bit structure that can act as a packed 32-bit unsigned
    integer representation of a RGBA color, a vector of the four unsigned
    bytes that compose an RGBA color, or the individual unsigned bytes "a",
    "r", "g", and "b".

    You should not use literals to initialize Color objects; depending on the
    endian-ness of the machine, 0x00FFFFFF would be transparent white
    (little-endian) or opaque yellow (big-endian).*/
struct Clr
{
    Clr() :
        r(0), g(0), b(0), a(0)
        {}

    /** ctor that constructs a Clr from four ints that represent the color channels */
    constexpr Clr(unsigned char r_,
                  unsigned char g_,
                  unsigned char b_,
                  unsigned char a_) :
        r(r_), g(g_), b(b_), a(a_)
        {}

    /** ctor that constructs a Clr from std::array that represents the color channels */
    constexpr Clr(const std::array<unsigned char, 4>& clr) :
        r(std::get<0>(clr)),
        g(std::get<1>(clr)),
        b(std::get<2>(clr)),
        a(std::get<3>(clr))
        {}

    unsigned char r;   ///< the red channel
    unsigned char g;   ///< the green channel
    unsigned char b;   ///< the blue channel
    unsigned char a;   ///< the alpha channel
};

GG_API std::ostream& operator<<(std::ostream& os, const Clr& pt);

//! Returns the lightened version of color clr.  LightenClr leaves the alpha
//! channel unchanged, and multiplies the other channels by some factor.
inline Clr LightenClr(const Clr& clr, float factor = 2.0)
{
    return Clr(
        std::min(static_cast<int>(clr.r * factor), 255),
        std::min(static_cast<int>(clr.g * factor), 255),
        std::min(static_cast<int>(clr.b * factor), 255),
        clr.a);
}

//! Returns the darkened version of color clr.  DarkenClr leaves the alpha
//! channel unchanged, and divides the other channels by some factor.
inline Clr DarkenClr(const Clr& clr, float factor = 2.0)
{
    return Clr(
        static_cast<int>(clr.r / factor),
        static_cast<int>(clr.g / factor),
        static_cast<int>(clr.b / factor),
        clr.a);
}

inline Clr InvertClr(const Clr& clr)
{
    return Clr(255 - clr.r,
               255 - clr.g,
               255 - clr.b,
               clr.a);
}

inline Clr BlendClr(const Clr& src, const Clr& dst, float factor)
{
    return Clr(static_cast<unsigned char>(src.r * factor + dst.r * (1 - factor)),
               static_cast<unsigned char>(src.g * factor + dst.g * (1 - factor)),
               static_cast<unsigned char>(src.b * factor + dst.b * (1 - factor)),
               static_cast<unsigned char>(src.a * factor + dst.a * (1 - factor)));
}

/** Named ctor that constructs a Clr from four floats that represent the color
    channels (each must be >= 0.0 and <= 1.0). */
inline Clr FloatClr(float r, float g, float b, float a)
{
    return Clr(static_cast<unsigned char>(r * 255),
               static_cast<unsigned char>(g * 255),
               static_cast<unsigned char>(b * 255),
               static_cast<unsigned char>(a * 255));
}

/** Named ctor that constructs a Clr from a string that represents the color
    channels in the format '#RRGGBB', '#RRGGBBAA' where each channel value
    ranges from 0 to FF.  When the alpha component is left out the alpha
    value FF is assumed.
    @throws std::invalid_argument if the hex_colour string is not well formed
    */
inline Clr HexClr(const std::string& hex_colour)
{
    std::istringstream iss(hex_colour);

    unsigned long rgba = 0;
    if ((hex_colour.size() == 7 || hex_colour.size() == 9) &&
            '#' == iss.get() && !(iss >> std::hex >> rgba).fail())
    {
        GG::Clr retval = GG::Clr(0, 0, 0, 255);

        if (hex_colour.size() == 7) {
            retval.r = (rgba >> 16) & 0xFF;
            retval.g = (rgba >> 8)  & 0xFF;
            retval.b = rgba         & 0xFF;
            retval.a = 255;
        } else {
            retval.r = (rgba >> 24) & 0xFF;
            retval.g = (rgba >> 16) & 0xFF;
            retval.b = (rgba >> 8)  & 0xFF;
            retval.a = rgba         & 0xFF;
        }

        return retval;
    }

    throw std::invalid_argument("GG::HexClr could not interpret hex colour string");
}

/** Returns true iff \a rhs and \a lhs are identical. */
inline bool operator==(const Clr& rhs, const Clr& lhs)
{ return rhs.r == lhs.r && rhs.g == lhs.g && rhs.b == lhs.b && rhs.a == lhs.a; }

/** Returns true iff \a rhs and \a lhs are different. */
inline bool operator!=(const Clr& rhs, const Clr& lhs)
{ return !(rhs == lhs); }

/** Returns the input Clr scaned by the input factor \a s. */
inline Clr operator*(const Clr& lhs, float s)
{
    return Clr(static_cast<unsigned char>(lhs.r * s),
               static_cast<unsigned char>(lhs.g * s),
               static_cast<unsigned char>(lhs.b * s),
               static_cast<unsigned char>(lhs.a * s));
}

/** Returns the component-wise sum of input Clrs. */
inline Clr operator+(const Clr& lhs, const Clr& rhs)
{ return Clr(lhs.r + rhs.r, lhs.g + rhs.g, lhs.b + rhs.b, lhs.a + rhs.a); }

/** Clr comparisons */
inline bool operator<(const Clr& lhs, const Clr& rhs)
{
    if (rhs.r != lhs.r)
        return rhs.r < lhs.r;
    if (rhs.g != lhs.g)
        return rhs.g < lhs.g;
    if (rhs.b != lhs.b)
        return rhs.b < lhs.b;
    return rhs.a < lhs.a;
}

}


//! Calls the appropriate version of glColor*() with @a clr.
GG_API void glColor(const GG::Clr& clr);


#endif<|MERGE_RESOLUTION|>--- conflicted
+++ resolved
@@ -15,11 +15,8 @@
 #define _GG_Clr_h_
 
 
-<<<<<<< HEAD
 #include <algorithm>
-=======
 #include <array>
->>>>>>> a9cff9c3
 #include <sstream>
 #include <stdexcept>
 #include <string>
