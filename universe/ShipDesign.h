--- conflicted
+++ resolved
@@ -329,26 +329,6 @@
     //@}
 
 private:
-<<<<<<< HEAD
-    void                Init(const std::vector<boost::shared_ptr<const Effect::EffectsGroup> >& effects);
-
-    std::string                             m_name;
-    std::string                             m_description;
-    float                                   m_speed;
-    float                                   m_fuel;
-    float                                   m_stealth;
-    float                                   m_structure;
-    const ValueRef::ValueRefBase<double>*   m_production_cost;
-    const ValueRef::ValueRefBase<int>*      m_production_time;
-    bool                                    m_producible;
-    std::vector<Slot>                       m_slots;
-    std::set<std::string>                   m_tags;
-    const Condition::ConditionBase*         m_location;
-    std::vector<boost::shared_ptr<const Effect::EffectsGroup> >
-                                            m_effects;
-    std::string                             m_graphic;
-    std::string                             m_icon;
-=======
     void                Init(const std::vector<boost::shared_ptr<Effect::EffectsGroup> >& effects);
 
     std::string                                             m_name;
@@ -366,7 +346,6 @@
     std::vector<boost::shared_ptr<Effect::EffectsGroup> >   m_effects;
     std::string                                             m_graphic;
     std::string                                             m_icon;
->>>>>>> b0026057
 
     friend class boost::serialization::access;
     template <class Archive>
