#include "Condition.h"

#include "../util/Logger.h"
#include "../util/Random.h"
#include "UniverseObject.h"
#include "Universe.h"
#include "Building.h"
#include "Fleet.h"
#include "Ship.h"
#include "ObjectMap.h"
#include "ShipDesign.h"
#include "Planet.h"
#include "System.h"
#include "Species.h"
#include "Special.h"
#include "Meter.h"
#include "ValueRef.h"
#include "../Empire/Empire.h"
#include "../Empire/EmpireManager.h"

#include <boost/bind.hpp>
#include <boost/graph/adjacency_list.hpp>
#include <boost/graph/st_connected.hpp>

using boost::io::str;

extern int g_indent;

bool UserStringExists(const std::string& str);

namespace {
    void AddAllObjectsSet(Condition::ObjectSet& condition_non_targets) {
        condition_non_targets.reserve(condition_non_targets.size() + Objects().NumExistingObjects());
        std::transform( Objects().ExistingObjectsBegin(), Objects().ExistingObjectsEnd(),
                        std::back_inserter(condition_non_targets),
                        boost::bind(&std::map< int, TemporaryPtr< UniverseObject > >::value_type::second,_1) );
    }

    void AddBuildingSet(Condition::ObjectSet& condition_non_targets) {
        condition_non_targets.reserve(condition_non_targets.size() + Objects().NumExistingBuildings());
        std::transform( Objects().ExistingBuildingsBegin(), Objects().ExistingBuildingsEnd(),
                        std::back_inserter(condition_non_targets),
                        boost::bind(&std::map< int, TemporaryPtr< UniverseObject > >::value_type::second,_1) );
    }

    void AddFieldSet(Condition::ObjectSet& condition_non_targets) {
        condition_non_targets.reserve(condition_non_targets.size() + Objects().NumExistingFields());
        std::transform( Objects().ExistingFieldsBegin(), Objects().ExistingFieldsEnd(),
                        std::back_inserter(condition_non_targets),
                        boost::bind(&std::map< int, TemporaryPtr< UniverseObject > >::value_type::second,_1) );
    }

    void AddFleetSet(Condition::ObjectSet& condition_non_targets) {
        condition_non_targets.reserve(condition_non_targets.size() + Objects().NumExistingFleets());
        std::transform( Objects().ExistingFleetsBegin(), Objects().ExistingFleetsEnd(),
                        std::back_inserter(condition_non_targets),
                        boost::bind(&std::map< int, TemporaryPtr< UniverseObject > >::value_type::second,_1) );
    }

    void AddPlanetSet(Condition::ObjectSet& condition_non_targets) {
        condition_non_targets.reserve(condition_non_targets.size() + Objects().NumExistingPlanets());
        std::transform( Objects().ExistingPlanetsBegin(), Objects().ExistingPlanetsEnd(),
                        std::back_inserter(condition_non_targets),
                        boost::bind(&std::map< int, TemporaryPtr< UniverseObject > >::value_type::second,_1) );
    }

    void AddPopCenterSet(Condition::ObjectSet& condition_non_targets) {
        condition_non_targets.reserve(condition_non_targets.size() + Objects().NumExistingPopCenters());
        std::transform( Objects().ExistingPopCentersBegin(), Objects().ExistingPopCentersEnd(),
                        std::back_inserter(condition_non_targets),
                        boost::bind(&std::map< int, TemporaryPtr< UniverseObject > >::value_type::second,_1) );
    }

    void AddResCenterSet(Condition::ObjectSet& condition_non_targets) {
        condition_non_targets.reserve(condition_non_targets.size() + Objects().NumExistingResourceCenters());
        std::transform( Objects().ExistingResourceCentersBegin(), Objects().ExistingResourceCentersEnd(),
                        std::back_inserter(condition_non_targets),
                        boost::bind(&std::map< int, TemporaryPtr< UniverseObject > >::value_type::second,_1) );
    }

    void AddShipSet(Condition::ObjectSet& condition_non_targets) {
        condition_non_targets.reserve(condition_non_targets.size() + Objects().NumExistingShips());
        std::transform( Objects().ExistingShipsBegin(), Objects().ExistingShipsEnd(),
                        std::back_inserter(condition_non_targets),
                        boost::bind(&std::map< int, TemporaryPtr< UniverseObject > >::value_type::second,_1) );
    }

    void AddSystemSet(Condition::ObjectSet& condition_non_targets) {
        condition_non_targets.reserve(condition_non_targets.size() + Objects().NumExistingSystems());
        std::transform( Objects().ExistingSystemsBegin(), Objects().ExistingSystemsEnd(),
                        std::back_inserter(condition_non_targets),
                        boost::bind(&std::map< int, TemporaryPtr< UniverseObject > >::value_type::second,_1) );
    }

    /** Attempts to cast \a obj to a Fleet pointer. If that fails, attempts to
      * cast \a obj to a Ship pointer, and then get the Fleet of the ship. If
      * both fail then returns a null object Fleet pointer. */
    TemporaryPtr<const Fleet> FleetFromObject(TemporaryPtr<const UniverseObject> obj) {
        TemporaryPtr<const Fleet> retval = boost::dynamic_pointer_cast<const Fleet>(obj);
        if (!retval) {
            if (TemporaryPtr<const Ship> ship = boost::dynamic_pointer_cast<const Ship>(obj))
                retval = GetFleet(ship->FleetID());
        }
        return retval;
    }

    /** Used by 4-parameter ConditionBase::Eval function, and some of its
      * overrides, to scan through \a matches or \a non_matches set and apply
      * \a pred to each object, to test if it should remain in its current set
      * or be transferred from the \a search_domain specified set into the
      * other. */
    template <class Pred>
    void EvalImpl(Condition::ObjectSet& matches, Condition::ObjectSet& non_matches,
                  Condition::SearchDomain search_domain, const Pred& pred)
    {
        Condition::ObjectSet& from_set = search_domain == Condition::MATCHES ? matches : non_matches;
        Condition::ObjectSet& to_set = search_domain == Condition::MATCHES ? non_matches : matches;
        for (Condition::ObjectSet::iterator it = from_set.begin(); it != from_set.end(); ) {
            bool match = pred(*it);
            if ((search_domain == Condition::MATCHES && !match) ||
                (search_domain == Condition::NON_MATCHES && match))
            {
                to_set.push_back(*it);
                *it = from_set.back();
                from_set.pop_back();
            } else {
                ++it;
            }
        }
    }

    std::vector<Condition::ConditionBase*> FlattenAndNestedConditions(
        const std::vector<Condition::ConditionBase*>& input_conditions)
    {
        std::vector<Condition::ConditionBase*> retval;
        for (std::vector<Condition::ConditionBase*>::const_iterator it = input_conditions.begin();
             it != input_conditions.end(); ++it)
        {
            if (Condition::And* and_condition = dynamic_cast<Condition::And*>(*it)) {
                std::vector<Condition::ConditionBase*> flattened_operands =
                    FlattenAndNestedConditions(and_condition->Operands());
                std::copy(flattened_operands.begin(), flattened_operands.end(), std::back_inserter(retval));
            } else {
                if (*it)
                    retval.push_back(*it);
            }
        }
        return retval;
    }

    std::map<std::string, bool> ConditionDescriptionAndTest(const std::vector<Condition::ConditionBase*>& conditions,
                                                            const ScriptingContext& parent_context,
                                                            TemporaryPtr<const UniverseObject> candidate_object/* = 0*/)
    {
        std::map<std::string, bool> retval;

        std::vector<Condition::ConditionBase*> flattened_conditions;
        if (conditions.empty())
            return retval;
        else if (conditions.size() > 1 || dynamic_cast<Condition::And*>(*conditions.begin()))
            flattened_conditions = FlattenAndNestedConditions(conditions);
        //else if (dynamic_cast<const Condition::Or*>(*conditions.begin()))
        //    flattened_conditions = FlattenOrNestedConditions(conditions);
        else
            flattened_conditions = conditions;

        for (std::vector<Condition::ConditionBase*>::const_iterator it = flattened_conditions.begin();
             it != flattened_conditions.end(); ++it)
        {
            Condition::ConditionBase* condition = *it;
            retval[condition->Description()] = condition->Eval(parent_context, candidate_object);
        }
        return retval;
    }
}

std::string ConditionDescription(const std::vector<Condition::ConditionBase*>& conditions,
                                 TemporaryPtr<const UniverseObject> candidate_object/* = 0*/,
                                 TemporaryPtr<const UniverseObject> source_object/* = 0*/)
{
    if (conditions.empty())
        return UserString("NONE");

    ScriptingContext parent_context(source_object);
    // test candidate against all input conditions, and store descriptions of each
    std::map<std::string, bool> condition_description_and_test_results =
        ConditionDescriptionAndTest(conditions, parent_context, candidate_object);
    bool all_conditions_match_candidate = true, at_least_one_condition_matches_candidate = false;
    for (std::map<std::string, bool>::const_iterator it = condition_description_and_test_results.begin();
         it != condition_description_and_test_results.end(); ++it)
    {
        all_conditions_match_candidate = all_conditions_match_candidate && it->second;
        at_least_one_condition_matches_candidate = at_least_one_condition_matches_candidate || it->second;
    }

    // concatenate (non-duplicated) single-description results
    std::string retval;
    if (conditions.size() > 1 || dynamic_cast<Condition::And*>(*conditions.begin())) {
        retval += UserString("ALL_OF") + " ";
        retval += (all_conditions_match_candidate ? UserString("PASSED") : UserString("FAILED")) + "\n";
    } else if (dynamic_cast<Condition::Or*>(*conditions.begin())) {
        retval += UserString("ANY_OF") + " ";
        retval += (at_least_one_condition_matches_candidate ? UserString("PASSED") : UserString("FAILED")) + "\n";
    }
    // else just output single condition description and PASS/FAIL text

    for (std::map<std::string, bool>::const_iterator it = condition_description_and_test_results.begin();
         it != condition_description_and_test_results.end(); ++it)
    {
        retval += (it->second ? UserString("PASSED") : UserString("FAILED"));
        retval += " " + it->first + "\n";
    }
    return retval;
}


#define CHECK_COND_VREF_MEMBER(m_ptr) { if (m_ptr == rhs_.m_ptr) {              \
                                            /* check next member */             \
                                        } else if (!m_ptr || !rhs_.m_ptr) {     \
                                            return false;                       \
                                        } else {                                \
                                            if (*m_ptr != *(rhs_.m_ptr))        \
                                                return false;                   \
                                        }   }

///////////////////////////////////////////////////////////
// Condition::ConditionBase                              //
///////////////////////////////////////////////////////////
struct Condition::ConditionBase::MatchHelper {
    MatchHelper(const Condition::ConditionBase* this_, const ScriptingContext& parent_context) :
        m_this(this_),
        m_parent_context(parent_context)
    {}

    bool operator()(TemporaryPtr<const UniverseObject> candidate) const
    { return m_this->Match(ScriptingContext(m_parent_context, candidate)); }

    const Condition::ConditionBase* m_this;
    const ScriptingContext&         m_parent_context;
};

Condition::ConditionBase::~ConditionBase()
{}

bool Condition::ConditionBase::operator==(const Condition::ConditionBase& rhs) const {
    if (this == &rhs)
        return true;

    if (typeid(*this) != typeid(rhs))
        return false;

    return true;
}

void Condition::ConditionBase::Eval(const ScriptingContext& parent_context,
                                    ObjectSet& matches, ObjectSet& non_matches,
                                    SearchDomain search_domain/* = NON_MATCHES*/) const
{ EvalImpl(matches, non_matches, search_domain, MatchHelper(this, parent_context)); }

void Condition::ConditionBase::Eval(ObjectSet& matches, ObjectSet& non_matches,
                                    SearchDomain search_domain/* = NON_MATCHES*/) const
{ Eval(ScriptingContext(), matches, non_matches, search_domain); }

void Condition::ConditionBase::Eval(const ScriptingContext& parent_context,
                                    Condition::ObjectSet& matches) const
{
    matches.clear();
    // evaluate condition on all non-destroyed objects in Universe
    Condition::ObjectSet condition_initial_candidates;
    GetDefaultInitialCandidateObjects(parent_context, condition_initial_candidates);
    matches.reserve(condition_initial_candidates.size());
    Eval(parent_context, matches, condition_initial_candidates);
}

void Condition::ConditionBase::Eval(Condition::ObjectSet& matches) const
{ Eval(ScriptingContext(), matches); }

bool Condition::ConditionBase::Eval(const ScriptingContext& parent_context,
                                    TemporaryPtr<const UniverseObject> candidate) const
{
    if (!candidate)
        return false;
    Condition::ObjectSet non_matches, matches;
    non_matches.push_back(candidate);
    Eval(parent_context, matches, non_matches);
    return non_matches.empty(); // if candidate has been matched, non_matches will now be empty
}

bool Condition::ConditionBase::Eval(TemporaryPtr<const UniverseObject> candidate) const {
    if (!candidate)
        return false;
    Condition::ObjectSet non_matches, matches;
    non_matches.push_back(candidate);
    Eval(ScriptingContext(), matches, non_matches);
    return non_matches.empty(); // if candidate has been matched, non_matches will now be empty
}

void Condition::ConditionBase::GetDefaultInitialCandidateObjects(const ScriptingContext& parent_context,
                                                                 Condition::ObjectSet& condition_non_targets) const
{
    AddAllObjectsSet(condition_non_targets);
}

std::string Condition::ConditionBase::Description(bool negated/* = false*/) const
{ return ""; }

std::string Condition::ConditionBase::Dump() const
{ return ""; }

bool Condition::ConditionBase::Match(const ScriptingContext& local_context) const
{ return false; }

///////////////////////////////////////////////////////////
// Number                                                //
///////////////////////////////////////////////////////////
Condition::Number::~Number()
{
    delete m_low;
    delete m_high;
    delete m_condition;
}

bool Condition::Number::operator==(const Condition::ConditionBase& rhs) const {
    if (this == &rhs)
        return true;
    if (typeid(*this) != typeid(rhs))
        return false;

    const Condition::Number& rhs_ = static_cast<const Condition::Number&>(rhs);

    CHECK_COND_VREF_MEMBER(m_low)
    CHECK_COND_VREF_MEMBER(m_high)
    CHECK_COND_VREF_MEMBER(m_condition)

    return true;
}

std::string Condition::Number::Description(bool negated/* = false*/) const {
    std::string low_str = (m_low ? (ValueRef::ConstantExpr(m_low) ?
                                    boost::lexical_cast<std::string>(m_low->Eval()) :
                                    m_low->Description())
                                 : "0");
    std::string high_str = (m_high ? (ValueRef::ConstantExpr(m_high) ?
                                      boost::lexical_cast<std::string>(m_high->Eval()) :
                                      m_high->Description())
                                   : boost::lexical_cast<std::string>(INT_MAX));

    const std::string& description_str = (!negated)
        ? UserString("DESC_NUMBER")
        : UserString("DESC_NUMBER_NOT");
    return str(FlexibleFormat(description_str)
               % low_str
               % high_str
               % m_condition->Description());
}

std::string Condition::Number::Dump() const {
    std::string retval = DumpIndent() + "Number";
    if (m_low)
        retval += " low = " + m_low->Dump();
    if (m_high)
        retval += " high = " + m_high->Dump();
    retval += " condition =\n";
    ++g_indent;
        retval += m_condition->Dump();
    --g_indent;
    return retval;
}

void Condition::Number::Eval(const ScriptingContext& parent_context,
                             ObjectSet& matches, ObjectSet& non_matches,
                             SearchDomain search_domain/* = NON_MATCHES*/) const
{
    // Number does not have a single valid local candidate to be matched, as it
    // will match anything if the proper number of objects match the
    // subcondition.  So, the local context that is passed to the subcondition
    // needs to have a null local candidate.
    TemporaryPtr<const UniverseObject> no_object;
    ScriptingContext local_context(parent_context, no_object);

    if (!(
                (!m_low || m_low->LocalCandidateInvariant())
             && (!m_high || m_high->LocalCandidateInvariant())
         )
       )
    {
        ErrorLogger() << "Condition::Number::Eval has local candidate-dependent ValueRefs, but no valid local candidate!";
    } else if (
                !local_context.condition_root_candidate
                && !(
                        (!m_low || m_low->RootCandidateInvariant())
                     && (!m_high || m_high->RootCandidateInvariant())
                    )
              )
    {
        ErrorLogger() << "Condition::Number::Eval has root candidate-dependent ValueRefs, but expects local candidate to be the root candidate, and has no valid local candidate!";
    }

    if (!local_context.condition_root_candidate && !this->RootCandidateInvariant()) {
        // no externally-defined root candidate, so each object matched must
        // separately act as a root candidate, and sub-condition must be re-
        // evaluated for each tested object and the number of objects matched
        // checked for each object being tested
        Condition::ConditionBase::Eval(local_context, matches, non_matches, search_domain);

    } else {
        // parameters for number of subcondition objects that needs to be matched
        int low = (m_low ? m_low->Eval(local_context) : 0);
        int high = (m_high ? m_high->Eval(local_context) : INT_MAX);

        // get set of all UniverseObjects that satisfy m_condition
        ObjectSet condition_matches;
        // can evaluate subcondition once for all objects being tested by this condition
        m_condition->Eval(local_context, condition_matches);
        // compare number of objects that satisfy m_condition to the acceptable range of such objects
        int matched = condition_matches.size();
        bool in_range = (low <= matched && matched <= high);

        // transfer objects to or from candidate set, according to whether number of matches was within
        // the requested range.
        if (search_domain == MATCHES && !in_range) {
            non_matches.insert(non_matches.end(), matches.begin(), matches.end());
            matches.clear();
        }
        if (search_domain == NON_MATCHES && in_range) {
            matches.insert(matches.end(), non_matches.begin(), non_matches.end());
            non_matches.clear();
        }
    }
}

bool Condition::Number::RootCandidateInvariant() const {
    return (!m_low || m_low->RootCandidateInvariant()) &&
           (!m_high || m_high->RootCandidateInvariant()) &&
           m_condition->RootCandidateInvariant();
}

bool Condition::Number::TargetInvariant() const {
    return (!m_low || m_low->TargetInvariant()) &&
           (!m_high || m_high->TargetInvariant()) &&
           m_condition->TargetInvariant();
}

bool Condition::Number::SourceInvariant() const {
    return (!m_low || m_low->SourceInvariant()) &&
           (!m_high || m_high->SourceInvariant()) &&
           m_condition->SourceInvariant();
}

bool Condition::Number::Match(const ScriptingContext& local_context) const {
    // get acceptable range of subcondition matches for candidate
    int low = (m_low ? std::max(0, m_low->Eval(local_context)) : 0);
    int high = (m_high ? std::min(m_high->Eval(local_context), INT_MAX) : INT_MAX);

    // get set of all UniverseObjects that satisfy m_condition
    ObjectSet condition_matches;
    m_condition->Eval(local_context, condition_matches);

    // compare number of objects that satisfy m_condition to the acceptable range of such objects
    int matched = condition_matches.size();
    bool in_range = (low <= matched && matched <= high);
    return in_range;
}

void Condition::Number::SetTopLevelContent(const std::string& content_name) {
    if (m_low)
        m_low->SetTopLevelContent(content_name);
    if (m_high)
        m_high->SetTopLevelContent(content_name);
}

///////////////////////////////////////////////////////////
// Turn                                                  //
///////////////////////////////////////////////////////////
Condition::Turn::~Turn() {
    delete m_low;
    delete m_high;
}

bool Condition::Turn::operator==(const Condition::ConditionBase& rhs) const {
    if (this == &rhs)
        return true;
    if (typeid(*this) != typeid(rhs))
        return false;

    const Condition::Turn& rhs_ = static_cast<const Condition::Turn&>(rhs);

    CHECK_COND_VREF_MEMBER(m_low)
    CHECK_COND_VREF_MEMBER(m_high)

    return true;
}

void Condition::Turn::Eval(const ScriptingContext& parent_context,
                           ObjectSet& matches, ObjectSet& non_matches,
                           SearchDomain search_domain/* = NON_MATCHES*/) const
{
    // if ValueRef for low or high range limits depend on local candidate, then
    // they must be evaluated per-candidate.
    // if there already is a root candidate, then this condition's parameters
    // can be evaluated assuming it will not change.
    // if there is no root candidate in the parent context, then this
    // condition's candidates will be the root candidates, and this condition's
    // parameters must be root candidate invariant or else must be evaluated
    // per-candidate
    bool simple_eval_safe = ((!m_low || m_low->LocalCandidateInvariant()) &&
                             (!m_high || m_high->LocalCandidateInvariant()) &&
                             (parent_context.condition_root_candidate || RootCandidateInvariant()));
    if (simple_eval_safe) {
        // evaluate turn limits once, check range, and use result to match or
        // reject all the search domain, since the current turn doesn't change
        // from object to object, and neither do the range limits.
        TemporaryPtr<const UniverseObject> no_object;
        ScriptingContext local_context(parent_context, no_object);
        int low =  (m_low ? std::max(BEFORE_FIRST_TURN, m_low->Eval(local_context)) : BEFORE_FIRST_TURN);
        int high = (m_high ? std::min(m_high->Eval(local_context), IMPOSSIBLY_LARGE_TURN) : IMPOSSIBLY_LARGE_TURN);
        int turn = CurrentTurn();
        bool match = (low <= turn && turn <= high);

        if (match && search_domain == NON_MATCHES) {
            // move all objects from non_matches to matches
            matches.insert(matches.end(), non_matches.begin(), non_matches.end());
            non_matches.clear();
        } else if (!match && search_domain == MATCHES) {
            // move all objects from matches to non_matches
            non_matches.insert(non_matches.end(), matches.begin(), matches.end());
            matches.clear();
        }
    } else {
        // re-evaluate allowed turn range for each candidate object
        Condition::ConditionBase::Eval(parent_context, matches, non_matches, search_domain);
    }
}

bool Condition::Turn::RootCandidateInvariant() const
{ return (!m_low || m_low->RootCandidateInvariant()) && (!m_high || m_high->RootCandidateInvariant()); }

bool Condition::Turn::TargetInvariant() const
{ return (!m_low || m_low->TargetInvariant()) && (!m_high || m_high->TargetInvariant()); }

bool Condition::Turn::SourceInvariant() const
{ return (!m_low || m_low->SourceInvariant()) && (!m_high || m_high->SourceInvariant()); }

std::string Condition::Turn::Description(bool negated/* = false*/) const {
    std::string low_str;
    if (m_low)
        low_str = (ValueRef::ConstantExpr(m_low) ?
                   boost::lexical_cast<std::string>(m_low->Eval()) :
                   m_low->Description());
    std::string high_str;
    if (m_high)
        high_str = (ValueRef::ConstantExpr(m_high) ?
                    boost::lexical_cast<std::string>(m_high->Eval()) :
                    m_high->Description());
    std::string description_str;
    if (m_low && m_high)
    {
        description_str = (!negated)
            ? UserString("DESC_TURN")
            : UserString("DESC_TURN_NOT");
        return str(FlexibleFormat(description_str)
                   % low_str
                   % high_str);
    }
    else if (m_low)
    {
        description_str = (!negated)
            ? UserString("DESC_TURN_MIN_ONLY")
            : UserString("DESC_TURN_MIN_ONLY_NOT");
        return str(FlexibleFormat(description_str)
                   % low_str);
    }
    else if (m_high)
    {
        description_str = (!negated)
            ? UserString("DESC_TURN_MAX_ONLY")
            : UserString("DESC_TURN_MAX_ONLY_NOT");
        return str(FlexibleFormat(description_str)
                   % high_str);
    }
    else
    {
        return (!negated)
            ? UserString("DESC_TURN_ANY")
            : UserString("DESC_TURN_ANY_NOT");
    }
}

std::string Condition::Turn::Dump() const {
    std::string retval = DumpIndent() + "Turn";
    if (m_low)
        retval += " low = " + m_low->Dump();
    if (m_high)
        retval += " high = " + m_high->Dump();
    retval += "\n";
    return retval;
}

bool Condition::Turn::Match(const ScriptingContext& local_context) const {
    int low = (m_low ? std::max(0, m_low->Eval(local_context)) : 0);
    int high = (m_high ? std::min(m_high->Eval(local_context), IMPOSSIBLY_LARGE_TURN) : IMPOSSIBLY_LARGE_TURN);
    int turn = CurrentTurn();
    return (low <= turn && turn <= high);
}

void Condition::Turn::SetTopLevelContent(const std::string& content_name) {
    if (m_low)
        m_low->SetTopLevelContent(content_name);
    if (m_high)
        m_high->SetTopLevelContent(content_name);
}

///////////////////////////////////////////////////////////
// SortedNumberOf                                        //
///////////////////////////////////////////////////////////
Condition::SortedNumberOf::~SortedNumberOf() {
    delete m_number;
    delete m_sort_key;
    delete m_condition;
}

bool Condition::SortedNumberOf::operator==(const Condition::ConditionBase& rhs) const {
    if (this == &rhs)
        return true;
    if (typeid(*this) != typeid(rhs))
        return false;

    const Condition::SortedNumberOf& rhs_ = static_cast<const Condition::SortedNumberOf&>(rhs);

    if (m_sorting_method != rhs_.m_sorting_method)
        return false;

    CHECK_COND_VREF_MEMBER(m_number)
    CHECK_COND_VREF_MEMBER(m_sort_key)
    CHECK_COND_VREF_MEMBER(m_condition)

    return true;
}

namespace {
    /** Random number genrator function to use with random_shuffle */
    int CustomRandInt(int max_plus_one) {
        return RandSmallInt(0, max_plus_one - 1);
    }
    int (*CRI)(int) = CustomRandInt;

    /** Transfers the indicated \a number of objects, randomly selected from from_set to to_set */
    void TransferRandomObjects(unsigned int number, Condition::ObjectSet& from_set, Condition::ObjectSet& to_set) {
        // ensure number of objects to be moved is within reasonable range
        number = std::min<unsigned int>(number, from_set.size());
        if (number == 0)
            return;

        // create list of bool flags to indicate whether each item in from_set
        // with corresponding place in iteration order should be transfered
        std::vector<bool> transfer_flags(from_set.size(), false);   // initialized to all false

        // set first  number  flags to true
        std::fill_n(transfer_flags.begin(), number, true);

        // shuffle flags to randomize which flags are set
        std::random_shuffle(transfer_flags.begin(), transfer_flags.end(), CRI);

        // transfer objects that have been flagged
        int i = 0;
        for (Condition::ObjectSet::iterator it = from_set.begin(); it != from_set.end(); ++i) {
            if (transfer_flags[i]) {
                to_set.push_back(*it);
                *it = from_set.back();
                from_set.pop_back();
            } else {
                ++it;
            }
        }
    }

    /** Transfers the indicated \a number of objects, selected from \a from_set
      * into \a to_set.  The objects transferred are selected based on the value
      * of \a sort_key evaluated on them, with the largest / smallest / most
      * common sort keys chosen, or a random selection chosen, depending on the
      * specified \a sorting_method */
    void TransferSortedObjects(unsigned int number, ValueRef::ValueRefBase<double>* sort_key,
                               const ScriptingContext& context, Condition::SortingMethod sorting_method,
                               Condition::ObjectSet& from_set, Condition::ObjectSet& to_set)
    {
        // handle random case, which doesn't need sorting key
        if (sorting_method == Condition::SORT_RANDOM) {
            TransferRandomObjects(number, from_set, to_set);
            return;
        }

        // for other SoringMethods, need sort key values
        if (!sort_key) {
            ErrorLogger() << "TransferSortedObjects given null sort_key";
            return;
        }

        // get sort key values for all objects in from_set, and sort by inserting into map
        std::multimap<float, TemporaryPtr<const UniverseObject> > sort_key_objects;
        for (Condition::ObjectSet::const_iterator it = from_set.begin(); it != from_set.end(); ++it) {
            float sort_value = sort_key->Eval(ScriptingContext(context, *it));
            sort_key_objects.insert(std::make_pair(sort_value, *it));
        }

        // how many objects to select?
        number = std::min<unsigned int>(number, sort_key_objects.size());
        if (number == 0)
            return;
        unsigned int number_transferred(0);

        // pick max / min / most common values
        if (sorting_method == Condition::SORT_MIN) {
            // move (number) objects with smallest sort key (at start of map)
            // from the from_set into the to_set.
            for (std::multimap<float, TemporaryPtr<const UniverseObject> >::const_iterator sorted_it = sort_key_objects.begin();
                 sorted_it != sort_key_objects.end(); ++sorted_it)
            {
                TemporaryPtr<const UniverseObject> object_to_transfer = sorted_it->second;
                Condition::ObjectSet::iterator from_it = std::find(from_set.begin(), from_set.end(), object_to_transfer);
                if (from_it != from_set.end()) {
                    *from_it = from_set.back();
                    from_set.pop_back();
                    to_set.push_back(object_to_transfer);
                    number_transferred++;
                    if (number_transferred >= number)
                        return;
                }
            }
        } else if (sorting_method == Condition::SORT_MAX) {
            // move (number) objects with largest sort key (at end of map)
            // from the from_set into the to_set.
            for (std::multimap<float, TemporaryPtr<const UniverseObject> >::reverse_iterator sorted_it = sort_key_objects.rbegin();  // would use const_reverse_iterator but this causes a compile error in some compilers
                 sorted_it != sort_key_objects.rend(); ++sorted_it)
            {
                TemporaryPtr<const UniverseObject> object_to_transfer = sorted_it->second;
                Condition::ObjectSet::iterator from_it = std::find(from_set.begin(), from_set.end(), object_to_transfer);
                if (from_it != from_set.end()) {
                    *from_it = from_set.back();
                    from_set.pop_back();
                    to_set.push_back(object_to_transfer);
                    number_transferred++;
                    if (number_transferred >= number)
                        return;                }
            }
        } else if (sorting_method == Condition::SORT_MODE) {
            // compile histogram of of number of times each sort key occurs
            std::map<float, unsigned int> histogram;
            for (std::multimap<float, TemporaryPtr<const UniverseObject> >::const_iterator sorted_it = sort_key_objects.begin();
                 sorted_it != sort_key_objects.end(); ++sorted_it)
            {
                histogram[sorted_it->first]++;
            }
            // invert histogram to index by number of occurances
            std::multimap<unsigned int, float> inv_histogram;
            for (std::map<float, unsigned int>::const_iterator hist_it = histogram.begin();
                 hist_it != histogram.end(); ++hist_it)
            {
                inv_histogram.insert(std::make_pair(hist_it->second, hist_it->first));
            }
            // reverse-loop through inverted histogram to find which sort keys
            // occurred most frequently, and transfer objects with those sort
            // keys from from_set to to_set.
            for (std::multimap<unsigned int, float>::reverse_iterator inv_hist_it = inv_histogram.rbegin();  // would use const_reverse_iterator but this causes a compile error in some compilers
                 inv_hist_it != inv_histogram.rend(); ++inv_hist_it)
            {
                float cur_sort_key = inv_hist_it->second;

                // get range of objects with the current sort key
                std::pair<std::multimap<float, TemporaryPtr<const UniverseObject> >::const_iterator,
                          std::multimap<float, TemporaryPtr<const UniverseObject> >::const_iterator> key_range =
                    sort_key_objects.equal_range(cur_sort_key);

                // loop over range, selecting objects to transfer from from_set to to_set
                for (std::multimap<float, TemporaryPtr<const UniverseObject> >::const_iterator sorted_it = key_range.first;
                     sorted_it != key_range.second; ++sorted_it)
                {
                    TemporaryPtr<const UniverseObject> object_to_transfer = sorted_it->second;
                    Condition::ObjectSet::iterator from_it = std::find(from_set.begin(), from_set.end(), object_to_transfer);
                    if (from_it != from_set.end()) {
                        *from_it = from_set.back();
                        from_set.pop_back();
                        to_set.push_back(object_to_transfer);
                        number_transferred++;
                        if (number_transferred >= number)
                            return;
                    }
                }
            }
        } else {
            DebugLogger() << "TransferSortedObjects given unknown sort method";
        }
    }
}

void Condition::SortedNumberOf::Eval(const ScriptingContext& parent_context,
                                     Condition::ObjectSet& matches, Condition::ObjectSet& non_matches,
                                     SearchDomain search_domain/* = NON_MATCHES*/) const
{
    // Most conditions match objects independently of the other objects being
    // tested, but the number parameter for NumberOf conditions makes things
    // more complicated.  In order to match some number of the potential
    // matches property, both the matches and non_matches need to be checked
    // against the subcondition, and the total number of subcondition matches
    // counted.
    // Then, when searching NON_MATCHES, non_matches may be moved into matches
    // so that the number of subcondition matches in matches is equal to the
    // requested number.  There may also be subcondition non-matches in
    // matches, but these are not counted or affected by this condition.
    // Or, when searching MATCHES, matches may be moved into non_matches so
    // that the number of subcondition matches in matches is equal to the
    // requested number.  There again may be subcondition non-matches in
    // matches, but these are also not counted or affected by this condition.

    // SortedNumberOf does not have a valid local candidate to be matched
    // before the subcondition is evaluated, so the local context that is
    // passed to the subcondition needs to have a null local candidate.
    TemporaryPtr<const UniverseObject> no_object;
    ScriptingContext local_context(parent_context, no_object);

    // which input matches match the subcondition?
    ObjectSet subcondition_matching_matches;
    subcondition_matching_matches.reserve(matches.size());
    m_condition->Eval(local_context, subcondition_matching_matches, matches, NON_MATCHES);

    // remaining input matches don't match the subcondition...
    ObjectSet subcondition_non_matching_matches = matches;
    matches.clear();    // to be refilled later

    // which input non_matches match the subcondition?
    ObjectSet subcondition_matching_non_matches;
    subcondition_matching_non_matches.reserve(non_matches.size());
    m_condition->Eval(local_context, subcondition_matching_non_matches, non_matches, NON_MATCHES);

    // remaining input non_matches don't match the subcondition...
    ObjectSet subcondition_non_matching_non_matches = non_matches;
    non_matches.clear();    // to be refilled later

    // assemble single set of subcondition matching objects
    ObjectSet all_subcondition_matches;
    all_subcondition_matches.reserve(subcondition_matching_matches.size() + subcondition_matching_non_matches.size());
    all_subcondition_matches.insert(all_subcondition_matches.end(), subcondition_matching_matches.begin(), subcondition_matching_matches.end());
    all_subcondition_matches.insert(all_subcondition_matches.end(), subcondition_matching_non_matches.begin(), subcondition_matching_non_matches.end());

    // how many subcondition matches to select as matches to this condition
    int number = m_number->Eval(local_context);

    // compile single set of all objects that are matched by this condition.
    // these are the objects that should be transferred from non_matches into
    // matches, or those left in matches while the rest are moved into non_matches
    ObjectSet matched_objects;
    matched_objects.reserve(number);
    TransferSortedObjects(number, m_sort_key, local_context, m_sorting_method, all_subcondition_matches, matched_objects);

    // put objects back into matches and non_target sets as output...

    if (search_domain == NON_MATCHES) {
        // put matched objects that are in subcondition_matching_non_matches into matches
        for (ObjectSet::const_iterator match_it = matched_objects.begin(); match_it != matched_objects.end(); ++match_it) {
            TemporaryPtr<const UniverseObject> matched_object = *match_it;

            // is this matched object in subcondition_matching_non_matches?
            ObjectSet::iterator smnt_it = std::find(subcondition_matching_non_matches.begin(), subcondition_matching_non_matches.end(), matched_object);
            if (smnt_it != subcondition_matching_non_matches.end()) {
                // yes; move object to matches
                *smnt_it = subcondition_matching_non_matches.back();
                subcondition_matching_non_matches.pop_back();
                matches.push_back(matched_object);
            }
        }

        // put remaining (non-matched) objects in subcondition_matching_non_matches back into non_matches
        non_matches.insert( non_matches.end(), subcondition_matching_non_matches.begin(),      subcondition_matching_non_matches.end());
        // put objects in subcondition_non_matching_non_matches back into non_matches
        non_matches.insert( non_matches.end(), subcondition_non_matching_non_matches.begin(),  subcondition_non_matching_non_matches.end());
        // put objects in subcondition_matching_matches and subcondition_non_matching_matches back into matches
        matches.insert(     matches.end(),     subcondition_matching_matches.begin(),          subcondition_matching_matches.end());
        matches.insert(     matches.end(),     subcondition_non_matching_matches.begin(),      subcondition_non_matching_matches.end());
        // this leaves the original contents of matches unchanged, other than
        // possibly having transferred some objects into matches from non_matches

    } else { /*(search_domain == MATCHES)*/
        // put matched objecs that are in subcondition_matching_matches back into matches
        for (ObjectSet::const_iterator match_it = matched_objects.begin(); match_it != matched_objects.end(); ++match_it) {
            TemporaryPtr<const UniverseObject> matched_object = *match_it;

            // is this matched object in subcondition_matching_matches?
            ObjectSet::iterator smt_it = std::find(subcondition_matching_matches.begin(), subcondition_matching_matches.end(), matched_object);
            if (smt_it != subcondition_matching_matches.end()) {
                // yes; move back into matches
                *smt_it = subcondition_matching_matches.back();
                subcondition_matching_matches.pop_back();
                matches.push_back(matched_object);
            }
        }

        // put remaining (non-matched) objects in subcondition_matching_matches) into non_matches
        non_matches.insert( non_matches.end(), subcondition_matching_matches.begin(),          subcondition_matching_matches.end());
        // put objects in subcondition_non_matching_matches into non_matches
        non_matches.insert( non_matches.end(), subcondition_non_matching_matches.begin(),      subcondition_non_matching_matches.end());
        // put objects in subcondition_matching_non_matches and subcondition_non_matching_non_matches back into non_matches
        non_matches.insert( non_matches.end(), subcondition_matching_non_matches.begin(),      subcondition_matching_non_matches.end());
        non_matches.insert( non_matches.end(), subcondition_non_matching_non_matches.begin(),  subcondition_non_matching_non_matches.end());
        // this leaves the original contents of non_matches unchanged, other than
        // possibly having transferred some objects into non_matches from matches
    }
}

bool Condition::SortedNumberOf::RootCandidateInvariant() const
{ return ((!m_number || m_number->SourceInvariant()) &&
          (!m_sort_key || m_sort_key->SourceInvariant()) &&
          (!m_condition || m_condition->SourceInvariant())); }

bool Condition::SortedNumberOf::TargetInvariant() const
{ return ((!m_number || m_number->SourceInvariant()) &&
          (!m_sort_key || m_sort_key->SourceInvariant()) &&
          (!m_condition || m_condition->SourceInvariant())); }

bool Condition::SortedNumberOf::SourceInvariant() const
{ return ((!m_number || m_number->SourceInvariant()) &&
          (!m_sort_key || m_sort_key->SourceInvariant()) &&
          (!m_condition || m_condition->SourceInvariant())); }

std::string Condition::SortedNumberOf::Description(bool negated/* = false*/) const {
    std::string number_str = ValueRef::ConstantExpr(m_number) ? boost::lexical_cast<std::string>(m_number->Dump()) : m_number->Description();

    if (m_sorting_method == SORT_RANDOM) {
        return str(FlexibleFormat((!negated)
                                  ? UserString("DESC_NUMBER_OF")
                                  : UserString("DESC_NUMBER_OF_NOT")
                                 )
                   % number_str
                   % m_condition->Description());
    } else {
        std::string sort_key_str = ValueRef::ConstantExpr(m_sort_key) ? boost::lexical_cast<std::string>(m_sort_key->Dump()) : m_sort_key->Description();

        std::string description_str, temp;
        switch (m_sorting_method) {
        case SORT_MAX:
            description_str = (!negated)
                ? UserString("DESC_MAX_NUMBER_OF")
                : UserString("DESC_MAX_NUMBER_OF_NOT");
            break;

        case SORT_MIN:
            description_str = (!negated)
                ? UserString("DESC_MIN_NUMBER_OF")
                : UserString("DESC_MIN_NUMBER_OF_NOT");
            break;

        case SORT_MODE:
            description_str = (!negated)
                ? UserString("DESC_MODE_NUMBER_OF")
                : UserString("DESC_MODE_NUMBER_OF_NOT");
            break;
        default:
            break;
        }

        return str(FlexibleFormat(description_str)
                   % number_str
                   % sort_key_str
                   % m_condition->Description());
    }
}

std::string Condition::SortedNumberOf::Dump() const {
    std::string retval = DumpIndent();
    switch (m_sorting_method) {
    case SORT_RANDOM:
        retval += "NumberOf";   break;
    case SORT_MAX:
        retval += "MaximumNumberOf";  break;
    case SORT_MIN:
        retval += "MinimumNumberOf"; break;
    case SORT_MODE:
        retval += "ModeNumberOf"; break;
    default:
        retval += "??NumberOf??"; break;
    }

    retval += " number = " + m_number->Dump();

    if (m_sort_key)
         retval += " sortby = " + m_sort_key->Dump();

    retval += " condition =\n";
    ++g_indent;
        retval += m_condition->Dump();
    --g_indent;

    return retval;
}

void Condition::SortedNumberOf::GetDefaultInitialCandidateObjects(const ScriptingContext& parent_context,
                                                                  Condition::ObjectSet& condition_non_targets) const
{
    if (m_condition) {
        m_condition->GetDefaultInitialCandidateObjects(parent_context, condition_non_targets);
        return;
    } else {
        ConditionBase::GetDefaultInitialCandidateObjects(parent_context, condition_non_targets);
    }
}

void Condition::SortedNumberOf::SetTopLevelContent(const std::string& content_name) {
    if (m_number)
        m_number->SetTopLevelContent(content_name);
    if (m_sort_key)
        m_sort_key->SetTopLevelContent(content_name);
    if (m_condition)
        m_condition->SetTopLevelContent(content_name);
}


///////////////////////////////////////////////////////////
// All                                                   //
///////////////////////////////////////////////////////////
void Condition::All::Eval(const ScriptingContext& parent_context,
                          ObjectSet& matches, ObjectSet& non_matches,
                          SearchDomain search_domain/* = NON_MATCHES*/) const
{
    if (search_domain == NON_MATCHES) {
        // move all objects from non_matches to matches
        matches.insert(matches.end(), non_matches.begin(), non_matches.end());
        non_matches.clear();
    }
    // if search_comain is MATCHES, do nothing: all objects in matches set
    // match this condition, so should remain in matches set
}

bool Condition::All::operator==(const Condition::ConditionBase& rhs) const
{ return Condition::ConditionBase::operator==(rhs); }

std::string Condition::All::Description(bool negated/* = false*/) const {
    return (!negated)
        ? UserString("DESC_ALL")
        : UserString("DESC_ALL_NOT");
}

std::string Condition::All::Dump() const
{ return DumpIndent() + "All\n"; }

///////////////////////////////////////////////////////////
// EmpireAffiliation                                     //
///////////////////////////////////////////////////////////
Condition::EmpireAffiliation::~EmpireAffiliation() {
    if (m_empire_id)
        delete m_empire_id;
}

bool Condition::EmpireAffiliation::operator==(const Condition::ConditionBase& rhs) const {
    if (this == &rhs)
        return true;
    if (typeid(*this) != typeid(rhs))
        return false;

    const Condition::EmpireAffiliation& rhs_ = static_cast<const Condition::EmpireAffiliation&>(rhs);

    if (m_affiliation != rhs_.m_affiliation)
        return false;

    CHECK_COND_VREF_MEMBER(m_empire_id)

    return true;
}

namespace {
    struct EmpireAffiliationSimpleMatch {
        EmpireAffiliationSimpleMatch(int empire_id, EmpireAffiliationType affiliation) :
            m_empire_id(empire_id),
            m_affiliation(affiliation)
        {}

        bool operator()(TemporaryPtr<const UniverseObject> candidate) const {
            if (!candidate)
                return false;

            switch (m_affiliation) {
            case AFFIL_SELF:
                return m_empire_id != ALL_EMPIRES && candidate->OwnedBy(m_empire_id);
                break;

            case AFFIL_ENEMY: {
                if (m_empire_id == ALL_EMPIRES)
                    return true;
                if (m_empire_id == candidate->Owner())
                    return false;
                DiplomaticStatus status = Empires().GetDiplomaticStatus(m_empire_id, candidate->Owner());
                return (status == DIPLO_WAR);
                break;
            }

            case AFFIL_ALLY: {
                if (m_empire_id == ALL_EMPIRES)
                    return false;
                if (m_empire_id == candidate->Owner())
                    return false;
                DiplomaticStatus status = Empires().GetDiplomaticStatus(m_empire_id, candidate->Owner());
                return (status == DIPLO_PEACE);
                break;
            }

            case AFFIL_ANY:
                return !candidate->Unowned();
                break;

            case AFFIL_NONE:
                return candidate->Unowned();
                break;

            case AFFIL_CAN_SEE: {
                // todo...
                return false;
                break;
            }

            default:
                return false;
                break;
            }
        }

        int m_empire_id;
        EmpireAffiliationType m_affiliation;
    };
}

void Condition::EmpireAffiliation::Eval(const ScriptingContext& parent_context,
                                        ObjectSet& matches, ObjectSet& non_matches,
                                        SearchDomain search_domain/* = NON_MATCHES*/) const
{
    bool simple_eval_safe = (!m_empire_id || ValueRef::ConstantExpr(m_empire_id)) ||
                            ((!m_empire_id || m_empire_id->LocalCandidateInvariant()) &&
                            (parent_context.condition_root_candidate || RootCandidateInvariant()));
    if (simple_eval_safe) {
        // evaluate empire id once, and use to check all candidate objects
        TemporaryPtr<const UniverseObject> no_object;
        int empire_id = m_empire_id ? m_empire_id->Eval(ScriptingContext(parent_context, no_object)) : ALL_EMPIRES;
        EvalImpl(matches, non_matches, search_domain, EmpireAffiliationSimpleMatch(empire_id, m_affiliation));
    } else {
        // re-evaluate empire id for each candidate object
        Condition::ConditionBase::Eval(parent_context, matches, non_matches, search_domain);
    }
}

bool Condition::EmpireAffiliation::RootCandidateInvariant() const
{ return m_empire_id ? m_empire_id->RootCandidateInvariant() : true; }

bool Condition::EmpireAffiliation::TargetInvariant() const
{ return m_empire_id ? m_empire_id->TargetInvariant() : true; }

bool Condition::EmpireAffiliation::SourceInvariant() const
{ return m_empire_id ? m_empire_id->SourceInvariant() : true; }

std::string Condition::EmpireAffiliation::Description(bool negated/* = false*/) const {
    std::string empire_str;
    if (m_empire_id) {
        int empire_id = ALL_EMPIRES;
        if (ValueRef::ConstantExpr(m_empire_id))
            empire_id = m_empire_id->Eval();
        if (const Empire* empire = GetEmpire(empire_id))
            empire_str = empire->Name();
        else
            empire_str = m_empire_id->Description();
    }

    if (m_affiliation == AFFIL_SELF) {
        return str(FlexibleFormat((!negated)
            ? UserString("DESC_EMPIRE_AFFILIATION_SELF")
            : UserString("DESC_EMPIRE_AFFILIATION_SELF_NOT")) % empire_str);
    } else if (m_affiliation == AFFIL_ANY) {
        return (!negated)
            ? UserString("DESC_EMPIRE_AFFILIATION_ANY")
            : UserString("DESC_EMPIRE_AFFILIATION_ANY_NOT");
    } else if (m_affiliation == AFFIL_NONE) {
        return (!negated)
            ? UserString("DESC_EMPIRE_AFFILIATION_ANY_NOT")
            : UserString("DESC_EMPIRE_AFFILIATION_ANY");
    } else {
        return str(FlexibleFormat((!negated)
            ? UserString("DESC_EMPIRE_AFFILIATION")
            : UserString("DESC_EMPIRE_AFFILIATION_NOT"))
                   % UserString(boost::lexical_cast<std::string>(m_affiliation))
                   % empire_str);
    }
}

std::string Condition::EmpireAffiliation::Dump() const {
    std::string retval = DumpIndent();
    if (m_affiliation == AFFIL_SELF) {
        retval += "OwnedBy";
        if (m_empire_id)
            retval += " empire = " + m_empire_id->Dump();

    } else if (m_affiliation == AFFIL_ANY) {
        retval += "OwnedBy affiliation = AnyEmpire";

    } else if (m_affiliation == AFFIL_NONE) {
        retval += "Unowned";

    } else if (m_affiliation == AFFIL_ENEMY) {
        retval += "OwnedBy affilition = EnemyOf";
        if (m_empire_id)
            retval += " empire = " + m_empire_id->Dump();

    } else if (m_affiliation == AFFIL_ALLY) {
        retval += "OwnedBy affiliation = AllyOf";
        if (m_empire_id)
            retval += " empire = " + m_empire_id->Dump();

    } else if (m_affiliation == AFFIL_CAN_SEE) {
        retval += "OwnedBy affiliation = CanSee";

    } else {
        retval += "OwnedBy ??";
    }

    retval += "\n";
    return retval;
}

bool Condition::EmpireAffiliation::Match(const ScriptingContext& local_context) const {
    TemporaryPtr<const UniverseObject> candidate = local_context.condition_local_candidate;
    if (!candidate) {
        ErrorLogger() << "EmpireAffiliation::Match passed no candidate object";
        return false;
    }

    int empire_id = m_empire_id ? m_empire_id->Eval(local_context) : ALL_EMPIRES;

    return EmpireAffiliationSimpleMatch(empire_id, m_affiliation)(candidate);
}

void Condition::EmpireAffiliation::SetTopLevelContent(const std::string& content_name) {
    if (m_empire_id)
        m_empire_id->SetTopLevelContent(content_name);
}

///////////////////////////////////////////////////////////
// Source                                                //
///////////////////////////////////////////////////////////
bool Condition::Source::operator==(const Condition::ConditionBase& rhs) const
{ return Condition::ConditionBase::operator==(rhs); }

std::string Condition::Source::Description(bool negated/* = false*/) const {
    return (!negated)
        ? UserString("DESC_SOURCE")
        : UserString("DESC_SOURCE_NOT");
}

std::string Condition::Source::Dump() const
{ return DumpIndent() + "Source\n"; }

bool Condition::Source::Match(const ScriptingContext& local_context) const {
    if (!local_context.source)
        return false;
    return local_context.source == local_context.condition_local_candidate;
}

void Condition::Source::GetDefaultInitialCandidateObjects(const ScriptingContext& parent_context,
                                                          Condition::ObjectSet& condition_non_targets) const
{
    if (parent_context.source)
        condition_non_targets.push_back(parent_context.source);
    //DebugLogger() << "Condition::ConditionBase::Eval will check at most one source object rather than " << Objects().NumObjects() << " total objects";
}

///////////////////////////////////////////////////////////
// RootCandidate                                         //
///////////////////////////////////////////////////////////
bool Condition::RootCandidate::operator==(const Condition::ConditionBase& rhs) const
{ return Condition::ConditionBase::operator==(rhs); }

std::string Condition::RootCandidate::Description(bool negated/* = false*/) const {
    return (!negated)
        ? UserString("DESC_ROOT_CANDIDATE")
        : UserString("DESC_ROOT_CANDIDATE_NOT");
}

std::string Condition::RootCandidate::Dump() const
{ return DumpIndent() + "RootCandidate\n"; }

bool Condition::RootCandidate::Match(const ScriptingContext& local_context) const {
    if (!local_context.condition_root_candidate)
        return false;
    return local_context.condition_root_candidate == local_context.condition_local_candidate;
}

///////////////////////////////////////////////////////////
// Target                                                //
///////////////////////////////////////////////////////////
bool Condition::Target::operator==(const Condition::ConditionBase& rhs) const
{ return Condition::ConditionBase::operator==(rhs); }

std::string Condition::Target::Description(bool negated/* = false*/) const {
    return (!negated)
        ? UserString("DESC_TARGET")
        : UserString("DESC_TARGET_NOT");
}

std::string Condition::Target::Dump() const
{ return DumpIndent() + "Target\n"; }

bool Condition::Target::Match(const ScriptingContext& local_context) const {
    if (!local_context.effect_target)
        return false;
    return local_context.effect_target == local_context.condition_local_candidate;
}

void Condition::Target::GetDefaultInitialCandidateObjects(const ScriptingContext& parent_context,
                                                          Condition::ObjectSet& condition_non_targets) const
{
    if (parent_context.effect_target)
        condition_non_targets.push_back(parent_context.effect_target);
}

///////////////////////////////////////////////////////////
// Homeworld                                             //
///////////////////////////////////////////////////////////
Condition::Homeworld::~Homeworld() {
    for (unsigned int i = 0; i < m_names.size(); ++i)
        delete m_names[i];
}

bool Condition::Homeworld::operator==(const Condition::ConditionBase& rhs) const {
    if (this == &rhs)
        return true;
    if (typeid(*this) != typeid(rhs))
        return false;

    const Condition::Homeworld& rhs_ = static_cast<const Condition::Homeworld&>(rhs);

    if (m_names.size() != rhs_.m_names.size())
        return false;
    for (unsigned int i = 0; i < m_names.size(); ++i) {
        CHECK_COND_VREF_MEMBER(m_names.at(i))
    }

    return true;
}

namespace {
    struct HomeworldSimpleMatch {
        HomeworldSimpleMatch(const std::vector<std::string>& names) :
            m_names(names)
        {}

        bool operator()(TemporaryPtr<const UniverseObject> candidate) const {
            if (!candidate)
                return false;

            // is it a planet or a building on a planet?
            TemporaryPtr<const Planet> planet = boost::dynamic_pointer_cast<const Planet>(candidate);
            TemporaryPtr<const ::Building> building;
            if (!planet && (building = boost::dynamic_pointer_cast<const ::Building>(candidate))) {
                planet = GetPlanet(building->PlanetID());
            }
            if (!planet)
                return false;

            int planet_id = planet->ID();
            const SpeciesManager& manager = GetSpeciesManager();

            if (m_names.empty()) {
                // match homeworlds for any species
                for (SpeciesManager::iterator species_it = manager.begin(); species_it != manager.end(); ++species_it) {
                    if (const ::Species* species = species_it->second) {
                        const std::set<int>& homeworld_ids = species->Homeworlds();
                        if (homeworld_ids.find(planet_id) != homeworld_ids.end())
                            return true;
                    }
                }

            } else {
                // match any of the species specified
                for (std::vector<std::string>::const_iterator it = m_names.begin(); it != m_names.end(); ++it) {
                    if (const ::Species* species = GetSpecies(*it)) {
                        const std::set<int>& homeworld_ids = species->Homeworlds();
                        if (homeworld_ids.find(planet_id) != homeworld_ids.end())
                            return true;
                    }
                }
            }

            return false;
        }

        const std::vector<std::string>& m_names;
    };
}

void Condition::Homeworld::Eval(const ScriptingContext& parent_context,
                                ObjectSet& matches, ObjectSet& non_matches,
                                SearchDomain search_domain/* = NON_MATCHES*/) const
{
    bool simple_eval_safe = parent_context.condition_root_candidate || RootCandidateInvariant();
    if (simple_eval_safe) {
        // check each valueref for invariance to local candidate
        for (std::vector<ValueRef::ValueRefBase<std::string>*>::const_iterator it = m_names.begin();
             it != m_names.end(); ++it)
        {
            if (!(*it)->LocalCandidateInvariant()) {
                simple_eval_safe = false;
                break;
            }
        }
    }
    if (simple_eval_safe) {
        // evaluate names once, and use to check all candidate objects
        std::vector<std::string> names;
        // get all names from valuerefs
        for (std::vector<ValueRef::ValueRefBase<std::string>*>::const_iterator it = m_names.begin();
             it != m_names.end(); ++it)
        {
            names.push_back((*it)->Eval(parent_context));
        }
        EvalImpl(matches, non_matches, search_domain, HomeworldSimpleMatch(names));
    } else {
        // re-evaluate allowed names for each candidate object
        Condition::ConditionBase::Eval(parent_context, matches, non_matches, search_domain);
    }
}

bool Condition::Homeworld::RootCandidateInvariant() const {
    for (std::vector<ValueRef::ValueRefBase<std::string>*>::const_iterator it = m_names.begin();
         it != m_names.end(); ++it)
    {
        if (!(*it)->RootCandidateInvariant())
            return false;
    }
    return true;
}

bool Condition::Homeworld::TargetInvariant() const {
    for (std::vector<ValueRef::ValueRefBase<std::string>*>::const_iterator it = m_names.begin();
         it != m_names.end(); ++it)
    {
        if (!(*it)->TargetInvariant())
            return false;
    }
    return true;
}

bool Condition::Homeworld::SourceInvariant() const {
    for (std::vector<ValueRef::ValueRefBase<std::string>*>::const_iterator it = m_names.begin();
         it != m_names.end(); ++it)
    {
        if (!(*it)->SourceInvariant())
            return false;
    }
    return true;
}

std::string Condition::Homeworld::Description(bool negated/* = false*/) const {
    std::string values_str;
    for (unsigned int i = 0; i < m_names.size(); ++i) {
        values_str += ValueRef::ConstantExpr(m_names[i]) ?
                        UserString(boost::lexical_cast<std::string>(m_names[i]->Eval())) :
                        m_names[i]->Description();
        if (2 <= m_names.size() && i < m_names.size() - 2) {
            values_str += ", ";
        } else if (i == m_names.size() - 2) {
            values_str += m_names.size() < 3 ? " " : ", ";
            values_str += UserString("OR");
            values_str += " ";
        }
    }
    return str(FlexibleFormat((!negated)
        ? UserString("DESC_HOMEWORLD")
        : UserString("DESC_HOMEWORLD_NOT"))
        % values_str);
}

std::string Condition::Homeworld::Dump() const {
    std::string retval = DumpIndent() + "HomeWorld";
    if (m_names.size() == 1) {
        retval += " name = " + m_names[0]->Dump();
    } else if (!m_names.empty()) {
        retval += " name = [ ";
        for (unsigned int i = 0; i < m_names.size(); ++i) {
            retval += m_names[i]->Dump() + " ";
        }
        retval += "]";
    }
    return retval;
}

bool Condition::Homeworld::Match(const ScriptingContext& local_context) const {
    TemporaryPtr<const UniverseObject> candidate = local_context.condition_local_candidate;
    if (!candidate) {
        ErrorLogger() << "Homeworld::Match passed no candidate object";
        return false;
    }

    // is it a planet or a building on a planet?
    TemporaryPtr<const Planet> planet = boost::dynamic_pointer_cast<const Planet>(candidate);
    TemporaryPtr<const ::Building> building;
    if (!planet && (building = boost::dynamic_pointer_cast<const ::Building>(candidate))) {
        planet = GetPlanet(building->PlanetID());
    }
    if (!planet)
        return false;

    int planet_id = planet->ID();
    const SpeciesManager& manager = GetSpeciesManager();

    if (m_names.empty()) {
        // match homeworlds for any species
        for (SpeciesManager::iterator species_it = manager.begin(); species_it != manager.end(); ++species_it) {
            if (const ::Species* species = species_it->second) {
                const std::set<int>& homeworld_ids = species->Homeworlds();
                if (homeworld_ids.find(planet_id) != homeworld_ids.end())   // is this planet the homeworld for this species?
                    return true;
            }
        }

    } else {
        // match any of the species specified
        for (std::vector<ValueRef::ValueRefBase<std::string>*>::const_iterator it = m_names.begin();
             it != m_names.end(); ++it)
        {
            const std::string& species_name = (*it)->Eval(local_context);
            if (const ::Species* species = manager.GetSpecies(species_name)) {
                const std::set<int>& homeworld_ids = species->Homeworlds();
                if (homeworld_ids.find(planet_id) != homeworld_ids.end())   // is this planet the homeworld for this species?
                    return true;
            }
        }
    }

    return false;
}

void Condition::Homeworld::GetDefaultInitialCandidateObjects(const ScriptingContext& parent_context,
                                                             Condition::ObjectSet& condition_non_targets) const
{ AddPlanetSet(condition_non_targets); }

void Condition::Homeworld::SetTopLevelContent(const std::string& content_name) {
    for (std::vector<ValueRef::ValueRefBase<std::string>*>::const_iterator it = m_names.begin();
         it != m_names.end(); ++it)
    {
        if (*it)
            (*it)->SetTopLevelContent(content_name);
    }
}

///////////////////////////////////////////////////////////
// Capital                                               //
///////////////////////////////////////////////////////////
bool Condition::Capital::operator==(const Condition::ConditionBase& rhs) const
{ return Condition::ConditionBase::operator==(rhs); }

std::string Condition::Capital::Description(bool negated/* = false*/) const {
    return (!negated)
        ? UserString("DESC_CAPITAL")
        : UserString("DESC_CAPITAL_NOT");
}

std::string Condition::Capital::Dump() const
{ return DumpIndent() + "Capital\n"; }

bool Condition::Capital::Match(const ScriptingContext& local_context) const {
    TemporaryPtr<const UniverseObject> candidate = local_context.condition_local_candidate;
    if (!candidate) {
        ErrorLogger() << "Capital::Match passed no candidate object";
        return false;
    }
    int candidate_id = candidate->ID();

    // check if any empire's capital's ID is that candidate object's id.
    // if it is, the candidate object is a capital.
    const EmpireManager& empires = Empires();
    for (EmpireManager::const_iterator it = empires.begin(); it != empires.end(); ++it)
        if (it->second->CapitalID() == candidate_id)
            return true;
    return false;
}

void Condition::Capital::GetDefaultInitialCandidateObjects(const ScriptingContext& parent_context,
                                                           Condition::ObjectSet& condition_non_targets) const
{ AddPlanetSet(condition_non_targets); }

///////////////////////////////////////////////////////////
// Monster                                               //
///////////////////////////////////////////////////////////
bool Condition::Monster::operator==(const Condition::ConditionBase& rhs) const
{ return Condition::ConditionBase::operator==(rhs); }

std::string Condition::Monster::Description(bool negated/* = false*/) const {
    return (!negated)
        ? UserString("DESC_MONSTER")
        : UserString("DESC_MONSTER_NOT");
}

std::string Condition::Monster::Dump() const
{ return DumpIndent() + "Monster\n"; }

bool Condition::Monster::Match(const ScriptingContext& local_context) const {
    TemporaryPtr<const UniverseObject> candidate = local_context.condition_local_candidate;
    if (!candidate) {
        ErrorLogger() << "Monster::Match passed no candidate object";
        return false;
    }

    if (TemporaryPtr<const Ship> ship = boost::dynamic_pointer_cast<const Ship>(candidate))
        if (ship->IsMonster())
            return true;

    return false;
}

void Condition::Monster::GetDefaultInitialCandidateObjects(const ScriptingContext& parent_context,
                                                           Condition::ObjectSet& condition_non_targets) const
{ AddShipSet(condition_non_targets); }

///////////////////////////////////////////////////////////
// Armed                                                 //
///////////////////////////////////////////////////////////
bool Condition::Armed::operator==(const Condition::ConditionBase& rhs) const
{ return Condition::ConditionBase::operator==(rhs); }

std::string Condition::Armed::Description(bool negated/* = false*/) const {
    return (!negated)
        ? UserString("DESC_ARMED")
        : UserString("DESC_ARMED_NOT");
}

std::string Condition::Armed::Dump() const
{ return DumpIndent() + "Armed\n"; }

bool Condition::Armed::Match(const ScriptingContext& local_context) const {
    TemporaryPtr<const UniverseObject> candidate = local_context.condition_local_candidate;
    if (!candidate) {
        ErrorLogger() << "Armed::Match passed no candidate object";
        return false;
    }

    if (TemporaryPtr<const Ship> ship = boost::dynamic_pointer_cast<const Ship>(candidate))
        if (ship->IsArmed())
            return true;

    return false;
}

///////////////////////////////////////////////////////////
// Type                                                  //
///////////////////////////////////////////////////////////
Condition::Type::~Type()
{ delete m_type; }

bool Condition::Type::operator==(const Condition::ConditionBase& rhs) const {
    if (this == &rhs)
        return true;
    if (typeid(*this) != typeid(rhs))
        return false;

    const Condition::Type& rhs_ = static_cast<const Condition::Type&>(rhs);

    CHECK_COND_VREF_MEMBER(m_type)

    return true;
}

namespace {
    struct TypeSimpleMatch {
        TypeSimpleMatch(UniverseObjectType type) :
            m_type(type)
        {}

        bool operator()(TemporaryPtr<const UniverseObject> candidate) const {
            if (!candidate)
                return false;

            switch (m_type) {
            case OBJ_BUILDING:
            case OBJ_SHIP:
            case OBJ_FLEET:
            case OBJ_PLANET:
            case OBJ_SYSTEM:
                return candidate->ObjectType() == m_type;
                break;
            case OBJ_POP_CENTER:
                return (bool)boost::dynamic_pointer_cast<const PopCenter>(candidate);
                break;
            case OBJ_PROD_CENTER:
                return (bool)boost::dynamic_pointer_cast<const ResourceCenter>(candidate);
                break;
            default:
                break;
            }
            return false;
        }

        UniverseObjectType m_type;
    };
}

void Condition::Type::Eval(const ScriptingContext& parent_context,
                           ObjectSet& matches, ObjectSet& non_matches,
                           SearchDomain search_domain/* = NON_MATCHES*/) const
{
    bool simple_eval_safe = ValueRef::ConstantExpr(m_type) ||
                            (m_type->LocalCandidateInvariant() &&
                            (parent_context.condition_root_candidate || RootCandidateInvariant()));
    if (simple_eval_safe) {
        UniverseObjectType type = m_type->Eval(parent_context);
        EvalImpl(matches, non_matches, search_domain, TypeSimpleMatch(type));
    } else {
        // re-evaluate allowed turn range for each candidate object
        Condition::ConditionBase::Eval(parent_context, matches, non_matches, search_domain);
    }
}

bool Condition::Type::RootCandidateInvariant() const
{ return m_type->RootCandidateInvariant(); }

bool Condition::Type::TargetInvariant() const
{ return m_type->TargetInvariant(); }

bool Condition::Type::SourceInvariant() const
{ return m_type->SourceInvariant(); }

std::string Condition::Type::Description(bool negated/* = false*/) const {
    std::string value_str = ValueRef::ConstantExpr(m_type) ?
                                UserString(boost::lexical_cast<std::string>(m_type->Eval())) :
                                m_type->Description();
    return str(FlexibleFormat((!negated)
           ? UserString("DESC_TYPE")
           : UserString("DESC_TYPE_NOT"))
           % value_str);
}

std::string Condition::Type::Dump() const {
    std::string retval = DumpIndent();
    if (dynamic_cast<ValueRef::Constant<UniverseObjectType>*>(m_type)) {
        switch (m_type->Eval()) {
        case OBJ_BUILDING:    retval += "Building\n"; break;
        case OBJ_SHIP:        retval += "Ship\n"; break;
        case OBJ_FLEET:       retval += "Fleet\n"; break;
        case OBJ_PLANET:      retval += "Planet\n"; break;
        case OBJ_POP_CENTER:  retval += "PopulationCenter\n"; break;
        case OBJ_PROD_CENTER: retval += "ProductionCenter\n"; break;
        case OBJ_SYSTEM:      retval += "System\n"; break;
        case OBJ_FIELD:       retval += "Field\n"; break;
        default: retval += "?\n"; break;
        }
    } else {
        retval += "ObjectType type = " + m_type->Dump() + "\n";
    }
    return retval;
}

bool Condition::Type::Match(const ScriptingContext& local_context) const {
    TemporaryPtr<const UniverseObject> candidate = local_context.condition_local_candidate;
    if (!candidate) {
        ErrorLogger() << "Type::Match passed no candidate object";
        return false;
    }

    return TypeSimpleMatch(m_type->Eval(local_context))(candidate);
}

void Condition::Type::GetDefaultInitialCandidateObjects(const ScriptingContext& parent_context,
                                                        Condition::ObjectSet& condition_non_targets) const
{
    // Ships, Fleets and default checks for current objects only
    bool found_type = false;
    if (m_type) {
        found_type = true;
        //std::vector<TemporaryPtr<const T> > this_base;
        switch (m_type->Eval()) {
            case OBJ_BUILDING:
                AddBuildingSet(condition_non_targets);
                break;
            case OBJ_FIELD:
                AddFieldSet(condition_non_targets);
                break;
            case OBJ_FLEET:
                AddFleetSet(condition_non_targets);
                break;
            case OBJ_PLANET:
                AddPlanetSet(condition_non_targets);
                break;
            case OBJ_POP_CENTER:
                AddPopCenterSet(condition_non_targets);
                break;
            case OBJ_PROD_CENTER:
                AddResCenterSet(condition_non_targets);
                break;
            case OBJ_SHIP:
                AddShipSet(condition_non_targets);
                break;
            case OBJ_SYSTEM:
                AddSystemSet(condition_non_targets);
                break;
            default: 
                found_type = false;
                break;
        }
    }
    if (found_type) {
        //if (int(condition_non_targets.size()) < Objects().NumObjects()) {
        //    DebugLogger() << "Condition::Type::GetBaseNonMatches will provide " << condition_non_targets.size() 
        //                            << " objects of type " << GetType()->Eval() << " rather than " << Objects().NumObjects() << " total objects";
        //}
    } else {
        ConditionBase::GetDefaultInitialCandidateObjects(parent_context, condition_non_targets);
    }
}

void Condition::Type::SetTopLevelContent(const std::string& content_name) {
    if (m_type)
        m_type->SetTopLevelContent(content_name);
}

///////////////////////////////////////////////////////////
// Building                                              //
///////////////////////////////////////////////////////////
Condition::Building::~Building() {
    for (unsigned int i = 0; i < m_names.size(); ++i) {
        delete m_names[i];
    }
}

bool Condition::Building::operator==(const Condition::ConditionBase& rhs) const {
    if (this == &rhs)
        return true;
    if (typeid(*this) != typeid(rhs))
        return false;

    const Condition::Building& rhs_ = static_cast<const Condition::Building&>(rhs);

    if (m_names.size() != rhs_.m_names.size())
        return false;
    for (unsigned int i = 0; i < m_names.size(); ++i) {
        CHECK_COND_VREF_MEMBER(m_names.at(i))
    }

    return true;
}

namespace {
    struct BuildingSimpleMatch {
        BuildingSimpleMatch(const std::vector<std::string>& names) :
            m_names(names)
        {}

        bool operator()(TemporaryPtr<const UniverseObject> candidate) const {
            if (!candidate)
                return false;

            // is it a building?
            TemporaryPtr<const ::Building> building = boost::dynamic_pointer_cast<const ::Building>(candidate);
            if (!building)
                return false;

            // if no name supplied, match any building
            if (m_names.empty())
                return true;

            // is it one of the specified building types?
            return std::find(m_names.begin(), m_names.end(), building->BuildingTypeName()) != m_names.end();
        }

        const std::vector<std::string>& m_names;
    };
}

void Condition::Building::Eval(const ScriptingContext& parent_context,
                               ObjectSet& matches, ObjectSet& non_matches,
                               SearchDomain search_domain/* = NON_MATCHES*/) const
{
    bool simple_eval_safe = parent_context.condition_root_candidate || RootCandidateInvariant();
    if (simple_eval_safe) {
        // check each valueref for invariance to local candidate
        for (std::vector<ValueRef::ValueRefBase<std::string>*>::const_iterator it = m_names.begin();
             it != m_names.end(); ++it)
        {
            if (!(*it)->LocalCandidateInvariant()) {
                simple_eval_safe = false;
                break;
            }
        }
    }
    if (simple_eval_safe) {
        // evaluate names once, and use to check all candidate objects
        std::vector<std::string> names;
        // get all names from valuerefs
        for (std::vector<ValueRef::ValueRefBase<std::string>*>::const_iterator it = m_names.begin();
             it != m_names.end(); ++it)
        {
            names.push_back((*it)->Eval(parent_context));
        }
        EvalImpl(matches, non_matches, search_domain, BuildingSimpleMatch(names));
    } else {
        // re-evaluate allowed building types range for each candidate object
        Condition::ConditionBase::Eval(parent_context, matches, non_matches, search_domain);
    }
}

bool Condition::Building::RootCandidateInvariant() const {
    for (std::vector<ValueRef::ValueRefBase<std::string>*>::const_iterator it = m_names.begin();
         it != m_names.end(); ++it)
    {
        if (!(*it)->RootCandidateInvariant())
            return false;
    }
    return true;
}

bool Condition::Building::TargetInvariant() const {
    for (std::vector<ValueRef::ValueRefBase<std::string>*>::const_iterator it = m_names.begin();
         it != m_names.end(); ++it)
    {
        if (!(*it)->TargetInvariant())
            return false;
    }
    return true;
}

bool Condition::Building::SourceInvariant() const {
    for (std::vector<ValueRef::ValueRefBase<std::string>*>::const_iterator it = m_names.begin();
         it != m_names.end(); ++it)
    {
        if (!(*it)->SourceInvariant())
            return false;
    }
    return true;
}

std::string Condition::Building::Description(bool negated/* = false*/) const {
    std::string values_str;
    for (unsigned int i = 0; i < m_names.size(); ++i) {
        values_str += ValueRef::ConstantExpr(m_names[i]) ?
                        UserString(boost::lexical_cast<std::string>(m_names[i]->Eval())) :
                        m_names[i]->Description();
        if (2 <= m_names.size() && i < m_names.size() - 2) {
            values_str += ", ";
        } else if (i == m_names.size() - 2) {
            values_str += m_names.size() < 3 ? " " : ", ";
            values_str += UserString("OR");
            values_str += " ";
        }
    }
    return str(FlexibleFormat((!negated)
           ? UserString("DESC_BUILDING")
           : UserString("DESC_BUILDING_NOT"))
           % values_str);
}

std::string Condition::Building::Dump() const {
    std::string retval = DumpIndent() + "Building name = ";
    if (m_names.size() == 1) {
        retval += m_names[0]->Dump() + "\n";
    } else {
        retval += "[ ";
        for (unsigned int i = 0; i < m_names.size(); ++i) {
            retval += m_names[i]->Dump() + " ";
        }
        retval += "]\n";
    }
    return retval;
}

void Condition::Building::GetDefaultInitialCandidateObjects(const ScriptingContext& parent_context,
                                                            Condition::ObjectSet& condition_non_targets) const
{ AddBuildingSet(condition_non_targets); }

bool Condition::Building::Match(const ScriptingContext& local_context) const {
    TemporaryPtr<const UniverseObject> candidate = local_context.condition_local_candidate;
    if (!candidate) {
        ErrorLogger() << "Building::Match passed no candidate object";
        return false;
    }

    // is it a building?
    TemporaryPtr<const ::Building> building = boost::dynamic_pointer_cast<const ::Building>(candidate);
    if (building) {
        // match any building type?
        if (m_names.empty())
            return true;

        // match one of the specified building types
        for (std::vector<ValueRef::ValueRefBase<std::string>*>::const_iterator it = m_names.begin();
             it != m_names.end(); ++it)
        {
            if ((*it)->Eval(local_context) == building->BuildingTypeName())
                return true;
        }
    }

    return false;
}

void Condition::Building::SetTopLevelContent(const std::string& content_name) {
    for (std::vector<ValueRef::ValueRefBase<std::string>*>::const_iterator it = m_names.begin();
         it != m_names.end(); ++it)
    {
        if (*it)
            (*it)->SetTopLevelContent(content_name);
    }
}

///////////////////////////////////////////////////////////
// HasSpecial                                            //
///////////////////////////////////////////////////////////
Condition::HasSpecial::HasSpecial(const std::string& name) :
    ConditionBase(),
    m_name(new ValueRef::Constant<std::string>(name)),
    m_capacity_low(0),
    m_capacity_high(0),
    m_since_turn_low(0),
    m_since_turn_high(0)
{}

Condition::HasSpecial::~HasSpecial() {
    delete m_name;
    delete m_capacity_low;
    delete m_capacity_high;
    delete m_since_turn_low;
    delete m_since_turn_high;
}

bool Condition::HasSpecial::operator==(const Condition::ConditionBase& rhs) const {
    if (this == &rhs)
        return true;
    if (typeid(*this) != typeid(rhs))
        return false;

    const Condition::HasSpecial& rhs_ = static_cast<const Condition::HasSpecial&>(rhs);

    CHECK_COND_VREF_MEMBER(m_name)
    CHECK_COND_VREF_MEMBER(m_capacity_low)
    CHECK_COND_VREF_MEMBER(m_capacity_high)
    CHECK_COND_VREF_MEMBER(m_since_turn_low)
    CHECK_COND_VREF_MEMBER(m_since_turn_high)

    return true;
}

namespace {
    struct HasSpecialSimpleMatch {
        HasSpecialSimpleMatch(const std::string& name, float low_cap, float high_cap, int low_turn, int high_turn) :
            m_name(name),
            m_low_cap(low_cap),
            m_high_cap(high_cap),
            m_low_turn(low_turn),
            m_high_turn(high_turn)
        {}

        bool operator()(TemporaryPtr<const UniverseObject> candidate) const {
            if (!candidate)
                return false;

            if (m_name.empty())
                return !candidate->Specials().empty();

            std::map<std::string, std::pair<int, float> >::const_iterator it = candidate->Specials().find(m_name);
            if (it == candidate->Specials().end())
                return false;

            int special_since_turn = it->second.first;
            float special_capacity = it->second.second;
            return m_low_turn <= special_since_turn
                && special_since_turn <= m_high_turn
                && m_low_cap <= special_capacity
                && special_capacity <= m_high_cap;
        }

        const std::string&  m_name;
        float               m_low_cap;
        float               m_high_cap;
        int                 m_low_turn;
        int                 m_high_turn;
    };
}

void Condition::HasSpecial::Eval(const ScriptingContext& parent_context,
                                 ObjectSet& matches, ObjectSet& non_matches,
                                 SearchDomain search_domain/* = NON_MATCHES*/) const
{
    bool simple_eval_safe = ((!m_name || m_name->LocalCandidateInvariant()) &&
                             (!m_capacity_low || m_capacity_low->LocalCandidateInvariant()) &&
                             (!m_capacity_high || m_capacity_high->LocalCandidateInvariant()) &&
                             (!m_since_turn_low || m_since_turn_low->LocalCandidateInvariant()) &&
                             (!m_since_turn_high || m_since_turn_high->LocalCandidateInvariant()) &&
                             (parent_context.condition_root_candidate || RootCandidateInvariant()));
    if (simple_eval_safe) {
        // evaluate turn limits once, pass to simple match for all candidates
        TemporaryPtr<const UniverseObject> no_object;
        ScriptingContext local_context(parent_context, no_object);
        std::string name = (m_name ? m_name->Eval(local_context) : "");
        float low_cap = (m_capacity_low ? m_capacity_low->Eval(local_context) : -FLT_MAX);
        float high_cap = (m_capacity_high ? m_capacity_high->Eval(local_context) : FLT_MAX);
        int low_turn = (m_since_turn_low ? m_since_turn_low->Eval(local_context) : BEFORE_FIRST_TURN);
        int high_turn = (m_since_turn_high ? m_since_turn_high->Eval(local_context) : IMPOSSIBLY_LARGE_TURN);
        EvalImpl(matches, non_matches, search_domain, HasSpecialSimpleMatch(name, low_cap, high_cap, low_turn, high_turn));
    } else {
        // re-evaluate allowed turn range for each candidate object
        Condition::ConditionBase::Eval(parent_context, matches, non_matches, search_domain);
    }
}

bool Condition::HasSpecial::RootCandidateInvariant() const
{ return ((!m_name || m_name->RootCandidateInvariant()) &&
          (!m_capacity_low || m_capacity_low->RootCandidateInvariant()) &&
          (!m_capacity_high || m_capacity_high->RootCandidateInvariant()) &&
          (!m_since_turn_low || m_since_turn_low->RootCandidateInvariant()) &&
          (!m_since_turn_high || m_since_turn_high->RootCandidateInvariant())); }

bool Condition::HasSpecial::TargetInvariant() const
{ return ((!m_name || m_name->TargetInvariant()) &&
          (!m_capacity_low || m_capacity_low->TargetInvariant()) &&
          (!m_capacity_high || m_capacity_high->TargetInvariant()) &&
          (!m_since_turn_low || m_since_turn_low->TargetInvariant()) &&
          (!m_since_turn_high || m_since_turn_high->TargetInvariant())); }

bool Condition::HasSpecial::SourceInvariant() const
{ return ((!m_name || m_name->SourceInvariant()) &&
          (!m_capacity_low || m_capacity_low->SourceInvariant()) &&
          (!m_capacity_high || m_capacity_high->SourceInvariant()) &&
          (!m_since_turn_low || m_since_turn_low->SourceInvariant()) &&
          (!m_since_turn_high || m_since_turn_high->SourceInvariant())); }

std::string Condition::HasSpecial::Description(bool negated/* = false*/) const {
    std::string name_str;
    if (m_name)
        name_str = m_name->Description();

    if (m_since_turn_low || m_since_turn_high) {
        // turn range has been specified; must indicate in description
        std::string low_str = boost::lexical_cast<std::string>(BEFORE_FIRST_TURN);
        if (m_since_turn_low)
            low_str = m_since_turn_low->Description();

        std::string high_str = boost::lexical_cast<std::string>(IMPOSSIBLY_LARGE_TURN);
        if (m_since_turn_high)
            high_str = m_since_turn_high->Description();

        return str(FlexibleFormat((!negated)
            ? UserString("DESC_SPECIAL_TURN_RANGE")
            : UserString("DESC_SPECIAL_TURN_RANGE_NOT"))
                % UserString(name_str)
                % low_str
                % high_str);
    }

    if (m_capacity_low || m_capacity_high) {
        // capacity range has been specified; must indicate in description
        std::string low_str = boost::lexical_cast<std::string>(-FLT_MAX);
        if (m_capacity_low)
            low_str = m_capacity_low->Description();

        std::string high_str = boost::lexical_cast<std::string>(FLT_MAX);
        if (m_capacity_high)
            high_str = m_capacity_high->Description();

        return str(FlexibleFormat((!negated)
            ? UserString("DESC_SPECIAL_CAPACITY_RANGE")
            : UserString("DESC_SPECIAL_CAPACITY_RANGE_NOT"))
                % UserString(name_str)
                % low_str
                % high_str);
    }

    return str(FlexibleFormat((!negated)
        ? UserString("DESC_SPECIAL")
        : UserString("DESC_SPECIAL_NOT"))
                % UserString(name_str));
}

std::string Condition::HasSpecial::Dump() const {
    std::string name_str = (m_name ? m_name->Dump() : "");

    if (m_since_turn_low || m_since_turn_high) {
        std::string low_dump = (m_since_turn_low ? m_since_turn_low->Dump() : boost::lexical_cast<std::string>(BEFORE_FIRST_TURN));
        std::string high_dump = (m_since_turn_high ? m_since_turn_high->Dump() : boost::lexical_cast<std::string>(IMPOSSIBLY_LARGE_TURN));
        return DumpIndent() + "HasSpecialSinceTurn name = \"" + name_str + "\" low = " + low_dump + " high = " + high_dump;
    }

    if (m_capacity_low || m_capacity_high) {
        std::string low_dump = (m_capacity_low ? m_capacity_low->Dump() : boost::lexical_cast<std::string>(-FLT_MAX));
        std::string high_dump = (m_capacity_high ? m_capacity_high->Dump() : boost::lexical_cast<std::string>(FLT_MAX));
        return DumpIndent() + "HasSpecialCapacity name = \"" + name_str + "\" low = " + low_dump + " high = " + high_dump;
    }

    return DumpIndent() + "HasSpecial name = \"" + name_str + "\"\n";
}

bool Condition::HasSpecial::Match(const ScriptingContext& local_context) const {
    TemporaryPtr<const UniverseObject> candidate = local_context.condition_local_candidate;
    if (!candidate) {
        ErrorLogger() << "HasSpecial::Match passed no candidate object";
        return false;
    }
    std::string name = (m_name ? m_name->Eval(local_context) : "");
    float low_cap = (m_capacity_low ? m_capacity_low->Eval(local_context) : -FLT_MAX);
    float high_cap = (m_capacity_high ? m_capacity_high->Eval(local_context) : FLT_MAX);
    int low_turn = (m_since_turn_low ? m_since_turn_low->Eval(local_context) : BEFORE_FIRST_TURN);
    int high_turn = (m_since_turn_high ? m_since_turn_high->Eval(local_context) : IMPOSSIBLY_LARGE_TURN);

    return HasSpecialSimpleMatch(name, low_cap, high_cap, low_turn, high_turn)(candidate);
}

void Condition::HasSpecial::SetTopLevelContent(const std::string& content_name) {
    if (m_name)
        m_name->SetTopLevelContent(content_name);
    if (m_capacity_low)
        m_capacity_low->SetTopLevelContent(content_name);
    if (m_capacity_high)
        m_capacity_high->SetTopLevelContent(content_name);
    if (m_since_turn_low)
        m_since_turn_low->SetTopLevelContent(content_name);
    if (m_since_turn_high)
        m_since_turn_high->SetTopLevelContent(content_name);
}

///////////////////////////////////////////////////////////
// HasTag                                                //
///////////////////////////////////////////////////////////
Condition::HasTag::HasTag(const std::string& name) :
    ConditionBase(),
    m_name(new ValueRef::Constant<std::string>(name))
{}

Condition::HasTag::~HasTag()
{ delete m_name; }

bool Condition::HasTag::operator==(const Condition::ConditionBase& rhs) const {
    if (this == &rhs)
        return true;
    if (typeid(*this) != typeid(rhs))
        return false;

    const Condition::HasTag& rhs_ = static_cast<const Condition::HasTag&>(rhs);

    CHECK_COND_VREF_MEMBER(m_name)

    return true;
}

namespace {
    struct HasTagSimpleMatch {
        HasTagSimpleMatch() :
            m_any_tag_ok(true),
            m_name()
        {}

        HasTagSimpleMatch(const std::string& name) :
            m_any_tag_ok(false),
            m_name(name)
        {}

        bool operator()(TemporaryPtr<const UniverseObject> candidate) const {
            if (!candidate)
                return false;

            if (m_any_tag_ok && !candidate->Tags().empty())
                return true;

            return candidate->HasTag(m_name);
        }

        bool        m_any_tag_ok;
        std::string m_name;
    };
}

void Condition::HasTag::Eval(const ScriptingContext& parent_context,
                             ObjectSet& matches, ObjectSet& non_matches,
                             SearchDomain search_domain/* = NON_MATCHES*/) const
{
    bool simple_eval_safe = (!m_name || m_name->LocalCandidateInvariant()) &&
                            (parent_context.condition_root_candidate || RootCandidateInvariant());
    if (simple_eval_safe) {
        // evaluate number limits once, use to match all candidates
        TemporaryPtr<const UniverseObject> no_object;
        ScriptingContext local_context(parent_context, no_object);
        if (!m_name)
            EvalImpl(matches, non_matches, search_domain, HasTagSimpleMatch());
        std::string name = m_name->Eval(local_context);
        EvalImpl(matches, non_matches, search_domain, HasTagSimpleMatch(name));
    } else {
        // re-evaluate allowed turn range for each candidate object
        Condition::ConditionBase::Eval(parent_context, matches, non_matches, search_domain);
    }
}

bool Condition::HasTag::RootCandidateInvariant() const
{ return !m_name || m_name->RootCandidateInvariant(); }

bool Condition::HasTag::TargetInvariant() const
{ return !m_name || m_name->TargetInvariant(); }

bool Condition::HasTag::SourceInvariant() const
{ return !m_name || m_name->SourceInvariant(); }

std::string Condition::HasTag::Description(bool negated/* = false*/) const {
    std::string name_str;
    if (m_name) {
        name_str = m_name->Description();
        if (ValueRef::ConstantExpr(m_name) && UserStringExists(name_str))
            name_str = UserString(name_str);
    }
    return str(FlexibleFormat((!negated)
        ? UserString("DESC_HAS_TAG")
        : UserString("DESC_HAS_TAG_NOT"))
        % UserString(name_str));
}

std::string Condition::HasTag::Dump() const {
    std::string retval = DumpIndent() + "HasTag";
    if (m_name)
        retval += " name = " + m_name->Dump();
    return retval;
}

bool Condition::HasTag::Match(const ScriptingContext& local_context) const {
    TemporaryPtr<const UniverseObject> candidate = local_context.condition_local_candidate;
    if (!candidate) {
        ErrorLogger() << "HasTag::Match passed no candidate object";
        return false;
    }

    if (!m_name)
        return HasTagSimpleMatch()(candidate);

    std::string name = m_name->Eval(local_context);
    return HasTagSimpleMatch(name)(candidate);
}

void Condition::HasTag::SetTopLevelContent(const std::string& content_name) {
    if (m_name)
        m_name->SetTopLevelContent(content_name);
}


///////////////////////////////////////////////////////////
// CreatedOnTurn                                         //
///////////////////////////////////////////////////////////
Condition::CreatedOnTurn::~CreatedOnTurn() {
    delete m_low;
    delete m_high;
}

bool Condition::CreatedOnTurn::operator==(const Condition::ConditionBase& rhs) const {
    if (this == &rhs)
        return true;
    if (typeid(*this) != typeid(rhs))
        return false;

    const Condition::CreatedOnTurn& rhs_ = static_cast<const Condition::CreatedOnTurn&>(rhs);

    CHECK_COND_VREF_MEMBER(m_low)
    CHECK_COND_VREF_MEMBER(m_high)

    return true;
}

namespace {
    struct CreatedOnTurnSimpleMatch {
        CreatedOnTurnSimpleMatch(int low, int high) :
            m_low(low),
            m_high(high)
        {}

        bool operator()(TemporaryPtr<const UniverseObject> candidate) const {
            if (!candidate)
                return false;
            int turn = candidate->CreationTurn();
            return m_low <= turn && turn <= m_high;
        }

        int m_low;
        int m_high;
    };
}

void Condition::CreatedOnTurn::Eval(const ScriptingContext& parent_context,
                                    ObjectSet& matches, ObjectSet& non_matches,
                                    SearchDomain search_domain/* = NON_MATCHES*/) const
{
    bool simple_eval_safe = ((!m_low || m_low->LocalCandidateInvariant()) &&
                             (!m_high || m_high->LocalCandidateInvariant()) &&
                             (parent_context.condition_root_candidate || RootCandidateInvariant()));
    if (simple_eval_safe) {
        TemporaryPtr<const UniverseObject> no_object;
        ScriptingContext local_context(parent_context, no_object);
        int low = (m_low ? m_low->Eval(local_context) : BEFORE_FIRST_TURN);
        int high = (m_high ? m_high->Eval(local_context) : IMPOSSIBLY_LARGE_TURN);
        EvalImpl(matches, non_matches, search_domain, CreatedOnTurnSimpleMatch(low, high));
    } else {
        // re-evaluate allowed turn range for each candidate object
        Condition::ConditionBase::Eval(parent_context, matches, non_matches, search_domain);
    }
}

bool Condition::CreatedOnTurn::RootCandidateInvariant() const
{ return ((!m_low || m_low->RootCandidateInvariant()) && (!m_high || m_high->RootCandidateInvariant())); }

bool Condition::CreatedOnTurn::TargetInvariant() const
{ return ((!m_low || m_low->TargetInvariant()) && (!m_high || m_high->TargetInvariant())); }

bool Condition::CreatedOnTurn::SourceInvariant() const
{ return ((!m_low || m_low->SourceInvariant()) && (!m_high || m_high->SourceInvariant())); }

std::string Condition::CreatedOnTurn::Description(bool negated/* = false*/) const {
    std::string low_str = (m_low ? (ValueRef::ConstantExpr(m_low) ?
                                    boost::lexical_cast<std::string>(m_low->Eval()) :
                                    m_low->Description())
                                 : boost::lexical_cast<std::string>(BEFORE_FIRST_TURN));
    std::string high_str = (m_high ? (ValueRef::ConstantExpr(m_high) ?
                                      boost::lexical_cast<std::string>(m_high->Eval()) :
                                      m_high->Description())
                                   : boost::lexical_cast<std::string>(IMPOSSIBLY_LARGE_TURN));
    return str(FlexibleFormat((!negated)
            ? UserString("DESC_CREATED_ON_TURN")
            : UserString("DESC_CREATED_ON_TURN_NOT"))
               % low_str
               % high_str);
}

std::string Condition::CreatedOnTurn::Dump() const {
    std::string retval = DumpIndent() + "CreatedOnTurn";
    if (m_low)
        retval += " low = " + m_low->Dump();
    if (m_high)
        retval += " high = " + m_high->Dump();
    retval += "\n";
    return retval;
}

bool Condition::CreatedOnTurn::Match(const ScriptingContext& local_context) const {
    TemporaryPtr<const UniverseObject> candidate = local_context.condition_local_candidate;
    if (!candidate) {
        ErrorLogger() << "CreatedOnTurn::Match passed no candidate object";
        return false;
    }
    int low = (m_low ? std::max(0, m_low->Eval(local_context)) : BEFORE_FIRST_TURN);
    int high = (m_high ? std::min(m_high->Eval(local_context), IMPOSSIBLY_LARGE_TURN) : IMPOSSIBLY_LARGE_TURN);
    return CreatedOnTurnSimpleMatch(low, high)(candidate);
}

void Condition::CreatedOnTurn::SetTopLevelContent(const std::string& content_name) {
    if (m_low)
        m_low->SetTopLevelContent(content_name);
    if (m_high)
        m_high->SetTopLevelContent(content_name);
}

///////////////////////////////////////////////////////////
// Contains                                              //
///////////////////////////////////////////////////////////
Condition::Contains::~Contains()
{ delete m_condition; }

bool Condition::Contains::operator==(const Condition::ConditionBase& rhs) const {
    if (this == &rhs)
        return true;
    if (typeid(*this) != typeid(rhs))
        return false;

    const Condition::Contains& rhs_ = static_cast<const Condition::Contains&>(rhs);

    CHECK_COND_VREF_MEMBER(m_condition)

    return true;
}

namespace {
    struct ContainsSimpleMatch {
        ContainsSimpleMatch(const Condition::ObjectSet& subcondition_matches) :
            m_subcondition_matches_ids()
        {
            // We need a sorted container for efficiently intersecting 
            // subcondition_matches with the set of objects contained in some
            // candidate object.
            // We only need ids, not objects, so we can do that conversion
            // here as well, simplifying later code.
            // Note that this constructor is called only once per 
            // Contains::Eval(), its work cannot help performance when executed 
            // for each candidate.
            m_subcondition_matches_ids.reserve(subcondition_matches.size());
            // gather the ids
            for (Condition::ObjectSet::const_iterator it = subcondition_matches.begin(); it != subcondition_matches.end(); ++it) {
                TemporaryPtr<const UniverseObject> obj = *it;
                if (obj)
                { m_subcondition_matches_ids.push_back(obj->ID()); }
            }
            // sort them
            std::sort(m_subcondition_matches_ids.begin(), m_subcondition_matches_ids.end());
        }

        bool operator()(TemporaryPtr<const UniverseObject> candidate) const {
            if (!candidate)
                return false;

            bool match = false;
            const std::set<int>& candidate_elements = candidate->ContainedObjectIDs(); // guaranteed O(1)

            // We need to test whether candidate_elements and m_subcondition_matches_ids have a common element.
            // We choose the strategy that is more efficient by comparing the sizes of both sets.
            if (candidate_elements.size() < m_subcondition_matches_ids.size()) {
                // candidate_elements is smaller, so we iterate it and look up each candidate element in m_subcondition_matches_ids
                for (std::set<int>::const_iterator it = candidate_elements.begin(), end_it = candidate_elements.end(); it != end_it; ++it) {
                    // std::lower_bound requires m_subcondition_matches_ids to be sorted
                    std::vector<int>::const_iterator matching_it = std::lower_bound(m_subcondition_matches_ids.begin(), m_subcondition_matches_ids.end(), *it);
                    
                    if (matching_it != m_subcondition_matches_ids.end() && *matching_it == *it) {
                        match = true;
                        break;
                    }
                }
            } else {
                // m_subcondition_matches_ids is smaller, so we iterate it and look up each subcondition match in the set of candidate's elements
                for (std::vector<int>::const_iterator it = m_subcondition_matches_ids.begin(); it != m_subcondition_matches_ids.end(); ++it) {
                    // candidate->Contains() may have a faster implementation than candidate_elements->find()
                    if (candidate->Contains(*it)) {
                        match = true;
                        break;
                    }
                }
            }

            return match;
        }

        std::vector<int> m_subcondition_matches_ids;
    };
}

void Condition::Contains::Eval(const ScriptingContext& parent_context,
                               ObjectSet& matches, ObjectSet& non_matches,
                               SearchDomain search_domain/* = NON_MATCHES*/) const
{
    bool simple_eval_safe = parent_context.condition_root_candidate || RootCandidateInvariant();
    if (simple_eval_safe) {
        // evaluate contained objects once and check for all candidates
        TemporaryPtr<const UniverseObject> no_object;
        ScriptingContext local_context(parent_context, no_object);

        // get objects to be considering for matching against subcondition
        ObjectSet subcondition_matches;
        m_condition->Eval(local_context, subcondition_matches);

        EvalImpl(matches, non_matches, search_domain, ContainsSimpleMatch(subcondition_matches));
    } else {
        // re-evaluate contained objects for each candidate object
        Condition::ConditionBase::Eval(parent_context, matches, non_matches, search_domain);
    }
}

bool Condition::Contains::RootCandidateInvariant() const
{ return m_condition->RootCandidateInvariant(); }

bool Condition::Contains::TargetInvariant() const
{ return m_condition->TargetInvariant(); }

bool Condition::Contains::SourceInvariant() const
{ return m_condition->SourceInvariant(); }

std::string Condition::Contains::Description(bool negated/* = false*/) const {
    return str(FlexibleFormat((!negated)
        ? UserString("DESC_CONTAINS")
        : UserString("DESC_CONTAINS_NOT"))
        % m_condition->Description());
}

std::string Condition::Contains::Dump() const {
    std::string retval = DumpIndent() + "Contains condition =\n";
    ++g_indent;
    retval += m_condition->Dump();
    --g_indent;
    return retval;
}

void Condition::Contains::GetDefaultInitialCandidateObjects(const ScriptingContext& parent_context,
                                                            Condition::ObjectSet& condition_non_targets) const
{
    // objects that can contain other objects: fleets, planets, and systems
    AddFleetSet(condition_non_targets);
    AddPlanetSet(condition_non_targets);
    AddSystemSet(condition_non_targets);
}

bool Condition::Contains::Match(const ScriptingContext& local_context) const {
    TemporaryPtr<const UniverseObject> candidate = local_context.condition_local_candidate;
    if (!candidate) {
        ErrorLogger() << "Contains::Match passed no candidate object";
        return false;
    }

    // get subcondition matches
    ObjectSet subcondition_matches;
    m_condition->Eval(local_context, subcondition_matches);

    // does candidate object contain any subcondition matches?
    for (ObjectSet::iterator subcon_it = subcondition_matches.begin(); subcon_it != subcondition_matches.end(); ++subcon_it)
        if (candidate->Contains((*subcon_it)->ID()))
            return true;

    return false;
}

void Condition::Contains::SetTopLevelContent(const std::string& content_name) {
    if (m_condition)
        m_condition->SetTopLevelContent(content_name);
}

///////////////////////////////////////////////////////////
// ContainedBy                                           //
///////////////////////////////////////////////////////////
Condition::ContainedBy::~ContainedBy()
{ delete m_condition; }

bool Condition::ContainedBy::operator==(const Condition::ConditionBase& rhs) const {
    if (this == &rhs)
        return true;
    if (typeid(*this) != typeid(rhs))
        return false;

    const Condition::ContainedBy& rhs_ = static_cast<const Condition::ContainedBy&>(rhs);

    CHECK_COND_VREF_MEMBER(m_condition)

    return true;
}

namespace {
    struct ContainedBySimpleMatch {
        ContainedBySimpleMatch(const Condition::ObjectSet& subcondition_matches) :
            m_subcondition_matches_ids()
        {
            // We need a sorted container for efficiently intersecting 
            // subcondition_matches with the set of objects containing some
            // candidate object.
            // We only need ids, not objects, so we can do that conversion
            // here as well, simplifying later code.
            // Note that this constructor is called only once per 
            // ContainedBy::Eval(), its work cannot help performance when
            // executed for each candidate.
            m_subcondition_matches_ids.reserve(subcondition_matches.size());
            // gather the ids
            for (Condition::ObjectSet::const_iterator it = subcondition_matches.begin(); it != subcondition_matches.end(); ++it) {
                TemporaryPtr<const UniverseObject> obj = *it;
                if (obj)
                { m_subcondition_matches_ids.push_back(obj->ID()); }
            }
            // sort them
            std::sort(m_subcondition_matches_ids.begin(), m_subcondition_matches_ids.end());
        }

        bool operator()(TemporaryPtr<const UniverseObject> candidate) const {
            if (!candidate)
                return false;

            bool match = false;
            // gather the objects containing candidate
            std::vector<int> candidate_containers;
            const int candidate_id = candidate->ID();
            const int    system_id = candidate->SystemID();
            const int container_id = candidate->ContainerObjectID();
            if (   system_id != INVALID_OBJECT_ID &&    system_id != candidate_id) candidate_containers.push_back(   system_id);
            if (container_id != INVALID_OBJECT_ID && container_id !=    system_id) candidate_containers.push_back(container_id);
            // FIXME: currently, direct container and system will do. In the future, we might need a way to retrieve containers of containers

            // We need to test whether candidate_containers and m_subcondition_matches_ids have a common element.
            // We choose the strategy that is more efficient by comparing the sizes of both sets.
            if (candidate_containers.size() < m_subcondition_matches_ids.size()) {
                // candidate_containers is smaller, so we iterate it and look up each candidate container in m_subcondition_matches_ids
                for (std::vector<int>::const_iterator it = candidate_containers.begin(), end_it = candidate_containers.end(); it != end_it; ++it) {
                    // std::lower_bound requires m_subcondition_matches_ids to be sorted
                    std::vector<int>::const_iterator matching_it = std::lower_bound(m_subcondition_matches_ids.begin(), m_subcondition_matches_ids.end(), *it);
                    
                    if (matching_it != m_subcondition_matches_ids.end() && *matching_it == *it) {
                        match = true;
                        break;
                    }
                }
            } else {
                // m_subcondition_matches_ids is smaller, so we iterate it and look up each subcondition match in the set of candidate's containers
                for (std::vector<int>::const_iterator it = m_subcondition_matches_ids.begin(); it != m_subcondition_matches_ids.end(); ++it) {
                    // candidate->ContainedBy() may have a faster implementation than candidate_containers->find()
                    if (candidate->ContainedBy(*it)) {
                        match = true;
                        break;
                    }
                }
            }

            return match;
        }

        std::vector<int> m_subcondition_matches_ids;
    };
}

void Condition::ContainedBy::Eval(const ScriptingContext& parent_context,
                                  ObjectSet& matches, ObjectSet& non_matches,
                                  SearchDomain search_domain/* = NON_MATCHES*/) const
{
    bool simple_eval_safe = parent_context.condition_root_candidate || RootCandidateInvariant();
    if (simple_eval_safe) {
        // evaluate contained objects once and check for all candidates

        TemporaryPtr<const UniverseObject> no_object;
        ScriptingContext local_context(parent_context, no_object);

        // get subcondition matches
        ObjectSet subcondition_matches;
        m_condition->Eval(local_context, subcondition_matches);

        EvalImpl(matches, non_matches, search_domain, ContainedBySimpleMatch(subcondition_matches));
    } else {
        // re-evaluate contained objects for each candidate object
        Condition::ConditionBase::Eval(parent_context, matches, non_matches, search_domain);
    }
}

bool Condition::ContainedBy::RootCandidateInvariant() const
{ return m_condition->RootCandidateInvariant(); }

bool Condition::ContainedBy::TargetInvariant() const
{ return m_condition->TargetInvariant(); }

bool Condition::ContainedBy::SourceInvariant() const
{ return m_condition->SourceInvariant(); }

std::string Condition::ContainedBy::Description(bool negated/* = false*/) const {
    return str(FlexibleFormat((!negated)
        ? UserString("DESC_CONTAINED_BY")
        : UserString("DESC_CONTAINED_BY_NOT"))
        % m_condition->Description());
}

std::string Condition::ContainedBy::Dump() const {
    std::string retval = DumpIndent() + "ContainedBy condition =\n";
    ++g_indent;
        retval += m_condition->Dump();
    --g_indent;
    return retval;
}

bool Condition::ContainedBy::Match(const ScriptingContext& local_context) const {
    TemporaryPtr<const UniverseObject> candidate = local_context.condition_local_candidate;
    if (!candidate) {
        ErrorLogger() << "ContainedBy::Match passed no candidate object";
        return false;
    }

    // get containing objects
    std::set<int> containers;
    if (candidate->SystemID() != INVALID_OBJECT_ID)
        containers.insert(candidate->SystemID());
    if (candidate->ContainerObjectID() != INVALID_OBJECT_ID && candidate->ContainerObjectID() != candidate->SystemID())
        containers.insert(candidate->ContainerObjectID());

    ObjectSet container_objects = Objects().FindObjects<const UniverseObject>(containers);
    if (container_objects.empty())
        return false;

    m_condition->Eval(local_context, container_objects);

    return container_objects.empty();
}

void Condition::ContainedBy::SetTopLevelContent(const std::string& content_name) {
    if (m_condition)
        m_condition->SetTopLevelContent(content_name);
}

///////////////////////////////////////////////////////////
// InSystem                                              //
///////////////////////////////////////////////////////////
Condition::InSystem::~InSystem()
{ delete m_system_id; }

bool Condition::InSystem::operator==(const Condition::ConditionBase& rhs) const {
    if (this == &rhs)
        return true;
    if (typeid(*this) != typeid(rhs))
        return false;

    const Condition::InSystem& rhs_ = static_cast<const Condition::InSystem&>(rhs);

    CHECK_COND_VREF_MEMBER(m_system_id)

    return true;
}

namespace {
    struct InSystemSimpleMatch {
        InSystemSimpleMatch(int system_id) :
            m_system_id(system_id)
        {}

        bool operator()(TemporaryPtr<const UniverseObject> candidate) const {
            if (!candidate)
                return false;
            if (m_system_id == INVALID_OBJECT_ID)
                return candidate->SystemID() != INVALID_OBJECT_ID;  // match objects in any system
            else
                return candidate->SystemID() == m_system_id;        // match objects in specified system
        }

        int m_system_id;
    };
}

void Condition::InSystem::Eval(const ScriptingContext& parent_context,
                               ObjectSet& matches, ObjectSet& non_matches,
                               SearchDomain search_domain/* = NON_MATCHES*/) const
{
    bool simple_eval_safe = !m_system_id || ValueRef::ConstantExpr(m_system_id) ||
                            (m_system_id->LocalCandidateInvariant() &&
                            (parent_context.condition_root_candidate || RootCandidateInvariant()));
    if (simple_eval_safe) {
        // evaluate empire id once, and use to check all candidate objects
        TemporaryPtr<const UniverseObject> no_object;
        int system_id = (m_system_id ? m_system_id->Eval(ScriptingContext(parent_context, no_object)) : INVALID_OBJECT_ID);
        EvalImpl(matches, non_matches, search_domain, InSystemSimpleMatch(system_id));
    } else {
        // re-evaluate empire id for each candidate object
        Condition::ConditionBase::Eval(parent_context, matches, non_matches, search_domain);
    }
}

bool Condition::InSystem::RootCandidateInvariant() const
{ return !m_system_id || m_system_id->RootCandidateInvariant(); }

bool Condition::InSystem::TargetInvariant() const
{ return !m_system_id || m_system_id->TargetInvariant(); }

bool Condition::InSystem::SourceInvariant() const
{ return !m_system_id || m_system_id->SourceInvariant(); }

std::string Condition::InSystem::Description(bool negated/* = false*/) const {
    std::string system_str;
    int system_id = INVALID_OBJECT_ID;
    if (m_system_id && ValueRef::ConstantExpr(m_system_id))
        system_id = m_system_id->Eval();
    if (TemporaryPtr<const System> system = GetSystem(system_id))
        system_str = system->Name();
    else if (m_system_id)
        system_str = m_system_id->Description();

    std::string description_str;
    if (!system_str.empty())
        description_str = (!negated)
            ? UserString("DESC_IN_SYSTEM")
            : UserString("DESC_IN_SYSTEM_NOT");
    else
        description_str = (!negated)
            ? UserString("DESC_IN_SYSTEM_SIMPLE")
            : UserString("DESC_IN_SYSTEM_SIMPLE_NOT");

    return str(FlexibleFormat(description_str) % system_str);
}

std::string Condition::InSystem::Dump() const {
    std::string retval = DumpIndent() + "InSystem";
    if (m_system_id)
        retval += " id = " + m_system_id->Dump();
    retval += "\n";
    return retval;
}

bool Condition::InSystem::Match(const ScriptingContext& local_context) const {
    TemporaryPtr<const UniverseObject> candidate = local_context.condition_local_candidate;
    if (!candidate) {
        ErrorLogger() << "InSystem::Match passed no candidate object";
        return false;
    }
    int system_id = (m_system_id ? m_system_id->Eval(local_context) : INVALID_OBJECT_ID);
    return InSystemSimpleMatch(system_id)(candidate);
}

void Condition::InSystem::SetTopLevelContent(const std::string& content_name) {
    if (m_system_id)
        m_system_id->SetTopLevelContent(content_name);
}

///////////////////////////////////////////////////////////
// ObjectID                                              //
///////////////////////////////////////////////////////////
Condition::ObjectID::~ObjectID()
{ delete m_object_id; }

bool Condition::ObjectID::operator==(const Condition::ConditionBase& rhs) const {
    if (this == &rhs)
        return true;
    if (typeid(*this) != typeid(rhs))
        return false;

    const Condition::ObjectID& rhs_ = static_cast<const Condition::ObjectID&>(rhs);

    CHECK_COND_VREF_MEMBER(m_object_id)

    return true;
}

namespace {
    struct ObjectIDSimpleMatch {
        ObjectIDSimpleMatch(int object_id) :
            m_object_id(object_id)
        {}

        bool operator()(TemporaryPtr<const UniverseObject> candidate) const {
            return candidate &&
                m_object_id != INVALID_OBJECT_ID &&
                candidate->ID() == m_object_id;
        }

        int m_object_id;
    };
}

void Condition::ObjectID::Eval(const ScriptingContext& parent_context,
                               ObjectSet& matches, ObjectSet& non_matches,
                               SearchDomain search_domain/* = NON_MATCHES*/) const
{
    bool simple_eval_safe = !m_object_id || ValueRef::ConstantExpr(m_object_id) ||
                            (m_object_id->LocalCandidateInvariant() &&
                            (parent_context.condition_root_candidate || RootCandidateInvariant()));
    if (simple_eval_safe) {
        // evaluate empire id once, and use to check all candidate objects
        TemporaryPtr<const UniverseObject> no_object;
        int object_id = (m_object_id ? m_object_id->Eval(ScriptingContext(parent_context, no_object)) : INVALID_OBJECT_ID);
        EvalImpl(matches, non_matches, search_domain, ObjectIDSimpleMatch(object_id));
    } else {
        // re-evaluate empire id for each candidate object
        Condition::ConditionBase::Eval(parent_context, matches, non_matches, search_domain);
    }
}

bool Condition::ObjectID::RootCandidateInvariant() const
{ return !m_object_id || m_object_id->RootCandidateInvariant(); }

bool Condition::ObjectID::TargetInvariant() const
{ return !m_object_id || m_object_id->TargetInvariant(); }

bool Condition::ObjectID::SourceInvariant() const
{ return !m_object_id || m_object_id->SourceInvariant(); }

std::string Condition::ObjectID::Description(bool negated/* = false*/) const {
    std::string object_str;
    int object_id = INVALID_OBJECT_ID;
    if (m_object_id && ValueRef::ConstantExpr(m_object_id))
        object_id = m_object_id->Eval();
    if (TemporaryPtr<const System> system = GetSystem(object_id))
        object_str = system->Name();
    else if (m_object_id)
        object_str = m_object_id->Description();
    else
        object_str = UserString("ERROR");   // should always have a valid ID for this condition

    return str(FlexibleFormat((!negated)
        ? UserString("DESC_OBJECT_ID")
        : UserString("DESC_OBJECT_ID_NOT"))
               % object_str);
}

std::string Condition::ObjectID::Dump() const
{ return DumpIndent() + "Object id = " + m_object_id->Dump(); }

void Condition::ObjectID::GetDefaultInitialCandidateObjects(const ScriptingContext& parent_context,
                                                            Condition::ObjectSet& condition_non_targets) const
{
    if (!m_object_id)
        return;

    bool simple_eval_safe = ValueRef::ConstantExpr(m_object_id) ||
                            (m_object_id->LocalCandidateInvariant() &&
                            (parent_context.condition_root_candidate || RootCandidateInvariant()));

    if (!simple_eval_safe) {
        AddAllObjectsSet(condition_non_targets);
        return;
    }

    // simple case of a single specified id; can add just that object
    TemporaryPtr<const UniverseObject> no_object;
    int object_id = m_object_id->Eval(ScriptingContext(parent_context, no_object));
    if (object_id == INVALID_OBJECT_ID)
        return;

    TemporaryPtr<UniverseObject> obj = Objects().ExistingObject(object_id);
    if (obj)
        condition_non_targets.push_back(obj);
}

bool Condition::ObjectID::Match(const ScriptingContext& local_context) const {
    TemporaryPtr<const UniverseObject> candidate = local_context.condition_local_candidate;
    if (!candidate) {
        ErrorLogger() << "ObjectID::Match passed no candidate object";
        return false;
    }

    return ObjectIDSimpleMatch(m_object_id->Eval(local_context))(candidate);
}

void Condition::ObjectID::SetTopLevelContent(const std::string& content_name) {
    if (m_object_id)
        m_object_id->SetTopLevelContent(content_name);
}

///////////////////////////////////////////////////////////
// PlanetType                                            //
///////////////////////////////////////////////////////////
Condition::PlanetType::~PlanetType() {
    for (unsigned int i = 0; i < m_types.size(); ++i) {
        delete m_types[i];
    }
}

bool Condition::PlanetType::operator==(const Condition::ConditionBase& rhs) const {
    if (this == &rhs)
        return true;
    if (typeid(*this) != typeid(rhs))
        return false;

    const Condition::PlanetType& rhs_ = static_cast<const Condition::PlanetType&>(rhs);

    if (m_types.size() != rhs_.m_types.size())
        return false;
    for (unsigned int i = 0; i < m_types.size(); ++i) {
        CHECK_COND_VREF_MEMBER(m_types.at(i))
    }

    return true;
}

namespace {
    struct PlanetTypeSimpleMatch {
        PlanetTypeSimpleMatch(const std::vector< ::PlanetType>& types) :
            m_types(types)
        {}

        bool operator()(TemporaryPtr<const UniverseObject> candidate) const {
            if (!candidate)
                return false;

            // is it a planet or on a planet?
            TemporaryPtr<const Planet> planet = boost::dynamic_pointer_cast<const Planet>(candidate);
            TemporaryPtr<const ::Building> building;
            if (!planet && (building = boost::dynamic_pointer_cast<const ::Building>(candidate))) {
                planet = GetPlanet(building->PlanetID());
            }
            if (planet) {
                // is it one of the specified building types?
                return std::find(m_types.begin(), m_types.end(), planet->Type()) != m_types.end();
            }

            return false;
        }

        const std::vector< ::PlanetType>& m_types;
    };
}

void Condition::PlanetType::Eval(const ScriptingContext& parent_context,
                                 ObjectSet& matches, ObjectSet& non_matches,
                                 SearchDomain search_domain/* = NON_MATCHES*/) const
{
    bool simple_eval_safe = parent_context.condition_root_candidate || RootCandidateInvariant();
    if (simple_eval_safe) {
        // check each valueref for invariance to local candidate
        for (std::vector<ValueRef::ValueRefBase< ::PlanetType>*>::const_iterator it = m_types.begin();
            it != m_types.end(); ++it)
        {
            if (!(*it)->LocalCandidateInvariant()) {
                simple_eval_safe = false;
                break;
            }
        }
    }
    if (simple_eval_safe) {
        // evaluate types once, and use to check all candidate objects
        std::vector< ::PlanetType> types;
        // get all types from valuerefs
        for (std::vector<ValueRef::ValueRefBase< ::PlanetType>*>::const_iterator it = m_types.begin();
             it != m_types.end(); ++it)
        {
            types.push_back((*it)->Eval(parent_context));
        }
        EvalImpl(matches, non_matches, search_domain, PlanetTypeSimpleMatch(types));
    } else {
        // re-evaluate contained objects for each candidate object
        Condition::ConditionBase::Eval(parent_context, matches, non_matches, search_domain);
    }
}

bool Condition::PlanetType::RootCandidateInvariant() const {
    for (std::vector<ValueRef::ValueRefBase< ::PlanetType>*>::const_iterator it = m_types.begin();
         it != m_types.end(); ++it)
    {
        if (!(*it)->RootCandidateInvariant())
            return false;
    }
    return true;
}

bool Condition::PlanetType::TargetInvariant() const {
    for (std::vector<ValueRef::ValueRefBase< ::PlanetType>*>::const_iterator it = m_types.begin();
         it != m_types.end(); ++it)
    {
        if (!(*it)->TargetInvariant())
            return false;
    }
    return true;
}

bool Condition::PlanetType::SourceInvariant() const {
    for (std::vector<ValueRef::ValueRefBase< ::PlanetType>*>::const_iterator it = m_types.begin();
         it != m_types.end(); ++it)
    {
        if (!(*it)->SourceInvariant())
            return false;
    }
    return true;
}

std::string Condition::PlanetType::Description(bool negated/* = false*/) const {
    std::string values_str;
    for (unsigned int i = 0; i < m_types.size(); ++i) {
        values_str += ValueRef::ConstantExpr(m_types[i]) ?
                        UserString(boost::lexical_cast<std::string>(m_types[i]->Eval())) :
                        m_types[i]->Description();
        if (2 <= m_types.size() && i < m_types.size() - 2) {
            values_str += ", ";
        } else if (i == m_types.size() - 2) {
            values_str += m_types.size() < 3 ? " " : ", ";
            values_str += UserString("OR");
            values_str += " ";
        }
    }
    return str(FlexibleFormat((!negated)
        ? UserString("DESC_PLANET_TYPE")
        : UserString("DESC_PLANET_TYPE_NOT"))
        % values_str);
}

std::string Condition::PlanetType::Dump() const {
    std::string retval = DumpIndent() + "Planet type = ";
    if (m_types.size() == 1) {
        retval += m_types[0]->Dump() + "\n";
    } else {
        retval += "[ ";
        for (unsigned int i = 0; i < m_types.size(); ++i) {
            retval += m_types[i]->Dump() + " ";
        }
        retval += "]\n";
    }
    return retval;
}

void Condition::PlanetType::GetDefaultInitialCandidateObjects(const ScriptingContext& parent_context,
                                                              Condition::ObjectSet& condition_non_targets) const
{
    AddPlanetSet(condition_non_targets);
    AddBuildingSet(condition_non_targets);
}

bool Condition::PlanetType::Match(const ScriptingContext& local_context) const {
    TemporaryPtr<const UniverseObject> candidate = local_context.condition_local_candidate;
    if (!candidate) {
        ErrorLogger() << "PlanetType::Match passed no candidate object";
        return false;
    }

    TemporaryPtr<const Planet> planet = boost::dynamic_pointer_cast<const Planet>(candidate);
    TemporaryPtr<const ::Building> building;
    if (!planet && (building = boost::dynamic_pointer_cast<const ::Building>(candidate))) {
        planet = GetPlanet(building->PlanetID());
    }
    if (planet) {
        for (std::vector<ValueRef::ValueRefBase< ::PlanetType>*>::const_iterator it = m_types.begin();
             it != m_types.end(); ++it)
        {
            if ((*it)->Eval(ScriptingContext(local_context)) == planet->Type())
                return true;
        }
    }
    return false;
}

void Condition::PlanetType::SetTopLevelContent(const std::string& content_name) {
    for (std::vector<ValueRef::ValueRefBase< ::PlanetType>*>::const_iterator it = m_types.begin();
         it != m_types.end(); ++it)
    {
        if (*it)
            (*it)->SetTopLevelContent(content_name);
    }
}

///////////////////////////////////////////////////////////
// PlanetSize                                            //
///////////////////////////////////////////////////////////
Condition::PlanetSize::~PlanetSize() {
    for (unsigned int i = 0; i < m_sizes.size(); ++i) {
        delete m_sizes[i];
    }
}

bool Condition::PlanetSize::operator==(const Condition::ConditionBase& rhs) const {
    if (this == &rhs)
        return true;
    if (typeid(*this) != typeid(rhs))
        return false;

    const Condition::PlanetSize& rhs_ = static_cast<const Condition::PlanetSize&>(rhs);

    if (m_sizes.size() != rhs_.m_sizes.size())
        return false;
    for (unsigned int i = 0; i < m_sizes.size(); ++i) {
        CHECK_COND_VREF_MEMBER(m_sizes.at(i))
    }

    return true;
}

namespace {
    struct PlanetSizeSimpleMatch {
        PlanetSizeSimpleMatch(const std::vector< ::PlanetSize>& sizes) :
            m_sizes(sizes)
        {}

        bool operator()(TemporaryPtr<const UniverseObject> candidate) const {
            if (!candidate)
                return false;

            // is it a planet or on a planet? TODO: This concept should be generalized and factored out.
            TemporaryPtr<const Planet> planet = boost::dynamic_pointer_cast<const Planet>(candidate);
            TemporaryPtr<const ::Building> building;
            if (!planet && (building = boost::dynamic_pointer_cast<const ::Building>(candidate))) {
                planet = GetPlanet(building->PlanetID());
            }
            if (planet) {
                // is it one of the specified building types?
                for (std::vector< ::PlanetSize>::const_iterator it = m_sizes.begin();
                        it != m_sizes.end(); ++it)
                {
                    if (planet->Size() == *it)
                        return true;
                }
            }

            return false;
        }

        const std::vector< ::PlanetSize>& m_sizes;
    };
}

void Condition::PlanetSize::Eval(const ScriptingContext& parent_context,
                                 ObjectSet& matches, ObjectSet& non_matches,
                                 SearchDomain search_domain/* = NON_MATCHES*/) const
{
    bool simple_eval_safe = parent_context.condition_root_candidate || RootCandidateInvariant();
    if (simple_eval_safe) {
        // check each valueref for invariance to local candidate
        for (std::vector<ValueRef::ValueRefBase< ::PlanetSize>*>::const_iterator it = m_sizes.begin();
            it != m_sizes.end(); ++it)
        {
            if (!(*it)->LocalCandidateInvariant()) {
                simple_eval_safe = false;
                break;
            }
        }
    }
    if (simple_eval_safe) {
        // evaluate types once, and use to check all candidate objects
        std::vector< ::PlanetSize> sizes;
        // get all types from valuerefs
        for (std::vector<ValueRef::ValueRefBase< ::PlanetSize>*>::const_iterator it = m_sizes.begin();
             it != m_sizes.end(); ++it)
        {
            sizes.push_back((*it)->Eval(parent_context));
        }
        EvalImpl(matches, non_matches, search_domain, PlanetSizeSimpleMatch(sizes));
    } else {
        // re-evaluate contained objects for each candidate object
        Condition::ConditionBase::Eval(parent_context, matches, non_matches, search_domain);
    }
}

bool Condition::PlanetSize::RootCandidateInvariant() const {
    for (std::vector<ValueRef::ValueRefBase< ::PlanetSize>*>::const_iterator it = m_sizes.begin();
         it != m_sizes.end(); ++it)
    {
        if (!(*it)->RootCandidateInvariant())
            return false;
    }
    return true;
}

bool Condition::PlanetSize::TargetInvariant() const {
    for (std::vector<ValueRef::ValueRefBase< ::PlanetSize>*>::const_iterator it = m_sizes.begin();
         it != m_sizes.end(); ++it)
    {
        if (!(*it)->TargetInvariant())
            return false;
    }
    return true;
}

bool Condition::PlanetSize::SourceInvariant() const {
    for (std::vector<ValueRef::ValueRefBase< ::PlanetSize>*>::const_iterator it = m_sizes.begin();
         it != m_sizes.end(); ++it)
    {
        if (!(*it)->SourceInvariant())
            return false;
    }
    return true;
}

std::string Condition::PlanetSize::Description(bool negated/* = false*/) const {
    std::string values_str;
    for (unsigned int i = 0; i < m_sizes.size(); ++i) {
        values_str += ValueRef::ConstantExpr(m_sizes[i]) ?
                        UserString(boost::lexical_cast<std::string>(m_sizes[i]->Eval())) :
                        m_sizes[i]->Description();
        if (2 <= m_sizes.size() && i < m_sizes.size() - 2) {
            values_str += ", ";
        } else if (i == m_sizes.size() - 2) {
            values_str += m_sizes.size() < 3 ? " " : ", ";
            values_str += UserString("OR");
            values_str += " ";
        }
    }
    return str(FlexibleFormat((!negated)
        ? UserString("DESC_PLANET_SIZE")
        : UserString("DESC_PLANET_SIZE_NOT"))
        % values_str);
}

std::string Condition::PlanetSize::Dump() const {
    std::string retval = DumpIndent() + "Planet size = ";
    if (m_sizes.size() == 1) {
        retval += m_sizes[0]->Dump() + "\n";
    } else {
        retval += "[ ";
        for (unsigned int i = 0; i < m_sizes.size(); ++i) {
            retval += m_sizes[i]->Dump() + " ";
        }
        retval += "]\n";
    }
    return retval;
}

void Condition::PlanetSize::GetDefaultInitialCandidateObjects(const ScriptingContext& parent_context,
                                                              Condition::ObjectSet& condition_non_targets) const
{
    AddPlanetSet(condition_non_targets);
    AddBuildingSet(condition_non_targets);
}

bool Condition::PlanetSize::Match(const ScriptingContext& local_context) const {
    TemporaryPtr<const UniverseObject> candidate = local_context.condition_local_candidate;
    if (!candidate) {
        ErrorLogger() << "PlanetSize::Match passed no candidate object";
        return false;
    }

    TemporaryPtr<const Planet> planet = boost::dynamic_pointer_cast<const Planet>(candidate);
    TemporaryPtr<const ::Building> building;
    if (!planet && (building = boost::dynamic_pointer_cast<const ::Building>(candidate))) {
        planet = GetPlanet(building->PlanetID());
    }
    if (planet) {
        for (unsigned int i = 0; i < m_sizes.size(); ++i) {
            if (m_sizes[i]->Eval(local_context) == planet->Size())
                return true;
        }
    }
    return false;
}

void Condition::PlanetSize::SetTopLevelContent(const std::string& content_name) {
    for (std::vector<ValueRef::ValueRefBase< ::PlanetSize>*>::const_iterator it = m_sizes.begin();
         it != m_sizes.end(); ++it)
    {
        if (*it)
            (*it)->SetTopLevelContent(content_name);
    }
}

///////////////////////////////////////////////////////////
// PlanetEnvironment                                     //
///////////////////////////////////////////////////////////
Condition::PlanetEnvironment::~PlanetEnvironment() {
    for (unsigned int i = 0; i < m_environments.size(); ++i) {
        delete m_environments[i];
    }
    delete m_species_name;
}

bool Condition::PlanetEnvironment::operator==(const Condition::ConditionBase& rhs) const {
    if (this == &rhs)
        return true;
    if (typeid(*this) != typeid(rhs))
        return false;

    const Condition::PlanetEnvironment& rhs_ = static_cast<const Condition::PlanetEnvironment&>(rhs);

    CHECK_COND_VREF_MEMBER(m_species_name)

    if (m_environments.size() != rhs_.m_environments.size())
        return false;
    for (unsigned int i = 0; i < m_environments.size(); ++i) {
        CHECK_COND_VREF_MEMBER(m_environments.at(i))
    }

    return true;
}

namespace {
    struct PlanetEnvironmentSimpleMatch {
        PlanetEnvironmentSimpleMatch(const std::vector< ::PlanetEnvironment>& environments,
                                     const std::string& species = "") :
            m_environments(environments),
            m_species(species)
        {}

        bool operator()(TemporaryPtr<const UniverseObject> candidate) const {
            if (!candidate)
                return false;

            // is it a planet or on a planet? TODO: factor out
            TemporaryPtr<const Planet> planet = boost::dynamic_pointer_cast<const Planet>(candidate);
            TemporaryPtr<const ::Building> building;
            if (!planet && (building = boost::dynamic_pointer_cast<const ::Building>(candidate))) {
                planet = GetPlanet(building->PlanetID());
            }
            if (planet) {
                // is it one of the specified building types?
                for (std::vector< ::PlanetEnvironment>::const_iterator it = m_environments.begin();
                        it != m_environments.end(); ++it)
                {
                    if (planet->EnvironmentForSpecies(m_species) == *it)
                        return true;
                }
            }

            return false;
        }

        const std::vector< ::PlanetEnvironment>&    m_environments;
        const std::string&                          m_species;
    };
}

void Condition::PlanetEnvironment::Eval(const ScriptingContext& parent_context,
                                        ObjectSet& matches, ObjectSet& non_matches,
                                        SearchDomain search_domain/* = NON_MATCHES*/) const
{
    bool simple_eval_safe = ((!m_species_name || m_species_name->LocalCandidateInvariant()) &&
                             parent_context.condition_root_candidate || RootCandidateInvariant());
    if (simple_eval_safe) {
        // check each valueref for invariance to local candidate
        for (std::vector<ValueRef::ValueRefBase< ::PlanetEnvironment>*>::const_iterator it = m_environments.begin();
             it != m_environments.end(); ++it)
        {
            if (!(*it)->LocalCandidateInvariant()) {
                simple_eval_safe = false;
                break;
            }
        }
    }
    if (simple_eval_safe) {
        // evaluate types once, and use to check all candidate objects
        std::vector< ::PlanetEnvironment> environments;
        // get all types from valuerefs
        for (std::vector<ValueRef::ValueRefBase< ::PlanetEnvironment>*>::const_iterator it = m_environments.begin();
             it != m_environments.end(); ++it)
        {
            environments.push_back((*it)->Eval(parent_context));
        }
        std::string species_name;
        if (m_species_name)
            species_name = m_species_name->Eval(parent_context);
        EvalImpl(matches, non_matches, search_domain, PlanetEnvironmentSimpleMatch(environments, species_name));
    } else {
        // re-evaluate contained objects for each candidate object
        Condition::ConditionBase::Eval(parent_context, matches, non_matches, search_domain);
    }
}

bool Condition::PlanetEnvironment::RootCandidateInvariant() const {
    if (m_species_name && !m_species_name->RootCandidateInvariant())
        return false;
    for (std::vector<ValueRef::ValueRefBase< ::PlanetEnvironment>*>::const_iterator it = m_environments.begin();
         it != m_environments.end(); ++it)
    {
        if (!(*it)->RootCandidateInvariant())
            return false;
    }
    return true;
}

bool Condition::PlanetEnvironment::TargetInvariant() const {
    if (m_species_name && !m_species_name->TargetInvariant())
        return false;
    for (std::vector<ValueRef::ValueRefBase< ::PlanetEnvironment>*>::const_iterator it = m_environments.begin();
         it != m_environments.end(); ++it)
    {
        if (!(*it)->TargetInvariant())
            return false;
    }
    return true;
}

bool Condition::PlanetEnvironment::SourceInvariant() const {
    if (m_species_name && !m_species_name->SourceInvariant())
        return false;
    for (std::vector<ValueRef::ValueRefBase< ::PlanetEnvironment>*>::const_iterator it = m_environments.begin();
         it != m_environments.end(); ++it)
    {
        if (!(*it)->SourceInvariant())
            return false;
    }
    return true;
}

std::string Condition::PlanetEnvironment::Description(bool negated/* = false*/) const {
    std::string values_str;
    for (unsigned int i = 0; i < m_environments.size(); ++i) {
        values_str += ValueRef::ConstantExpr(m_environments[i]) ?
                        UserString(boost::lexical_cast<std::string>(m_environments[i]->Eval())) :
                        m_environments[i]->Description();
        if (2 <= m_environments.size() && i < m_environments.size() - 2) {
            values_str += ", ";
        } else if (i == m_environments.size() - 2) {
            values_str += m_environments.size() < 3 ? " " : ", ";
            values_str += UserString("OR");
            values_str += " ";
        }
    }
    std::string species_str;
    if (m_species_name)
        species_str = m_species_name->Description();
    if (species_str.empty())
        species_str = UserString("DESC_PLANET_ENVIRONMENT_CUR_SPECIES");
    return str(FlexibleFormat((!negated)
        ? UserString("DESC_PLANET_ENVIRONMENT")
        : UserString("DESC_PLANET_ENVIRONMENT_NOT"))
        % values_str
        % species_str);
}

std::string Condition::PlanetEnvironment::Dump() const {
    std::string retval = DumpIndent() + "Planet environment = ";
    if (m_environments.size() == 1) {
        retval += m_environments[0]->Dump();
    } else {
        retval += "[ ";
        for (unsigned int i = 0; i < m_environments.size(); ++i) {
            retval += m_environments[i]->Dump() + " ";
        }
        retval += "]";
    }
    if (m_species_name)
        retval += " species = " + m_species_name->Dump();
    retval += "\n";
    return retval;
}

void Condition::PlanetEnvironment::GetDefaultInitialCandidateObjects(const ScriptingContext& parent_context,
                                                                     Condition::ObjectSet& condition_non_targets) const
{
    AddPlanetSet(condition_non_targets);
    AddBuildingSet(condition_non_targets);
}

bool Condition::PlanetEnvironment::Match(const ScriptingContext& local_context) const {
    TemporaryPtr<const UniverseObject> candidate = local_context.condition_local_candidate;
    if (!candidate) {
        ErrorLogger() << "PlanetEnvironment::Match passed no candidate object";
        return false;
    }

    // is it a planet or on a planet? TODO: factor out
    TemporaryPtr<const Planet> planet = boost::dynamic_pointer_cast<const Planet>(candidate);
    TemporaryPtr<const ::Building> building;
    if (!planet && (building = boost::dynamic_pointer_cast<const ::Building>(candidate))) {
        planet = GetPlanet(building->PlanetID());
    }
    if (!planet)
        return false;

    std::string species_name;
    if (m_species_name)
        species_name = m_species_name->Eval(local_context);

    ::PlanetEnvironment env_for_planets_species = planet->EnvironmentForSpecies(species_name);
    for (unsigned int i = 0; i < m_environments.size(); ++i) {
        if (m_environments[i]->Eval(local_context) == env_for_planets_species)
            return true;
    }
    return false;
}

void Condition::PlanetEnvironment::SetTopLevelContent(const std::string& content_name) {
    if (m_species_name)
        m_species_name->SetTopLevelContent(content_name);
    for (std::vector<ValueRef::ValueRefBase< ::PlanetEnvironment>*>::const_iterator it = m_environments.begin();
         it != m_environments.end(); ++it)
    {
        if (*it)
            (*it)->SetTopLevelContent(content_name);
    }
}

///////////////////////////////////////////////////////////
// Species                                              //
///////////////////////////////////////////////////////////
Condition::Species::~Species() {
    for (unsigned int i = 0; i < m_names.size(); ++i) {
        delete m_names[i];
    }
}

bool Condition::Species::operator==(const Condition::ConditionBase& rhs) const {
    if (this == &rhs)
        return true;
    if (typeid(*this) != typeid(rhs))
        return false;

    const Condition::Species& rhs_ = static_cast<const Condition::Species&>(rhs);

    if (m_names.size() != rhs_.m_names.size())
        return false;
    for (unsigned int i = 0; i < m_names.size(); ++i) {
        CHECK_COND_VREF_MEMBER(m_names.at(i))
    }

    return true;
}

namespace {
    struct SpeciesSimpleMatch {
        SpeciesSimpleMatch(const std::vector<std::string>& names) :
            m_names(names)
        {}

        bool operator()(TemporaryPtr<const UniverseObject> candidate) const {
            if (!candidate)
                return false;

            // is it a population centre?
            if (TemporaryPtr<const ::PopCenter> pop = boost::dynamic_pointer_cast<const ::PopCenter>(candidate)) {
                const std::string& species_name = pop->SpeciesName();
                // if the popcenter has a species and that species is one of those specified...
                return !species_name.empty() && (m_names.empty() || (std::find(m_names.begin(), m_names.end(), species_name) != m_names.end()));
            }
            // is it a ship?
            if (TemporaryPtr<const ::Ship> ship = boost::dynamic_pointer_cast<const Ship>(candidate)) {
                // if the ship has a species and that species is one of those specified...
                const std::string& species_name = ship->SpeciesName();
                return !species_name.empty() && (m_names.empty() || (std::find(m_names.begin(), m_names.end(), species_name) != m_names.end()));
            }
            // is it a building on a planet?
            if (TemporaryPtr<const ::Building> building = boost::dynamic_pointer_cast<const Building>(candidate)) {
                TemporaryPtr<const ::Planet> planet = GetPlanet(building->PlanetID());
                const std::string& species_name = planet->SpeciesName();
                // if the planet (which IS a popcenter) has a species and that species is one of those specified...
                return !species_name.empty() && (m_names.empty() || (std::find(m_names.begin(), m_names.end(), species_name) != m_names.end()));
            }

            return false;
        }

        const std::vector<std::string>& m_names;
    };
}

void Condition::Species::Eval(const ScriptingContext& parent_context,
                              ObjectSet& matches, ObjectSet& non_matches,
                              SearchDomain search_domain/* = NON_MATCHES*/) const
{
    bool simple_eval_safe = parent_context.condition_root_candidate || RootCandidateInvariant();
    if (simple_eval_safe) {
        // check each valueref for invariance to local candidate
        for (std::vector<ValueRef::ValueRefBase<std::string>*>::const_iterator it = m_names.begin();
             it != m_names.end(); ++it)
        {
            if (!(*it)->LocalCandidateInvariant()) {
                simple_eval_safe = false;
                break;
            }
        }
    }
    if (simple_eval_safe) {
        // evaluate names once, and use to check all candidate objects
        std::vector<std::string> names;
        // get all names from valuerefs
        for (std::vector<ValueRef::ValueRefBase<std::string>*>::const_iterator it = m_names.begin();
             it != m_names.end(); ++it)
        { names.push_back((*it)->Eval(parent_context)); }
        EvalImpl(matches, non_matches, search_domain, SpeciesSimpleMatch(names));
    } else {
        // re-evaluate allowed building types range for each candidate object
        Condition::ConditionBase::Eval(parent_context, matches, non_matches, search_domain);
    }
}

bool Condition::Species::RootCandidateInvariant() const {
    for (std::vector<ValueRef::ValueRefBase<std::string>*>::const_iterator it = m_names.begin();
         it != m_names.end(); ++it)
    {
        if (!(*it)->RootCandidateInvariant())
            return false;
    }
    return true;
}

bool Condition::Species::TargetInvariant() const {
    for (std::vector<ValueRef::ValueRefBase<std::string>*>::const_iterator it = m_names.begin();
         it != m_names.end(); ++it)
    {
        if (!(*it)->TargetInvariant())
            return false;
    }
    return true;
}

bool Condition::Species::SourceInvariant() const {
    for (std::vector<ValueRef::ValueRefBase<std::string>*>::const_iterator it = m_names.begin();
         it != m_names.end(); ++it)
    {
        if (!(*it)->SourceInvariant())
            return false;
    }
    return true;
}

std::string Condition::Species::Description(bool negated/* = false*/) const {
    std::string values_str;
    for (unsigned int i = 0; i < m_names.size(); ++i) {
        values_str += ValueRef::ConstantExpr(m_names[i]) ?
                        UserString(boost::lexical_cast<std::string>(m_names[i]->Eval())) :
                        m_names[i]->Description();
        if (2 <= m_names.size() && i < m_names.size() - 2) {
            values_str += ", ";
        } else if (i == m_names.size() - 2) {
            values_str += m_names.size() < 3 ? " " : ", ";
            values_str += UserString("OR");
            values_str += " ";
        }
    }
    return str(FlexibleFormat((!negated)
        ? UserString("DESC_SPECIES")
        : UserString("DESC_SPECIES_NOT"))
        % values_str);
}

std::string Condition::Species::Dump() const {
    std::string retval = DumpIndent() + "Species";
    if (m_names.empty()) {
        // do nothing else
    } else if (m_names.size() == 1) {
        retval += " name = " + m_names[0]->Dump() + "\n";
    } else {
        retval += " name = [ ";
        for (unsigned int i = 0; i < m_names.size(); ++i) {
            retval += m_names[i]->Dump() + " ";
        }
        retval += "]\n";
    }
    return retval;
}

bool Condition::Species::Match(const ScriptingContext& local_context) const {
    TemporaryPtr<const UniverseObject> candidate = local_context.condition_local_candidate;
    if (!candidate) {
        ErrorLogger() << "Species::Match passed no candidate object";
        return false;
    }

    // is it a planet or a building on a planet? TODO: factor out
    TemporaryPtr<const Planet> planet = boost::dynamic_pointer_cast<const Planet>(candidate);
    TemporaryPtr<const ::Building> building;
    if (!planet && (building = boost::dynamic_pointer_cast<const ::Building>(candidate))) {
        planet = GetPlanet(building->PlanetID());
    }
    if (planet) {
        if (m_names.empty()) {
            return !planet->SpeciesName().empty();  // match any species name
        } else {
            // match only specified species names
            for (unsigned int i = 0; i < m_names.size(); ++i)
                if (m_names[i]->Eval(local_context) == planet->SpeciesName())
                    return true;
        }
    }
    // is it a ship?
    TemporaryPtr<const Ship> ship = boost::dynamic_pointer_cast<const Ship>(candidate);
    if (ship) {
        if (m_names.empty()) {
            return !ship->SpeciesName().empty();    // match any species name
        } else {
            // match only specified species names
            for (unsigned int i = 0; i < m_names.size(); ++i)
                if (m_names[i]->Eval(local_context) == ship->SpeciesName())
                    return true;
        }
    }
    return false;
}

void Condition::Species::SetTopLevelContent(const std::string& content_name) {
    for (std::vector<ValueRef::ValueRefBase<std::string>*>::const_iterator it = m_names.begin();
         it != m_names.end(); ++it)
    {
        if (*it)
            (*it)->SetTopLevelContent(content_name);
    }
}

///////////////////////////////////////////////////////////
// Enqueued                                              //
///////////////////////////////////////////////////////////
Condition::Enqueued::~Enqueued() {
    delete m_name;
    delete m_design_id;
    delete m_low;
    delete m_high;
}

bool Condition::Enqueued::operator==(const Condition::ConditionBase& rhs) const {
    if (this == &rhs)
        return true;
    if (typeid(*this) != typeid(rhs))
        return false;

    const Condition::Enqueued& rhs_ = static_cast<const Condition::Enqueued&>(rhs);

    if (m_build_type != rhs_.m_build_type)
        return false;

    CHECK_COND_VREF_MEMBER(m_name)
    CHECK_COND_VREF_MEMBER(m_design_id)
    CHECK_COND_VREF_MEMBER(m_empire_id)
    CHECK_COND_VREF_MEMBER(m_low)
    CHECK_COND_VREF_MEMBER(m_high)

    return true;
}

namespace {
    int NumberOnQueue(const ProductionQueue& queue, BuildType build_type, const int location_id,
                      const std::string& name = "", int design_id = ShipDesign::INVALID_DESIGN_ID)
    {
        int retval = 0;
        for (ProductionQueue::const_iterator it = queue.begin(); it != queue.end(); ++it) {
            if (!(build_type == INVALID_BUILD_TYPE || build_type == it->item.build_type))
                continue;
            if (location_id != it->location)
                continue;
            if (build_type == BT_BUILDING) {
                // if looking for buildings, accept specifically named building
                // or any building if no name specified
                if (!name.empty() && it->item.name != name)
                    continue;
            } else if (build_type == BT_SHIP) {
                if (design_id != ShipDesign::INVALID_DESIGN_ID) {
                    // if looking for ships, accept design by id number...
                    if (design_id != it->item.design_id)
                        continue;
                } else if (!name.empty()) {
                    // ... or accept design by predefined name
                    const ShipDesign* design = GetShipDesign(it->item.design_id);
                    if (!design || name != design->Name(false))
                        continue;
                }
            } // else: looking for any production item

            retval += it->blocksize;
        }
        return retval;
    }

    struct EnqueuedSimpleMatch {
        EnqueuedSimpleMatch(BuildType build_type, const std::string& name, int design_id,
                            int empire_id, int low, int high) :
            m_build_type(build_type),
            m_name(name),
            m_design_id(design_id),
            m_empire_id(empire_id),
            m_low(low),
            m_high(high)
        {}
        bool operator()(TemporaryPtr<const UniverseObject> candidate) const {
            if (!candidate)
                return false;

            int count = 0;

            if (m_empire_id == ALL_EMPIRES) {
                for (EmpireManager::const_iterator empire_it = Empires().begin();
                     empire_it != Empires().end(); ++empire_it)
                {
                    const Empire* empire = empire_it->second;
                    count += NumberOnQueue(empire->GetProductionQueue(), m_build_type,
                                           candidate->ID(), m_name, m_design_id);
                }

            } else {
                const Empire* empire = GetEmpire(m_empire_id);
                if (!empire) return false;
                count = NumberOnQueue(empire->GetProductionQueue(), m_build_type,
                                      candidate->ID(), m_name, m_design_id);
            }

            return (m_low <= count && count <= m_high);
        }

        BuildType   m_build_type;
        std::string m_name;
        int         m_design_id;
        int         m_empire_id;
        int         m_low;
        int         m_high;
    };
}

void Condition::Enqueued::Eval(const ScriptingContext& parent_context,
                               ObjectSet& matches, ObjectSet& non_matches,
                               SearchDomain search_domain/* = NON_MATCHES*/) const
{
    bool simple_eval_safe = parent_context.condition_root_candidate || RootCandidateInvariant();
    if (simple_eval_safe) {
        // check each valueref for invariance to local candidate
        if ((m_name &&      !m_name->LocalCandidateInvariant()) ||
            (m_design_id && !m_design_id->LocalCandidateInvariant()) ||
            (m_empire_id && !m_empire_id->LocalCandidateInvariant()) ||
            (m_low &&       !m_low->LocalCandidateInvariant()) ||
            (m_high &&      !m_high->LocalCandidateInvariant()))
        { simple_eval_safe = false; }
    }
    if (simple_eval_safe) {
        // evaluate valuerefs once, and use to check all candidate objects
        std::string name =  (m_name ?       m_name->Eval(parent_context) :      "");
        int design_id =     (m_design_id ?  m_design_id->Eval(parent_context) : ShipDesign::INVALID_DESIGN_ID);
        int empire_id =     (m_empire_id ?  m_empire_id->Eval(parent_context) : ALL_EMPIRES);
        int low =           (m_low ?        m_low->Eval(parent_context) :       0);
        int high =          (m_high ?       m_high->Eval(parent_context) :      INT_MAX);
        // special case: if neither low nor high is specified, default to a
        // minimum of 1, so that just matching "Enqueued (type) (name/id)" will
        // match places where at least one of the specified item is enqueued.
        // if a max or other minimum are specified, then default to 0 low, so
        // that just specifying a max will include anything below that max,
        // including 0.
        if (!m_low && !m_high)
            low = 1;

        EvalImpl(matches, non_matches, search_domain, EnqueuedSimpleMatch(m_build_type, name, design_id, 
                                                                          empire_id, low, high));
    } else {
        // re-evaluate allowed building types range for each candidate object
        Condition::ConditionBase::Eval(parent_context, matches, non_matches, search_domain);
    }
}

bool Condition::Enqueued::RootCandidateInvariant() const {
    if ((m_name &&      !m_name->RootCandidateInvariant()) ||
        (m_design_id && !m_design_id->RootCandidateInvariant()) ||
        (m_empire_id && !m_empire_id->RootCandidateInvariant()) ||
        (m_low &&       !m_low->RootCandidateInvariant()) ||
        (m_high &&      !m_high->RootCandidateInvariant()))
    { return false; }
    return true;
}

bool Condition::Enqueued::TargetInvariant() const {
    if ((m_name &&      !m_name->TargetInvariant()) ||
        (m_design_id && !m_design_id->TargetInvariant()) ||
        (m_empire_id && !m_empire_id->TargetInvariant()) ||
        (m_low &&       !m_low->TargetInvariant()) ||
        (m_high &&      !m_high->TargetInvariant()))
    { return false; }
    return true;    return true;
}

bool Condition::Enqueued::SourceInvariant() const {
    if ((m_name &&      !m_name->SourceInvariant()) ||
        (m_design_id && !m_design_id->SourceInvariant()) ||
        (m_empire_id && !m_empire_id->SourceInvariant()) ||
        (m_low &&       !m_low->SourceInvariant()) ||
        (m_high &&      !m_high->SourceInvariant()))
    { return false; }
    return true;    return true;
}

std::string Condition::Enqueued::Description(bool negated/* = false*/) const {
    std::string empire_str;
    if (m_empire_id) {
        int empire_id = ALL_EMPIRES;
        if (ValueRef::ConstantExpr(m_empire_id))
            empire_id = m_empire_id->Eval();
        if (const Empire* empire = GetEmpire(empire_id))
            empire_str = empire->Name();
        else
            empire_str = m_empire_id->Description();
    }
    std::string low_str = "1";
    if (m_low) {
        low_str = ValueRef::ConstantExpr(m_low) ?
                    boost::lexical_cast<std::string>(m_low->Eval()) :
                    m_low->Description();
    }
    std::string high_str = boost::lexical_cast<std::string>(INT_MAX);
    if (m_high) {
        high_str = ValueRef::ConstantExpr(m_high) ?
                    boost::lexical_cast<std::string>(m_high->Eval()) :
                    m_high->Description();
    }
    std::string what_str;
    if (m_name) {
        what_str = m_name->Description();
        if (ValueRef::ConstantExpr(m_name) && UserStringExists(what_str))
            what_str = UserString(what_str);
    } else if (m_design_id) {
        what_str = ValueRef::ConstantExpr(m_design_id) ?
                    boost::lexical_cast<std::string>(m_design_id->Eval()) :
                    m_design_id->Description();
    }
    std::string description_str;
    switch (m_build_type) {
    case BT_BUILDING:   description_str = (!negated)
                            ? UserString("DESC_ENQUEUED_BUILDING")
                            : UserString("DESC_ENQUEUED_BUILDING_NOT");
    break;
    case BT_SHIP:       description_str = (!negated)
                            ? UserString("DESC_ENQUEUED_DESIGN")
                            : UserString("DESC_ENQUEUED_DESIGN_NOT");
    break;
    default:            description_str = (!negated)
                            ? UserString("DESC_ENQUEUED")
                            : UserString("DESC_ENQUEUED_NOT");
    break;
    }
    return str(FlexibleFormat(description_str)
               % empire_str
               % low_str
               % high_str
               % what_str);
}

std::string Condition::Enqueued::Dump() const {
    std::string retval = DumpIndent() + "Enqueued";

    if (m_build_type == BT_BUILDING) {
        retval += " type = Building";
        if (m_name)
            retval += " name = " + m_name->Dump();
    } else if (m_build_type == BT_SHIP) {
        retval += " type = Ship";
        if (m_name)
            retval += " design = " + m_name->Dump();
        else if (m_design_id)
            retval += " design = " + m_design_id->Dump();
    }
    if (m_empire_id)
        retval += " empire = " + m_empire_id->Dump();
    if (m_low)
        retval += " low = " + m_low->Dump();
    if (m_high)
        retval += " high = " + m_high->Dump();
    retval += "\n";
    return retval;
}

bool Condition::Enqueued::Match(const ScriptingContext& local_context) const {
    TemporaryPtr<const UniverseObject> candidate = local_context.condition_local_candidate;
    if (!candidate) {
        ErrorLogger() << "Enqueued::Match passed no candidate object";
        return false;
    }
    std::string name =  (m_name ?       m_name->Eval(local_context) :       "");
    int empire_id =     (m_empire_id ?  m_empire_id->Eval(local_context) :  ALL_EMPIRES);
    int design_id =     (m_design_id ?  m_design_id->Eval(local_context) :  ShipDesign::INVALID_DESIGN_ID);
    int low =           (m_low ?        m_low->Eval(local_context) :        0);
    int high =          (m_high ?       m_high->Eval(local_context) :       INT_MAX);
    return EnqueuedSimpleMatch(m_build_type, name, design_id, empire_id, low, high)(candidate);
}

void Condition::Enqueued::SetTopLevelContent(const std::string& content_name) {
    if (m_name)
        m_name->SetTopLevelContent(content_name);
    if (m_design_id)
        m_design_id->SetTopLevelContent(content_name);
    if (m_empire_id)
        m_empire_id->SetTopLevelContent(content_name);
    if (m_low)
        m_low->SetTopLevelContent(content_name);
    if (m_high)
        m_high->SetTopLevelContent(content_name);
}

///////////////////////////////////////////////////////////
// FocusType                                             //
///////////////////////////////////////////////////////////
Condition::FocusType::~FocusType() {
    for (unsigned int i = 0; i < m_names.size(); ++i) {
        delete m_names[i];
    }
}

bool Condition::FocusType::operator==(const Condition::ConditionBase& rhs) const {
    if (this == &rhs)
        return true;
    if (typeid(*this) != typeid(rhs))
        return false;

    const Condition::FocusType& rhs_ = static_cast<const Condition::FocusType&>(rhs);

    if (m_names.size() != rhs_.m_names.size())
        return false;
    for (unsigned int i = 0; i < m_names.size(); ++i) {
        CHECK_COND_VREF_MEMBER(m_names.at(i))
    }

    return true;
}

namespace {
    struct FocusTypeSimpleMatch {
        FocusTypeSimpleMatch(const std::vector<std::string>& names) :
            m_names(names)
        {}

        bool operator()(TemporaryPtr<const UniverseObject> candidate) const {
            if (!candidate)
                return false;

            // is it a ResourceCenter or a Building on a Planet (that is a ResourceCenter)
            TemporaryPtr<const ResourceCenter> res_center = boost::dynamic_pointer_cast<const ResourceCenter>(candidate);
            TemporaryPtr<const ::Building> building;
            if (!res_center && (building = boost::dynamic_pointer_cast<const ::Building>(candidate))) {
                if (TemporaryPtr<const Planet> planet = GetPlanet(building->PlanetID()))
                    res_center = boost::dynamic_pointer_cast<const ResourceCenter>(planet);
            }
            if (res_center) {
                return !res_center->Focus().empty() && (std::find(m_names.begin(), m_names.end(), res_center->Focus()) != m_names.end());

            }

            return false;
        }

        const std::vector<std::string>& m_names;
    };
}

void Condition::FocusType::Eval(const ScriptingContext& parent_context,
                                ObjectSet& matches, ObjectSet& non_matches,
                                SearchDomain search_domain/* = NON_MATCHES*/) const
{
    bool simple_eval_safe = parent_context.condition_root_candidate || RootCandidateInvariant();
    if (simple_eval_safe) {
        // check each valueref for invariance to local candidate
        for (std::vector<ValueRef::ValueRefBase<std::string>*>::const_iterator it = m_names.begin();
             it != m_names.end(); ++it)
        {
            if (!(*it)->LocalCandidateInvariant()) {
                simple_eval_safe = false;
                break;
            }
        }
    }
    if (simple_eval_safe) {
        // evaluate names once, and use to check all candidate objects
        std::vector<std::string> names;
        // get all names from valuerefs
        for (std::vector<ValueRef::ValueRefBase<std::string>*>::const_iterator it = m_names.begin();
             it != m_names.end(); ++it)
        {
            names.push_back((*it)->Eval(parent_context));
        }
        EvalImpl(matches, non_matches, search_domain, FocusTypeSimpleMatch(names));
    } else {
        // re-evaluate allowed building types range for each candidate object
        Condition::ConditionBase::Eval(parent_context, matches, non_matches, search_domain);
    }
}

bool Condition::FocusType::RootCandidateInvariant() const {
    for (std::vector<ValueRef::ValueRefBase<std::string>*>::const_iterator it = m_names.begin();
         it != m_names.end(); ++it)
    {
        if (!(*it)->RootCandidateInvariant())
            return false;
    }
    return true;
}

bool Condition::FocusType::TargetInvariant() const {
    for (std::vector<ValueRef::ValueRefBase<std::string>*>::const_iterator it = m_names.begin();
         it != m_names.end(); ++it)
    {
        if (!(*it)->TargetInvariant())
            return false;
    }
    return true;
}

bool Condition::FocusType::SourceInvariant() const {
    for (std::vector<ValueRef::ValueRefBase<std::string>*>::const_iterator it = m_names.begin();
         it != m_names.end(); ++it)
    {
        if (!(*it)->SourceInvariant())
            return false;
    }
    return true;
}

std::string Condition::FocusType::Description(bool negated/* = false*/) const {
    std::string values_str;
    for (unsigned int i = 0; i < m_names.size(); ++i) {
        values_str += ValueRef::ConstantExpr(m_names[i]) ?
            UserString(boost::lexical_cast<std::string>(m_names[i]->Eval())) :
            m_names[i]->Description();
        if (2 <= m_names.size() && i < m_names.size() - 2) {
            values_str += ", ";
        } else if (i == m_names.size() - 2) {
            values_str += m_names.size() < 3 ? " " : ", ";
            values_str += UserString("OR");
            values_str += " ";
        }
    }
    return str(FlexibleFormat((!negated)
        ? UserString("DESC_FOCUS_TYPE")
        : UserString("DESC_FOCUS_TYPE_NOT"))
        % values_str);
}

std::string Condition::FocusType::Dump() const {
    std::string retval = DumpIndent() + "Focus name = ";
    if (m_names.size() == 1) {
        retval += m_names[0]->Dump() + "\n";
    } else {
        retval += "[ ";
        for (unsigned int i = 0; i < m_names.size(); ++i) {
            retval += m_names[i]->Dump() + " ";
        }
        retval += "]\n";
    }
    return retval;
}

bool Condition::FocusType::Match(const ScriptingContext& local_context) const {
    TemporaryPtr<const UniverseObject> candidate = local_context.condition_local_candidate;
    if (!candidate) {
        ErrorLogger() << "FocusType::Match passed no candidate object";
        return false;
    }

    // is it a ResourceCenter or a Building on a Planet (that is a ResourceCenter)
    TemporaryPtr<const ResourceCenter> res_center = boost::dynamic_pointer_cast<const ResourceCenter>(candidate);
    TemporaryPtr<const ::Building> building;
    if (!res_center && (building = boost::dynamic_pointer_cast<const ::Building>(candidate))) {
        if (TemporaryPtr<const Planet> planet = GetPlanet(building->PlanetID()))
            res_center = boost::dynamic_pointer_cast<const ResourceCenter>(planet);
    }
    if (res_center) {
        for (unsigned int i = 0; i < m_names.size(); ++i) {
            if (m_names[i]->Eval(local_context) == res_center->Focus())
                return true;
        }
    }
    return false;
}

void Condition::FocusType::SetTopLevelContent(const std::string& content_name) {
    for (std::vector<ValueRef::ValueRefBase<std::string>*>::const_iterator it = m_names.begin();
         it != m_names.end(); ++it)
    {
        if (*it)
            (*it)->SetTopLevelContent(content_name);
    }
}

///////////////////////////////////////////////////////////
// StarType                                              //
///////////////////////////////////////////////////////////
Condition::StarType::~StarType() {
    for (unsigned int i = 0; i < m_types.size(); ++i) {
        delete m_types[i];
    }
}

bool Condition::StarType::operator==(const Condition::ConditionBase& rhs) const {
    if (this == &rhs)
        return true;
    if (typeid(*this) != typeid(rhs))
        return false;

    const Condition::StarType& rhs_ = static_cast<const Condition::StarType&>(rhs);

    if (m_types.size() != rhs_.m_types.size())
        return false;
    for (unsigned int i = 0; i < m_types.size(); ++i) {
        CHECK_COND_VREF_MEMBER(m_types.at(i))
    }

    return true;
}

namespace {
    struct StarTypeSimpleMatch {
        StarTypeSimpleMatch(const std::vector< ::StarType>& types) :
            m_types(types)
        {}

        bool operator()(TemporaryPtr<const UniverseObject> candidate) const {
            if (!candidate)
                return false;

            TemporaryPtr<const System> system = GetSystem(candidate->SystemID());
            if (system || (system = boost::dynamic_pointer_cast<const System>(candidate)))
                return !m_types.empty() && (std::find(m_types.begin(), m_types.end(), system->GetStarType()) != m_types.end());

            return false;
        }

        const std::vector< ::StarType>& m_types;
    };
}

void Condition::StarType::Eval(const ScriptingContext& parent_context,
                               ObjectSet& matches, ObjectSet& non_matches,
                               SearchDomain search_domain/* = NON_MATCHES*/) const
{
    bool simple_eval_safe = parent_context.condition_root_candidate || RootCandidateInvariant();
    if (simple_eval_safe) {
        // check each valueref for invariance to local candidate
        for (std::vector<ValueRef::ValueRefBase< ::StarType>*>::const_iterator it = m_types.begin();
            it != m_types.end(); ++it)
        {
            if (!(*it)->LocalCandidateInvariant()) {
                simple_eval_safe = false;
                break;
            }
        }
    }
    if (simple_eval_safe) {
        // evaluate types once, and use to check all candidate objects
        std::vector< ::StarType> types;
        // get all types from valuerefs
        for (std::vector<ValueRef::ValueRefBase< ::StarType>*>::const_iterator it = m_types.begin();
             it != m_types.end(); ++it)
        { types.push_back((*it)->Eval(parent_context)); }
        EvalImpl(matches, non_matches, search_domain, StarTypeSimpleMatch(types));
    } else {
        // re-evaluate contained objects for each candidate object
        Condition::ConditionBase::Eval(parent_context, matches, non_matches, search_domain);
    }
}

bool Condition::StarType::RootCandidateInvariant() const {
    for (std::vector<ValueRef::ValueRefBase< ::StarType>*>::const_iterator it = m_types.begin();
         it != m_types.end(); ++it)
    {
        if (!(*it)->RootCandidateInvariant())
            return false;
    }
    return true;
}

bool Condition::StarType::TargetInvariant() const {
    for (std::vector<ValueRef::ValueRefBase< ::StarType>*>::const_iterator it = m_types.begin();
         it != m_types.end(); ++it)
    {
        if (!(*it)->TargetInvariant())
            return false;
    }
    return true;
}

bool Condition::StarType::SourceInvariant() const {
    for (std::vector<ValueRef::ValueRefBase< ::StarType>*>::const_iterator it = m_types.begin();
         it != m_types.end(); ++it)
    {
        if (!(*it)->SourceInvariant())
            return false;
    }
    return true;
}

std::string Condition::StarType::Description(bool negated/* = false*/) const {
    std::string values_str;
    for (unsigned int i = 0; i < m_types.size(); ++i) {
        values_str += ValueRef::ConstantExpr(m_types[i]) ?
                        UserString(boost::lexical_cast<std::string>(m_types[i]->Eval())) :
                        m_types[i]->Description();
        if (2 <= m_types.size() && i < m_types.size() - 2) {
            values_str += ", ";
        } else if (i == m_types.size() - 2) {
            values_str += m_types.size() < 3 ? " " : ", ";
            values_str += UserString("OR");
            values_str += " ";
        }
    }
    return str(FlexibleFormat((!negated)
        ? UserString("DESC_STAR_TYPE")
        : UserString("DESC_STAR_TYPE_NOT"))
        % values_str);
}

std::string Condition::StarType::Dump() const {
    std::string retval = DumpIndent() + "Star type = ";
    if (m_types.size() == 1) {
        retval += m_types[0]->Dump() + "\n";
    } else {
        retval += "[ ";
        for (unsigned int i = 0; i < m_types.size(); ++i) {
            retval += m_types[i]->Dump() + " ";
        }
        retval += "]\n";
    }
    return retval;
}

bool Condition::StarType::Match(const ScriptingContext& local_context) const {
    TemporaryPtr<const UniverseObject> candidate = local_context.condition_local_candidate;
    if (!candidate) {
        ErrorLogger() << "StarType::Match passed no candidate object";
        return false;
    }

    TemporaryPtr<const System> system = GetSystem(candidate->SystemID());
    if (system || (system = boost::dynamic_pointer_cast<const System>(candidate))) {
        for (unsigned int i = 0; i < m_types.size(); ++i) {
            if (m_types[i]->Eval(local_context) == system->GetStarType())
                return true;
        }
    }
    return false;
}

void Condition::StarType::SetTopLevelContent(const std::string& content_name) {
    for (std::vector<ValueRef::ValueRefBase< ::StarType>*>::const_iterator it = m_types.begin();
         it != m_types.end(); ++it)
    {
        if (*it)
            (*it)->SetTopLevelContent(content_name);
    }
}

///////////////////////////////////////////////////////////
// DesignHasHull                                         //
///////////////////////////////////////////////////////////
Condition::DesignHasHull::~DesignHasHull()
{ delete m_name; }

bool Condition::DesignHasHull::operator==(const Condition::ConditionBase& rhs) const {
    if (this == &rhs)
        return true;
    if (typeid(*this) != typeid(rhs))
        return false;

    const Condition::DesignHasHull& rhs_ = static_cast<const Condition::DesignHasHull&>(rhs);

    CHECK_COND_VREF_MEMBER(m_name);

    return true;
}

namespace {
    struct DesignHasHullSimpleMatch {
        explicit DesignHasHullSimpleMatch(const std::string& name) :
            m_name(name)
        {}

        bool operator()(TemporaryPtr<const UniverseObject> candidate) const {
            if (!candidate)
                return false;

            // is it a ship?
            TemporaryPtr<const ::Ship> ship = boost::dynamic_pointer_cast<const ::Ship>(candidate);
            if (!ship)
                return false;
            // with a valid design?
            const ShipDesign* design = ship->Design();
            if (!design)
                return false;

            return design->Hull() == m_name;
        }

        const std::string&  m_name;
    };
}

void Condition::DesignHasHull::Eval(const ScriptingContext& parent_context,
                                    ObjectSet& matches, ObjectSet& non_matches,
                                    SearchDomain search_domain/* = NON_MATCHES*/) const
{
    bool simple_eval_safe = (!m_name || m_name->LocalCandidateInvariant()) &&
                            (parent_context.condition_root_candidate || RootCandidateInvariant());
    if (simple_eval_safe) {
        // evaluate number limits once, use to match all candidates
        TemporaryPtr<const UniverseObject> no_object;
        ScriptingContext local_context(parent_context, no_object);
        std::string name = (m_name ? m_name->Eval(local_context) : "");
        EvalImpl(matches, non_matches, search_domain, DesignHasHullSimpleMatch(name));
    } else {
        // re-evaluate allowed turn range for each candidate object
        Condition::ConditionBase::Eval(parent_context, matches, non_matches, search_domain);
    }
}

bool Condition::DesignHasHull::RootCandidateInvariant() const
{ return (!m_name || m_name->RootCandidateInvariant()); }

bool Condition::DesignHasHull::TargetInvariant() const
{ return (!m_name || m_name->TargetInvariant()); }

bool Condition::DesignHasHull::SourceInvariant() const
{ return (!m_name || m_name->SourceInvariant()); }

std::string Condition::DesignHasHull::Description(bool negated/* = false*/) const {
    std::string name_str;
    if (m_name) {
        name_str = m_name->Description();
        if (ValueRef::ConstantExpr(m_name) && UserStringExists(name_str))
            name_str = UserString(name_str);
    }
    return str(FlexibleFormat((!negated)
        ? UserString("DESC_DESIGN_HAS_HULL")
        : UserString("DESC_DESIGN_HAS_HULL_NOT"))
        % name_str);
}

std::string Condition::DesignHasHull::Dump() const {
    std::string retval = DumpIndent() + "DesignHasHull";
    if (m_name)
        retval += " name = " + m_name->Dump();
    return retval;
}

bool Condition::DesignHasHull::Match(const ScriptingContext& local_context) const {
    TemporaryPtr<const UniverseObject> candidate = local_context.condition_local_candidate;
    if (!candidate) {
        ErrorLogger() << "DesignHasHull::Match passed no candidate object";
        return false;
    }

    std::string name = (m_name ? m_name->Eval(local_context) : "");

    return DesignHasHullSimpleMatch(name)(candidate);
}

void Condition::DesignHasHull::SetTopLevelContent(const std::string& content_name) {
    if (m_name)
        m_name->SetTopLevelContent(content_name);
}

///////////////////////////////////////////////////////////
// DesignHasPart                                         //
///////////////////////////////////////////////////////////
Condition::DesignHasPart::~DesignHasPart() {
    delete m_name;
    delete m_low;
    delete m_high;
}

bool Condition::DesignHasPart::operator==(const Condition::ConditionBase& rhs) const {
    if (this == &rhs)
        return true;
    if (typeid(*this) != typeid(rhs))
        return false;

    const Condition::DesignHasPart& rhs_ = static_cast<const Condition::DesignHasPart&>(rhs);

    CHECK_COND_VREF_MEMBER(m_name);
    CHECK_COND_VREF_MEMBER(m_low)
    CHECK_COND_VREF_MEMBER(m_high)

    return true;
}

namespace {
    struct DesignHasPartSimpleMatch {
        DesignHasPartSimpleMatch(int low, int high, const std::string& name) :
            m_low(low),
            m_high(high),
            m_name(name)
        {}

        bool operator()(TemporaryPtr<const UniverseObject> candidate) const {
            if (!candidate)
                return false;

            // is it a ship?
            TemporaryPtr<const ::Ship> ship = boost::dynamic_pointer_cast<const ::Ship>(candidate);
            if (!ship)
                return false;
            // with a valid design?
            const ShipDesign* design = ship->Design();
            if (!design)
                return false;

            const std::vector<std::string>& parts = design->Parts();
            int count = 0;
            for (std::vector<std::string>::const_iterator it = parts.begin(); it != parts.end(); ++it)
                if (*it == m_name || (m_name.empty() && !(*it).empty()))    // # of copies of specified part, or total number of parts if no part name specified
                    ++count;
            return (m_low <= count && count <= m_high);
        }

        int                 m_low;
        int                 m_high;
        const std::string&  m_name;
    };
}

void Condition::DesignHasPart::Eval(const ScriptingContext& parent_context,
                                    ObjectSet& matches, ObjectSet& non_matches,
                                    SearchDomain search_domain/* = NON_MATCHES*/) const
{
    bool simple_eval_safe = (!m_low || m_low->LocalCandidateInvariant()) &&
                            (!m_high || m_high->LocalCandidateInvariant()) &&
                            (!m_name || m_name->LocalCandidateInvariant()) &&
                            (parent_context.condition_root_candidate || RootCandidateInvariant());
    if (simple_eval_safe) {
        // evaluate number limits once, use to match all candidates
        TemporaryPtr<const UniverseObject> no_object;
        ScriptingContext local_context(parent_context, no_object);
        std::string name = (m_name ? m_name->Eval(local_context) : "");
        int low =          (m_low ? std::max(0, m_low->Eval(local_context)) : 0);
        int high =         (m_high ? std::min(m_high->Eval(local_context), INT_MAX) : INT_MAX);
        EvalImpl(matches, non_matches, search_domain, DesignHasPartSimpleMatch(low, high, name));
    } else {
        // re-evaluate allowed turn range for each candidate object
        Condition::ConditionBase::Eval(parent_context, matches, non_matches, search_domain);
    }
}

bool Condition::DesignHasPart::RootCandidateInvariant() const
{   return (!m_low || m_low->RootCandidateInvariant()) &&
           (!m_high || m_high->RootCandidateInvariant()) &&
           (!m_name || m_name->RootCandidateInvariant()); }

bool Condition::DesignHasPart::TargetInvariant() const
{   return (!m_low || m_low->TargetInvariant()) &&
           (!m_high || m_high->TargetInvariant()) &&
           (!m_name || m_name->TargetInvariant()); }

bool Condition::DesignHasPart::SourceInvariant() const
{   return (!m_low || m_low->SourceInvariant()) &&
           (!m_high || m_high->SourceInvariant()) &&
           (!m_name || m_name->SourceInvariant()); }

std::string Condition::DesignHasPart::Description(bool negated/* = false*/) const {
    std::string low_str = "0";
    if (m_low) {
        low_str = ValueRef::ConstantExpr(m_low) ?
                    boost::lexical_cast<std::string>(m_low->Eval()) :
                    m_low->Description();
    }
    std::string high_str = boost::lexical_cast<std::string>(INT_MAX);
    if (m_high) {
        high_str = ValueRef::ConstantExpr(m_high) ?
                    boost::lexical_cast<std::string>(m_high->Eval()) :
                    m_high->Description();
    };
    std::string name_str;
    if (m_name) {
        name_str = m_name->Description();
        if (ValueRef::ConstantExpr(m_name) && UserStringExists(name_str))
            name_str = UserString(name_str);
    }
    return str(FlexibleFormat((!negated)
        ? UserString("DESC_DESIGN_HAS_PART")
        : UserString("DESC_DESIGN_HAS_PART_NOT"))
        % low_str
        % high_str
        % name_str);
}

std::string Condition::DesignHasPart::Dump() const {
    std::string retval = DumpIndent() + "DesignHasPart";
    if (m_low)
        retval += "low = " + m_low->Dump();
    if (m_high)
        retval += " high = " + m_high->Dump();
    if (m_name)
        retval += " name = " + m_name->Dump();
    return retval;
}

bool Condition::DesignHasPart::Match(const ScriptingContext& local_context) const {
    TemporaryPtr<const UniverseObject> candidate = local_context.condition_local_candidate;
    if (!candidate) {
        ErrorLogger() << "DesignHasPart::Match passed no candidate object";
        return false;
    }

    int low =  (m_low ? std::max(0, m_low->Eval(local_context)) : 0);
    int high = (m_high ? std::min(m_high->Eval(local_context), IMPOSSIBLY_LARGE_TURN) : IMPOSSIBLY_LARGE_TURN);
    std::string name = (m_name ? m_name->Eval(local_context) : "");

    return DesignHasPartSimpleMatch(low, high, name)(candidate);
}

void Condition::DesignHasPart::SetTopLevelContent(const std::string& content_name) {
    if (m_low)
        m_low->SetTopLevelContent(content_name);
    if (m_high)
        m_high->SetTopLevelContent(content_name);
    if (m_name)
        m_name->SetTopLevelContent(content_name);
}

///////////////////////////////////////////////////////////
// DesignHasPartClass                                    //
///////////////////////////////////////////////////////////
Condition::DesignHasPartClass::~DesignHasPartClass() {
    delete m_low;
    delete m_high;
}

bool Condition::DesignHasPartClass::operator==(const Condition::ConditionBase& rhs) const {
    if (this == &rhs)
        return true;
    if (typeid(*this) != typeid(rhs))
        return false;

    const Condition::DesignHasPartClass& rhs_ = static_cast<const Condition::DesignHasPartClass&>(rhs);

    if (m_class != rhs_.m_class)
        return false;

    CHECK_COND_VREF_MEMBER(m_low)
    CHECK_COND_VREF_MEMBER(m_high)

    return true;
}

namespace {
    struct DesignHasPartClassSimpleMatch {
        DesignHasPartClassSimpleMatch(int low, int high, ShipPartClass part_class) :
            m_low(low),
            m_high(high),
            m_part_class(part_class)
        {}

        bool operator()(TemporaryPtr<const UniverseObject> candidate) const {
            if (!candidate)
                return false;

            // is it a ship?
            TemporaryPtr<const ::Ship> ship = boost::dynamic_pointer_cast<const ::Ship>(candidate);
            if (!ship)
                return false;
            // with a valid design?
            const ShipDesign* design = ship->Design();
            if (!design)
                return false;


            const std::vector<std::string>& parts = design->Parts();
            int count = 0;
            for (std::vector<std::string>::const_iterator it = parts.begin(); it != parts.end(); ++it) {
                if (const PartType* part_type = GetPartType(*it)) {
                    if (part_type->Class() == m_part_class)
                        ++count;
                }
            }
            return (m_low <= count && count <= m_high);
        }

        int m_low;
        int m_high;
        ShipPartClass m_part_class;
    };
}

void Condition::DesignHasPartClass::Eval(const ScriptingContext& parent_context,
                                         ObjectSet& matches, ObjectSet& non_matches,
                                         SearchDomain search_domain/* = NON_MATCHES*/) const
{
    bool simple_eval_safe = (m_low->LocalCandidateInvariant() && m_high->LocalCandidateInvariant() &&
                             (parent_context.condition_root_candidate || RootCandidateInvariant()));
    if (simple_eval_safe) {
        // evaluate number limits once, use to match all candidates
        TemporaryPtr<const UniverseObject> no_object;
        ScriptingContext local_context(parent_context, no_object);
        int low =  std::max(0, m_low->Eval(local_context));
        int high = std::min(m_high->Eval(local_context), IMPOSSIBLY_LARGE_TURN);
        EvalImpl(matches, non_matches, search_domain, DesignHasPartClassSimpleMatch(low, high, m_class));
    } else {
        // re-evaluate allowed turn range for each candidate object
        Condition::ConditionBase::Eval(parent_context, matches, non_matches, search_domain);
    }
}

bool Condition::DesignHasPartClass::RootCandidateInvariant() const
{ return (m_low->RootCandidateInvariant() && m_high->RootCandidateInvariant()); }

bool Condition::DesignHasPartClass::TargetInvariant() const
{ return (m_low->TargetInvariant() && m_high->TargetInvariant()); }

bool Condition::DesignHasPartClass::SourceInvariant() const
{ return (m_low->SourceInvariant() && m_high->SourceInvariant()); }

std::string Condition::DesignHasPartClass::Description(bool negated/* = false*/) const {
    std::string low_str = "0";
    if (m_low) {
        low_str = ValueRef::ConstantExpr(m_low) ?
                    boost::lexical_cast<std::string>(m_low->Eval()) :
                    m_low->Description();
    }
    std::string high_str = boost::lexical_cast<std::string>(INT_MAX);
    if (m_high) {
        high_str = ValueRef::ConstantExpr(m_high) ?
                    boost::lexical_cast<std::string>(m_high->Eval()) :
                    m_high->Description();
    }
    return str(FlexibleFormat((!negated)
        ? UserString("DESC_DESIGN_HAS_PART_CLASS")
        : UserString("DESC_DESIGN_HAS_PART_CLASS_NOT"))
               % low_str
               % high_str
               % UserString(boost::lexical_cast<std::string>(m_class)));
}

std::string Condition::DesignHasPartClass::Dump() const
{ return DumpIndent() + "DesignHasPartClass low = " + m_low->Dump() + " high = " + m_high->Dump() + " class = " + UserString(boost::lexical_cast<std::string>(m_class)); }

bool Condition::DesignHasPartClass::Match(const ScriptingContext& local_context) const {
    TemporaryPtr<const UniverseObject> candidate = local_context.condition_local_candidate;
    if (!candidate) {
        ErrorLogger() << "DesignHasPartClass::Match passed no candidate object";
        return false;
    }

    int low =  (m_low ? m_low->Eval(local_context) : 0);
    int high = (m_high ? m_high->Eval(local_context) : INT_MAX);

    return DesignHasPartClassSimpleMatch(low, high, m_class)(candidate);
}

void Condition::DesignHasPartClass::SetTopLevelContent(const std::string& content_name) {
    if (m_low)
        m_low->SetTopLevelContent(content_name);
    if (m_high)
        m_high->SetTopLevelContent(content_name);
}

///////////////////////////////////////////////////////////
// PredefinedShipDesign                                  //
///////////////////////////////////////////////////////////
Condition::PredefinedShipDesign::~PredefinedShipDesign()
{ delete m_name; }

bool Condition::PredefinedShipDesign::operator==(const Condition::ConditionBase& rhs) const {
    if (this == &rhs)
        return true;
    if (typeid(*this) != typeid(rhs))
        return false;

    const Condition::PredefinedShipDesign& rhs_ = static_cast<const Condition::PredefinedShipDesign&>(rhs);

    CHECK_COND_VREF_MEMBER(m_name)

    return true;
}

namespace {
    struct PredefinedShipDesignSimpleMatch {
        PredefinedShipDesignSimpleMatch() :
            m_any_predef_design_ok(true),
            m_name()
        {}

        PredefinedShipDesignSimpleMatch(const std::string& name) :
            m_any_predef_design_ok(false),
            m_name(name)
        {}

        bool operator()(TemporaryPtr<const UniverseObject> candidate) const {
            TemporaryPtr<const Ship> ship = boost::dynamic_pointer_cast<const Ship>(candidate);
            if (!ship)
                return false;
            const ShipDesign* candidate_design = ship->Design();
            if (!candidate_design)
                return false;

            // ship has a valid design.  see if it is / could be a predefined ship design...

            // all predefined named designs are hard-coded in parsing to have a designed on turn 0 (before first turn)
            if (candidate_design->DesignedOnTurn() != 0)
                return false;

            if (m_any_predef_design_ok)
                return true;    // any predefined design is OK; don't need to check name.

            return (m_name == candidate_design->Name(false)); // don't look up in stringtable; predefined designs are stored by stringtable entry key
        }

        bool        m_any_predef_design_ok;
        std::string m_name;
    };
}

void Condition::PredefinedShipDesign::Eval(const ScriptingContext& parent_context,
                                           ObjectSet& matches, ObjectSet& non_matches,
                                           SearchDomain search_domain/* = NON_MATCHES*/) const
{
    bool simple_eval_safe = (!m_name || m_name->LocalCandidateInvariant()) &&
                            (parent_context.condition_root_candidate || RootCandidateInvariant());
    if (simple_eval_safe) {
        // evaluate number limits once, use to match all candidates
        TemporaryPtr<const UniverseObject> no_object;
        ScriptingContext local_context(parent_context, no_object);
        if (!m_name)
            EvalImpl(matches, non_matches, search_domain, PredefinedShipDesignSimpleMatch());
        std::string name = m_name->Eval(local_context);
        EvalImpl(matches, non_matches, search_domain, PredefinedShipDesignSimpleMatch(name));
    } else {
        // re-evaluate allowed turn range for each candidate object
        Condition::ConditionBase::Eval(parent_context, matches, non_matches, search_domain);
    }
}

bool Condition::PredefinedShipDesign::RootCandidateInvariant() const
{ return !m_name || m_name->RootCandidateInvariant(); }

bool Condition::PredefinedShipDesign::TargetInvariant() const
{ return !m_name || m_name->TargetInvariant(); }

bool Condition::PredefinedShipDesign::SourceInvariant() const
{ return !m_name || m_name->SourceInvariant(); }

std::string Condition::PredefinedShipDesign::Description(bool negated/* = false*/) const {
    std::string name_str;
    if (m_name) {
        name_str = m_name->Description();
        if (ValueRef::ConstantExpr(m_name) && UserStringExists(name_str))
            name_str = UserString(name_str);
    }
    return str(FlexibleFormat((!negated)
        ? UserString("DESC_PREDEFINED_SHIP_DESIGN")
        : UserString("DESC_PREDEFINED_SHIP_DESIGN_NOT"))
        % UserString(name_str));
}

std::string Condition::PredefinedShipDesign::Dump() const {
    std::string retval = DumpIndent() + "PredefinedShipDesign";
    if (m_name)
        retval += " name = " + m_name->Dump();
    return retval;
}

bool Condition::PredefinedShipDesign::Match(const ScriptingContext& local_context) const {
    TemporaryPtr<const UniverseObject> candidate = local_context.condition_local_candidate;
    if (!candidate) {
        ErrorLogger() << "PredefinedShipDesign::Match passed no candidate object";
        return false;
    }

    if (!m_name)
        return PredefinedShipDesignSimpleMatch()(candidate);

    std::string name = m_name->Eval(local_context);
    return PredefinedShipDesignSimpleMatch(name)(candidate);
}

void Condition::PredefinedShipDesign::SetTopLevelContent(const std::string& content_name) {
    if (m_name)
        m_name->SetTopLevelContent(content_name);
}

///////////////////////////////////////////////////////////
// NumberedShipDesign                                    //
///////////////////////////////////////////////////////////
Condition::NumberedShipDesign::~NumberedShipDesign()
{ delete m_design_id; }

bool Condition::NumberedShipDesign::operator==(const Condition::ConditionBase& rhs) const {
    if (this == &rhs)
        return true;
    if (typeid(*this) != typeid(rhs))
        return false;

    const Condition::NumberedShipDesign& rhs_ = static_cast<const Condition::NumberedShipDesign&>(rhs);

    CHECK_COND_VREF_MEMBER(m_design_id)

    return true;
}

namespace {
    struct NumberedShipDesignSimpleMatch {
        NumberedShipDesignSimpleMatch(int design_id) :
            m_design_id(design_id)
        {}

        bool operator()(TemporaryPtr<const UniverseObject> candidate) const {
            if (!candidate)
                return false;
            if (m_design_id == ShipDesign::INVALID_DESIGN_ID)
                return false;
            if (TemporaryPtr<const Ship> ship = boost::dynamic_pointer_cast<const Ship>(candidate))
                if (ship->DesignID() == m_design_id)
                    return true;
            return false;
        }

        int m_design_id;
    };
}

void Condition::NumberedShipDesign::Eval(const ScriptingContext& parent_context,
                                         ObjectSet& matches, ObjectSet& non_matches,
                                         SearchDomain search_domain/* = NON_MATCHES*/) const
{
    bool simple_eval_safe = ValueRef::ConstantExpr(m_design_id) ||
                            (m_design_id->LocalCandidateInvariant() &&
                            (parent_context.condition_root_candidate || RootCandidateInvariant()));
    if (simple_eval_safe) {
        // evaluate empire id once, and use to check all candidate objects
        TemporaryPtr<const UniverseObject> no_object;
        int design_id = m_design_id->Eval(ScriptingContext(parent_context, no_object));
        EvalImpl(matches, non_matches, search_domain, NumberedShipDesignSimpleMatch(design_id));
    } else {
        // re-evaluate design id for each candidate object
        Condition::ConditionBase::Eval(parent_context, matches, non_matches, search_domain);
    }
}

bool Condition::NumberedShipDesign::RootCandidateInvariant() const
{ return !m_design_id || m_design_id->RootCandidateInvariant(); }

bool Condition::NumberedShipDesign::TargetInvariant() const
{ return !m_design_id || m_design_id->TargetInvariant(); }

bool Condition::NumberedShipDesign::SourceInvariant() const
{ return !m_design_id || m_design_id->SourceInvariant(); }

std::string Condition::NumberedShipDesign::Description(bool negated/* = false*/) const {
    std::string id_str = ValueRef::ConstantExpr(m_design_id) ?
                            boost::lexical_cast<std::string>(m_design_id->Eval()) :
                            m_design_id->Description();

    return str(FlexibleFormat((!negated)
        ? UserString("DESC_NUMBERED_SHIP_DESIGN")
        : UserString("DESC_NUMBERED_SHIP_DESIGN_NOT"))
               % id_str);
}

std::string Condition::NumberedShipDesign::Dump() const
{ return DumpIndent() + "NumberedShipDesign design_id = " + m_design_id->Dump(); }

bool Condition::NumberedShipDesign::Match(const ScriptingContext& local_context) const {
    TemporaryPtr<const UniverseObject> candidate = local_context.condition_local_candidate;
    if (!candidate) {
        ErrorLogger() << "NumberedShipDesign::Match passed no candidate object";
        return false;
    }
    return NumberedShipDesignSimpleMatch(m_design_id->Eval(local_context))(candidate);
}

void Condition::NumberedShipDesign::SetTopLevelContent(const std::string& content_name) {
    if (m_design_id)
        m_design_id->SetTopLevelContent(content_name);
}

///////////////////////////////////////////////////////////
// ProducedByEmpire                                      //
///////////////////////////////////////////////////////////
Condition::ProducedByEmpire::~ProducedByEmpire()
{ delete m_empire_id; }

bool Condition::ProducedByEmpire::operator==(const Condition::ConditionBase& rhs) const {
    if (this == &rhs)
        return true;
    if (typeid(*this) != typeid(rhs))
        return false;

    const Condition::ProducedByEmpire& rhs_ = static_cast<const Condition::ProducedByEmpire&>(rhs);

    CHECK_COND_VREF_MEMBER(m_empire_id)

    return true;
}

namespace {
    struct ProducedByEmpireSimpleMatch {
        ProducedByEmpireSimpleMatch(int empire_id) :
            m_empire_id(empire_id)
        {}

        bool operator()(TemporaryPtr<const UniverseObject> candidate) const {
            if (!candidate)
                return false;

            if (TemporaryPtr<const ::Ship> ship = boost::dynamic_pointer_cast<const ::Ship>(candidate))
                return ship->ProducedByEmpireID() == m_empire_id;
            else if (TemporaryPtr<const ::Building> building = boost::dynamic_pointer_cast<const ::Building>(candidate))
                return building->ProducedByEmpireID() == m_empire_id;
            return false;
        }

        int m_empire_id;
    };
}

void Condition::ProducedByEmpire::Eval(const ScriptingContext& parent_context,
                                       ObjectSet& matches, ObjectSet& non_matches,
                                       SearchDomain search_domain/* = NON_MATCHES*/) const
{
    bool simple_eval_safe = ValueRef::ConstantExpr(m_empire_id) ||
                            (m_empire_id->LocalCandidateInvariant() &&
                            (parent_context.condition_root_candidate || RootCandidateInvariant()));
    if (simple_eval_safe) {
        // evaluate empire id once, and use to check all candidate objects
        TemporaryPtr<const UniverseObject> no_object;
        int empire_id = m_empire_id->Eval(ScriptingContext(parent_context, no_object));
        EvalImpl(matches, non_matches, search_domain, ProducedByEmpireSimpleMatch(empire_id));
    } else {
        // re-evaluate empire id for each candidate object
        Condition::ConditionBase::Eval(parent_context, matches, non_matches, search_domain);
    }
}

bool Condition::ProducedByEmpire::RootCandidateInvariant() const
{ return !m_empire_id || m_empire_id->RootCandidateInvariant(); }

bool Condition::ProducedByEmpire::TargetInvariant() const
{ return !m_empire_id || m_empire_id->TargetInvariant(); }

bool Condition::ProducedByEmpire::SourceInvariant() const
{ return !m_empire_id || m_empire_id->SourceInvariant(); }

std::string Condition::ProducedByEmpire::Description(bool negated/* = false*/) const {
    std::string empire_str;
    if (m_empire_id) {
        int empire_id = ALL_EMPIRES;
        if (ValueRef::ConstantExpr(m_empire_id))
            empire_id = m_empire_id->Eval();
        if (const Empire* empire = GetEmpire(empire_id))
            empire_str = empire->Name();
        else
            empire_str = m_empire_id->Description();
    }

    return str(FlexibleFormat((!negated)
        ? UserString("DESC_PRODUCED_BY_EMPIRE")
        : UserString("DESC_PRODUCED_BY_EMPIRE_NOT"))
               % empire_str);
}

std::string Condition::ProducedByEmpire::Dump() const
{ return DumpIndent() + "ProducedByEmpire empire_id = " + m_empire_id->Dump(); }

bool Condition::ProducedByEmpire::Match(const ScriptingContext& local_context) const {
    TemporaryPtr<const UniverseObject> candidate = local_context.condition_local_candidate;
    if (!candidate) {
        ErrorLogger() << "ProducedByEmpire::Match passed no candidate object";
        return false;
    }

    return ProducedByEmpireSimpleMatch(m_empire_id->Eval(local_context))(candidate);
}

void Condition::ProducedByEmpire::SetTopLevelContent(const std::string& content_name) {
    if (m_empire_id)
        m_empire_id->SetTopLevelContent(content_name);
}

///////////////////////////////////////////////////////////
// Chance                                                //
///////////////////////////////////////////////////////////
Condition::Chance::~Chance()
{ delete m_chance; }

bool Condition::Chance::operator==(const Condition::ConditionBase& rhs) const {
    if (this == &rhs)
        return true;
    if (typeid(*this) != typeid(rhs))
        return false;

    const Condition::Chance& rhs_ = static_cast<const Condition::Chance&>(rhs);

    CHECK_COND_VREF_MEMBER(m_chance)

    return true;
}

namespace {
    struct ChanceSimpleMatch {
        ChanceSimpleMatch(float chance) :
            m_chance(chance)
        {}

        bool operator()(TemporaryPtr<const UniverseObject> candidate) const
        { return RandZeroToOne() <= m_chance; }

        float m_chance;
    };
}

void Condition::Chance::Eval(const ScriptingContext& parent_context,
                             ObjectSet& matches, ObjectSet& non_matches,
                             SearchDomain search_domain/* = NON_MATCHES*/) const
{
    bool simple_eval_safe = ValueRef::ConstantExpr(m_chance) ||
                            (m_chance->LocalCandidateInvariant() &&
                            (parent_context.condition_root_candidate || RootCandidateInvariant()));
    if (simple_eval_safe) {
        // evaluate empire id once, and use to check all candidate objects
        TemporaryPtr<const UniverseObject> no_object;
        float chance = std::max(0.0, std::min(1.0, m_chance->Eval(ScriptingContext(parent_context, no_object))));
        EvalImpl(matches, non_matches, search_domain, ChanceSimpleMatch(chance));
    } else {
        // re-evaluate empire id for each candidate object
        Condition::ConditionBase::Eval(parent_context, matches, non_matches, search_domain);
    }
}

bool Condition::Chance::RootCandidateInvariant() const
{ return !m_chance || m_chance->RootCandidateInvariant(); }

bool Condition::Chance::TargetInvariant() const
{ return !m_chance || m_chance->TargetInvariant(); }

bool Condition::Chance::SourceInvariant() const
{ return !m_chance || m_chance->SourceInvariant(); }

std::string Condition::Chance::Description(bool negated/* = false*/) const {
    std::string value_str;
    if (ValueRef::ConstantExpr(m_chance)) {
        return str(FlexibleFormat((!negated)
            ? UserString("DESC_CHANCE_PERCENTAGE")
            : UserString("DESC_CHANCE_PERCENTAGE_NOT"))
                % boost::lexical_cast<std::string>(std::max(0.0, std::min(m_chance->Eval(), 1.0)) * 100));
    } else {
        return str(FlexibleFormat((!negated)
            ? UserString("DESC_CHANCE")
            : UserString("DESC_CHANCE_NOT"))
            % m_chance->Description());
    }
}

std::string Condition::Chance::Dump() const
{ return DumpIndent() + "Random probability = " + m_chance->Dump() + "\n"; }

bool Condition::Chance::Match(const ScriptingContext& local_context) const {
    float chance = std::max(0.0, std::min(m_chance->Eval(local_context), 1.0));
    return RandZeroToOne() <= chance;
}

void Condition::Chance::SetTopLevelContent(const std::string& content_name) {
    if (m_chance)
        m_chance->SetTopLevelContent(content_name);
}

///////////////////////////////////////////////////////////
// MeterValue                                            //
///////////////////////////////////////////////////////////
Condition::MeterValue::~MeterValue() {
    delete m_low;
    delete m_high;
}

bool Condition::MeterValue::operator==(const Condition::ConditionBase& rhs) const {
    if (this == &rhs)
        return true;
    if (typeid(*this) != typeid(rhs))
        return false;

    const Condition::MeterValue& rhs_ = static_cast<const Condition::MeterValue&>(rhs);

    if (m_meter != rhs_.m_meter)
        return false;

    CHECK_COND_VREF_MEMBER(m_low)
    CHECK_COND_VREF_MEMBER(m_high)

    return true;
}

namespace {
    struct MeterValueSimpleMatch {
        MeterValueSimpleMatch(float low, float high, MeterType meter_type) :
            m_low(low),
            m_high(high),
            m_meter_type(meter_type)
        {}

        bool operator()(TemporaryPtr<const UniverseObject> candidate) const {
            if (!candidate)
                return false;

            if (const Meter* meter = candidate->GetMeter(m_meter_type)) {
                float value = meter->Initial();    // match Initial rather than Current to make results reproducible in a given turn, until back propegation happens
                return m_low <= value && value <= m_high;
            }

            return false;
        }

        float m_low;
        float m_high;
        MeterType m_meter_type;
    };

    std::string MeterTypeDumpString(MeterType meter) {
        switch (meter) {
        case INVALID_METER_TYPE:        return "INVALID_METER_TYPE"; break;
        case METER_TARGET_POPULATION:   return "TargetPopulation";   break;
        case METER_TARGET_INDUSTRY:     return "TargetIndustry";     break;
        case METER_TARGET_RESEARCH:     return "TargetResearch";     break;
        case METER_TARGET_TRADE:        return "TargetTrade";        break;
        case METER_TARGET_CONSTRUCTION: return "TargetConstruction"; break;
        case METER_MAX_FUEL:            return "MaxFuel";            break;
        case METER_MAX_SHIELD:          return "MaxShield";          break;
        case METER_MAX_STRUCTURE:       return "MaxStructure";       break;
        case METER_MAX_DEFENSE:         return "MaxDefense";         break;
        case METER_POPULATION:          return "Population";         break;
        case METER_INDUSTRY:            return "Industry";           break;
        case METER_RESEARCH:            return "Research";           break;
        case METER_TRADE:               return "Trade";              break;
        case METER_CONSTRUCTION:        return "Construction";       break;
        case METER_FUEL:                return "Fuel";               break;
        case METER_SHIELD:              return "Shield";             break;
        case METER_STRUCTURE:           return "Structure";          break;
        case METER_DEFENSE:             return "Defense";            break;
        case METER_SUPPLY:              return "Supply";             break;
        case METER_STEALTH:             return "Stealth";            break;
        case METER_DETECTION:           return "Detection";          break;
        case METER_DAMAGE:              return "Damage";             break;
        case METER_SPEED:               return "Speed";              break;
        case METER_CAPACITY:            return "Capacity";           break;
        default:                        return "?Meter?";            break;
        }
    }
}

void Condition::MeterValue::Eval(const ScriptingContext& parent_context,
                                 ObjectSet& matches, ObjectSet& non_matches,
                                 SearchDomain search_domain/* = NON_MATCHES*/) const
{
    bool simple_eval_safe = ((!m_low || m_low->LocalCandidateInvariant()) &&
                             (!m_high || m_high->LocalCandidateInvariant()) &&
                             (parent_context.condition_root_candidate || RootCandidateInvariant()));
    if (simple_eval_safe) {
        // evaluate number limits once, use to match all candidates
        TemporaryPtr<const UniverseObject> no_object;
        ScriptingContext local_context(parent_context, no_object);
        float low = (m_low ? m_low->Eval(local_context) : -Meter::LARGE_VALUE);
        float high = (m_high ? m_high->Eval(local_context) : Meter::LARGE_VALUE);
        EvalImpl(matches, non_matches, search_domain, MeterValueSimpleMatch(low, high, m_meter));
    } else {
        // re-evaluate allowed turn range for each candidate object
        Condition::ConditionBase::Eval(parent_context, matches, non_matches, search_domain);
    }
}

bool Condition::MeterValue::RootCandidateInvariant() const
{ return (!m_low || m_low->RootCandidateInvariant()) && (!m_high || m_high->RootCandidateInvariant()); }

bool Condition::MeterValue::TargetInvariant() const
{ return (!m_low || m_low->TargetInvariant()) && (!m_high || m_high->TargetInvariant()); }

bool Condition::MeterValue::SourceInvariant() const
{ return (!m_low || m_low->SourceInvariant()) && (!m_high || m_high->SourceInvariant()); }

std::string Condition::MeterValue::Description(bool negated/* = false*/) const {
    std::string low_str = (m_low ? (ValueRef::ConstantExpr(m_low) ?
                                    boost::lexical_cast<std::string>(m_low->Eval()) :
                                    m_low->Description())
                                 : boost::lexical_cast<std::string>(-Meter::LARGE_VALUE));
    std::string high_str = (m_high ? (ValueRef::ConstantExpr(m_high) ?
                                      boost::lexical_cast<std::string>(m_high->Eval()) :
                                      m_high->Description())
                                   : boost::lexical_cast<std::string>(Meter::LARGE_VALUE));
    return str(FlexibleFormat((!negated)
        ? UserString("DESC_METER_VALUE_CURRENT")
        : UserString("DESC_METER_VALUE_CURRENT_NOT"))
        % UserString(boost::lexical_cast<std::string>(m_meter))
        % low_str
        % high_str);
}

std::string Condition::MeterValue::Dump() const {
    std::string retval = DumpIndent();
    retval += MeterTypeDumpString(m_meter);
    if (m_low)
        retval += " low = " + m_low->Dump();
    if (m_high)
        retval += " high = " + m_high->Dump();
    retval += "\n";
    return retval;
}

bool Condition::MeterValue::Match(const ScriptingContext& local_context) const {
    TemporaryPtr<const UniverseObject> candidate = local_context.condition_local_candidate;
    if (!candidate) {
        ErrorLogger() << "MeterValue::Match passed no candidate object";
        return false;
    }
    float low = (m_low ? m_low->Eval(local_context) : -Meter::LARGE_VALUE);
    float high = (m_high ? m_high->Eval(local_context) : Meter::LARGE_VALUE);
    return MeterValueSimpleMatch(low, high, m_meter)(candidate);
}

void Condition::MeterValue::SetTopLevelContent(const std::string& content_name) {
    if (m_low)
        m_low->SetTopLevelContent(content_name);
    if (m_high)
        m_high->SetTopLevelContent(content_name);
}

///////////////////////////////////////////////////////////
// ShipPartMeterValue                                    //
///////////////////////////////////////////////////////////
Condition::ShipPartMeterValue::~ShipPartMeterValue() {
    delete m_low;
    delete m_high;
}

bool Condition::ShipPartMeterValue::operator==(const Condition::ConditionBase& rhs) const {
    if (this == &rhs)
        return true;
    if (typeid(*this) != typeid(rhs))
        return false;

    const Condition::ShipPartMeterValue& rhs_ = static_cast<const Condition::ShipPartMeterValue&>(rhs);

    if (m_meter != rhs_.m_meter)
        return false;

    if (m_part_name != rhs_.m_part_name)
        return false;

    CHECK_COND_VREF_MEMBER(m_low)
    CHECK_COND_VREF_MEMBER(m_high)

    return true;
}

namespace {
    struct ShipPartMeterValueSimpleMatch {
        ShipPartMeterValueSimpleMatch(const std::string& ship_part_name,
                                      MeterType meter, float low, float high) :
            m_part_name(ship_part_name),
            m_low(low),
            m_high(high),
            m_meter(meter)
        {}

        bool operator()(TemporaryPtr<const UniverseObject> candidate) const {
            if (!candidate)
                return false;
            TemporaryPtr<const Ship> ship = boost::dynamic_pointer_cast<const Ship>(candidate);
            if (!ship)
                return false;
            const Meter* meter = ship->GetPartMeter(m_meter, m_part_name);
            if (!meter)
                return false;
            float meter_current = meter->Current();
            return (m_low <= meter_current && meter_current <= m_high);
        }

        std::string m_part_name;
        float      m_low;
        float      m_high;
        MeterType   m_meter;
    };
}

void Condition::ShipPartMeterValue::Eval(const ScriptingContext& parent_context,
                                         ObjectSet& matches, ObjectSet& non_matches,
                                         SearchDomain search_domain/* = NON_MATCHES*/) const
{
    bool simple_eval_safe = ((!m_low || m_low->LocalCandidateInvariant()) &&
                             (!m_high || m_high->LocalCandidateInvariant()) &&
                             (parent_context.condition_root_candidate || RootCandidateInvariant()));
    if (simple_eval_safe) {
        // evaluate number limits once, use to match all candidates
        TemporaryPtr<const UniverseObject> no_object;
        ScriptingContext local_context(parent_context, no_object);
        float low = (m_low ? m_low->Eval(local_context) : -Meter::LARGE_VALUE);
        float high = (m_high ? m_high->Eval(local_context) : Meter::LARGE_VALUE);
        EvalImpl(matches, non_matches, search_domain, ShipPartMeterValueSimpleMatch(m_part_name, m_meter, low, high));
    } else {
        // re-evaluate allowed turn range for each candidate object
        Condition::ConditionBase::Eval(parent_context, matches, non_matches, search_domain);
    }
}

bool Condition::ShipPartMeterValue::RootCandidateInvariant() const {
    return ((!m_low || m_low->RootCandidateInvariant()) &&
            (!m_high || m_high->RootCandidateInvariant()));
}

bool Condition::ShipPartMeterValue::TargetInvariant() const {
    return ((!m_low || m_low->TargetInvariant()) &&
            (!m_high || m_high->TargetInvariant()));
}

bool Condition::ShipPartMeterValue::SourceInvariant() const {
    return ((!m_low || m_low->SourceInvariant()) &&
            (!m_high || m_high->SourceInvariant()));
}

std::string Condition::ShipPartMeterValue::Description(bool negated/* = false*/) const {
    std::string low_str = (m_low ? (ValueRef::ConstantExpr(m_low) ?
                                    boost::lexical_cast<std::string>(m_low->Eval()) :
                                    m_low->Description())
                                 : boost::lexical_cast<std::string>(-Meter::LARGE_VALUE));
    std::string high_str = (m_high ? (ValueRef::ConstantExpr(m_high) ?
                                      boost::lexical_cast<std::string>(m_high->Eval()) :
                                      m_high->Description())
                                   : boost::lexical_cast<std::string>(Meter::LARGE_VALUE));
    return str(FlexibleFormat((!negated)
        ? UserString("DESC_SHIP_PART_METER_VALUE_CURRENT")
        : UserString("DESC_SHIP_PART_METER_VALUE_CURRENT_NOT"))
               % UserString(boost::lexical_cast<std::string>(m_meter))
               % UserString(m_part_name)
               % low_str
               % high_str);
}

std::string Condition::ShipPartMeterValue::Dump() const {
    std::string retval = DumpIndent();
    retval += MeterTypeDumpString(m_meter);
    retval += " partname = " + m_part_name;
    if (m_low)
        retval += " low = " + m_low->Dump();
    if (m_high)
        retval += " high = " + m_high->Dump();
    retval += "\n";
    return retval;
}

bool Condition::ShipPartMeterValue::Match(const ScriptingContext& local_context) const {
    TemporaryPtr<const UniverseObject> candidate = local_context.condition_local_candidate;
    if (!candidate) {
        ErrorLogger() << "ShipPartMeterValue::Match passed no candidate object";
        return false;
    }
    float low = (m_low ? m_low->Eval(local_context) : -Meter::LARGE_VALUE);
    float high = (m_high ? m_high->Eval(local_context) : Meter::LARGE_VALUE);
    return ShipPartMeterValueSimpleMatch(m_part_name, m_meter, low, high)(candidate);
}

void Condition::ShipPartMeterValue::SetTopLevelContent(const std::string& content_name) {
    if (m_low)
        m_low->SetTopLevelContent(content_name);
    if (m_high)
        m_high->SetTopLevelContent(content_name);
}

///////////////////////////////////////////////////////////
// EmpireMeterValue                                      //
///////////////////////////////////////////////////////////
Condition::EmpireMeterValue::~EmpireMeterValue() {
    delete m_empire_id;
    delete m_low;
    delete m_high;
}

bool Condition::EmpireMeterValue::operator==(const Condition::ConditionBase& rhs) const {
    if (this == &rhs)
        return true;
    if (typeid(*this) != typeid(rhs))
        return false;

    const Condition::EmpireMeterValue& rhs_ = static_cast<const Condition::EmpireMeterValue&>(rhs);

    if (m_empire_id != rhs_.m_empire_id)
        return false;

    if (m_meter != rhs_.m_meter)
        return false;

    CHECK_COND_VREF_MEMBER(m_low)
    CHECK_COND_VREF_MEMBER(m_high)

    return true;
}

namespace {
    struct EmpireMeterValueSimpleMatch {
        EmpireMeterValueSimpleMatch(int empire_id, float low, float high, const std::string& meter) :
            m_empire_id(empire_id),
            m_low(low),
            m_high(high),
            m_meter(meter)
        {}

        bool operator()(TemporaryPtr<const UniverseObject> candidate) const {
            if (!candidate)
                return false;
            const Empire* empire = GetEmpire(m_empire_id);
            if (!empire)
                return false;
            const Meter* meter = empire->GetMeter(m_meter);
            if (!meter)
                return false;
            float meter_current = meter->Current();
            return (m_low <= meter_current && meter_current <= m_high);
        }

        int         m_empire_id;
        float      m_low;
        float      m_high;
        std::string m_meter;
    };
}

void Condition::EmpireMeterValue::Eval(const ScriptingContext& parent_context,
                                       ObjectSet& matches, ObjectSet& non_matches,
                                       SearchDomain search_domain/* = NON_MATCHES*/) const
{
    bool simple_eval_safe = ((m_empire_id && m_empire_id->LocalCandidateInvariant()) &&
                             (!m_low || m_low->LocalCandidateInvariant()) &&
                             (!m_high || m_high->LocalCandidateInvariant()) &&
                             (parent_context.condition_root_candidate || RootCandidateInvariant()));
    if (simple_eval_safe) {
        // evaluate number limits once, use to match all candidates
        TemporaryPtr<const UniverseObject> no_object;
        ScriptingContext local_context(parent_context, no_object);
        int empire_id = m_empire_id->Eval(local_context);   // if m_empire_id not set, default to local candidate's owner, which is not target invariant
        float low = (m_low ? m_low->Eval(local_context) : -Meter::LARGE_VALUE);
        float high = (m_high ? m_high->Eval(local_context) : Meter::LARGE_VALUE);
        EvalImpl(matches, non_matches, search_domain, EmpireMeterValueSimpleMatch(empire_id, low, high, m_meter));
    } else {
        // re-evaluate allowed turn range for each candidate object
        Condition::ConditionBase::Eval(parent_context, matches, non_matches, search_domain);
    }
}

bool Condition::EmpireMeterValue::RootCandidateInvariant() const {
    return (!m_empire_id || m_empire_id->RootCandidateInvariant()) &&
           (!m_low || m_low->RootCandidateInvariant()) &&
           (!m_high || m_high->RootCandidateInvariant());
}

bool Condition::EmpireMeterValue::TargetInvariant() const {
    return (!m_empire_id || m_empire_id->TargetInvariant()) &&
           (!m_low || m_low->TargetInvariant()) &&
           (!m_high || m_high->TargetInvariant());
}

bool Condition::EmpireMeterValue::SourceInvariant() const {
    return (!m_empire_id || m_empire_id->SourceInvariant()) &&
           (!m_low || m_low->SourceInvariant()) &&
           (!m_high || m_high->SourceInvariant());
}

std::string Condition::EmpireMeterValue::Description(bool negated/* = false*/) const {
    std::string empire_str;
    if (m_empire_id) {
        int empire_id = ALL_EMPIRES;
        if (ValueRef::ConstantExpr(m_empire_id))
            empire_id = m_empire_id->Eval();
        if (const Empire* empire = GetEmpire(empire_id))
            empire_str = empire->Name();
        else
            empire_str = m_empire_id->Description();
    }
    std::string low_str = (m_low ? (ValueRef::ConstantExpr(m_low) ?
                                    boost::lexical_cast<std::string>(m_low->Eval()) :
                                    m_low->Description())
                                 : boost::lexical_cast<std::string>(-Meter::LARGE_VALUE));
    std::string high_str = (m_high ? (ValueRef::ConstantExpr(m_high) ?
                                      boost::lexical_cast<std::string>(m_high->Eval()) :
                                      m_high->Description())
                                   : boost::lexical_cast<std::string>(Meter::LARGE_VALUE));
    return str(FlexibleFormat((!negated)
        ? UserString("DESC_EMPIRE_METER_VALUE_CURRENT")
        : UserString("DESC_EMPIRE_METER_VALUE_CURRENT_NOT"))
               % UserString(m_meter)
               % low_str
               % high_str
               % empire_str);
}

std::string Condition::EmpireMeterValue::Dump() const {
    std::string retval = DumpIndent() + "EmpireMeterValue";
    if (m_empire_id)
        retval += " empire = " + m_empire_id->Dump();
    retval += " meter = " + m_meter;
    if (m_low)
        retval += " low = " + m_low->Dump();
    if (m_high)
        retval += " high = " + m_high->Dump();
    retval += "\n";
    return retval;
}

bool Condition::EmpireMeterValue::Match(const ScriptingContext& local_context) const {
    TemporaryPtr<const UniverseObject> candidate = local_context.condition_local_candidate;
    if (!candidate) {
        ErrorLogger() << "EmpireMeterValue::Match passed no candidate object";
        return false;
    }
    int empire_id = (m_empire_id ? m_empire_id->Eval(local_context) : candidate->Owner());
    if (empire_id == ALL_EMPIRES)
        return false;
    float low = (m_low ? m_low->Eval(local_context) : -Meter::LARGE_VALUE);
    float high = (m_high ? m_high->Eval(local_context) : Meter::LARGE_VALUE);
    return EmpireMeterValueSimpleMatch(empire_id, low, high, m_meter)(candidate);
}

void Condition::EmpireMeterValue::SetTopLevelContent(const std::string& content_name) {
    if (m_empire_id)
        m_empire_id->SetTopLevelContent(content_name);
    if (m_low)
        m_low->SetTopLevelContent(content_name);
    if (m_high)
        m_high->SetTopLevelContent(content_name);
}

///////////////////////////////////////////////////////////
// EmpireStockpileValue                                  //
///////////////////////////////////////////////////////////
Condition::EmpireStockpileValue::~EmpireStockpileValue() {
    delete m_low;
    delete m_high;
}

bool Condition::EmpireStockpileValue::operator==(const Condition::ConditionBase& rhs) const {
    if (this == &rhs)
        return true;
    if (typeid(*this) != typeid(rhs))
        return false;

    const Condition::EmpireStockpileValue& rhs_ = static_cast<const Condition::EmpireStockpileValue&>(rhs);

    if (m_stockpile != rhs_.m_stockpile)
        return false;

    CHECK_COND_VREF_MEMBER(m_low)
    CHECK_COND_VREF_MEMBER(m_high)

    return true;
}

namespace {
    struct EmpireStockpileValueSimpleMatch {
        EmpireStockpileValueSimpleMatch(float low, float high, ResourceType stockpile) :
            m_low(low),
            m_high(high),
            m_stockpile(stockpile)
        {}

        bool operator()(TemporaryPtr<const UniverseObject> candidate) const {
            if (!candidate)
                return false;

            if (candidate->Unowned())
                return false;

            const Empire* empire = GetEmpire(candidate->Owner());
            if (!empire)
                return false;

            if (m_stockpile == RE_TRADE) {
                float amount = empire->ResourceStockpile(m_stockpile);
                return (m_low <= amount && amount <= m_high);
            }

            return false;
        }

        float m_low;
        float m_high;
        ResourceType m_stockpile;
    };
}

void Condition::EmpireStockpileValue::Eval(const ScriptingContext& parent_context,
                                           ObjectSet& matches, ObjectSet& non_matches,
                                           SearchDomain search_domain/* = NON_MATCHES*/) const
{
    bool simple_eval_safe = (m_low->LocalCandidateInvariant() && m_high->LocalCandidateInvariant() &&
                             (parent_context.condition_root_candidate || RootCandidateInvariant()));
    if (simple_eval_safe) {
        // evaluate number limits once, use to match all candidates
        TemporaryPtr<const UniverseObject> no_object;
        ScriptingContext local_context(parent_context, no_object);
        float low = m_low->Eval(local_context);
        float high = m_high->Eval(local_context);
        EvalImpl(matches, non_matches, search_domain, EmpireStockpileValueSimpleMatch(low, high, m_stockpile));
    } else {
        // re-evaluate allowed turn range for each candidate object
        Condition::ConditionBase::Eval(parent_context, matches, non_matches, search_domain);
    }
}

bool Condition::EmpireStockpileValue::RootCandidateInvariant() const
{ return (m_low->RootCandidateInvariant() && m_high->RootCandidateInvariant()); }

bool Condition::EmpireStockpileValue::TargetInvariant() const
{ return (m_low->TargetInvariant() && m_high->TargetInvariant()); }

bool Condition::EmpireStockpileValue::SourceInvariant() const
{ return (m_low->SourceInvariant() && m_high->SourceInvariant()); }

std::string Condition::EmpireStockpileValue::Description(bool negated/* = false*/) const {
    std::string low_str = ValueRef::ConstantExpr(m_low) ?
                            boost::lexical_cast<std::string>(m_low->Eval()) :
                            m_low->Description();
    std::string high_str = ValueRef::ConstantExpr(m_high) ?
                            boost::lexical_cast<std::string>(m_high->Eval()) :
                            m_high->Description();
    return str(FlexibleFormat((!negated)
        ? UserString("DESC_EMPIRE_STOCKPILE_VALUE")
        : UserString("DESC_EMPIRE_STOCKPILE_VALUE_NOT"))
               % UserString(boost::lexical_cast<std::string>(m_stockpile))
               % low_str
               % high_str);
}

std::string Condition::EmpireStockpileValue::Dump() const {
    std::string retval = DumpIndent();
    switch (m_stockpile) {
    case RE_TRADE:      retval += "OwnerTradeStockpile";    break;
    case RE_RESEARCH:   retval += "OwnerResearchStockpile"; break;
    case RE_INDUSTRY:   retval += "OwnerIndustryStockpile"; break;
    default: retval += "?"; break;
    }
    retval += " low = " + m_low->Dump() + " high = " + m_high->Dump() + "\n";
    return retval;
}

bool Condition::EmpireStockpileValue::Match(const ScriptingContext& local_context) const {
    TemporaryPtr<const UniverseObject> candidate = local_context.condition_local_candidate;
    if (!candidate) {
        ErrorLogger() << "EmpireStockpileValue::Match passed no candidate object";
        return false;
    }

    float low = m_low->Eval(local_context);
    float high = m_high->Eval(local_context);
    return EmpireStockpileValueSimpleMatch(low, high, m_stockpile)(candidate);
}

void Condition::EmpireStockpileValue::SetTopLevelContent(const std::string& content_name) {
    if (m_low)
        m_low->SetTopLevelContent(content_name);
    if (m_high)
        m_high->SetTopLevelContent(content_name);
}

///////////////////////////////////////////////////////////
// OwnerHasTech                                          //
///////////////////////////////////////////////////////////
Condition::OwnerHasTech::~OwnerHasTech()
{ delete m_name; }

bool Condition::OwnerHasTech::operator==(const Condition::ConditionBase& rhs) const {
    if (this == &rhs)
        return true;
    if (typeid(*this) != typeid(rhs))
        return false;

    const Condition::OwnerHasTech& rhs_ = static_cast<const Condition::OwnerHasTech&>(rhs);

    CHECK_COND_VREF_MEMBER(m_name)

    return true;
}

namespace {
    struct OwnerHasTechSimpleMatch {
        OwnerHasTechSimpleMatch(const std::string& name) :
            m_name(name)
        {}

        bool operator()(TemporaryPtr<const UniverseObject> candidate) const {
            if (!candidate)
                return false;

            if (candidate->Unowned())
                return false;

            if (const Empire* empire = GetEmpire(candidate->Owner()))
                return empire->TechResearched(m_name);

            return false;
        }

        std::string m_name;
    };
}

void Condition::OwnerHasTech::Eval(const ScriptingContext& parent_context,
                                   ObjectSet& matches, ObjectSet& non_matches,
                                   SearchDomain search_domain/* = NON_MATCHES*/) const
{
    bool simple_eval_safe = (!m_name || m_name->LocalCandidateInvariant()) &&
                            (parent_context.condition_root_candidate || RootCandidateInvariant());
    if (simple_eval_safe) {
        // evaluate number limits once, use to match all candidates
        TemporaryPtr<const UniverseObject> no_object;
        ScriptingContext local_context(parent_context, no_object);
        std::string name = m_name ? m_name->Eval(local_context) : "";
        EvalImpl(matches, non_matches, search_domain, OwnerHasTechSimpleMatch(name));
    } else {
        // re-evaluate allowed turn range for each candidate object
        Condition::ConditionBase::Eval(parent_context, matches, non_matches, search_domain);
    }
}

bool Condition::OwnerHasTech::RootCandidateInvariant() const
{ return !m_name || m_name->RootCandidateInvariant(); }

bool Condition::OwnerHasTech::TargetInvariant() const
{ return !m_name || m_name->TargetInvariant(); }

bool Condition::OwnerHasTech::SourceInvariant() const
{ return !m_name || m_name->SourceInvariant(); }

std::string Condition::OwnerHasTech::Description(bool negated/* = false*/) const {
    std::string name_str;
    if (m_name) {
        name_str = m_name->Description();
        if (ValueRef::ConstantExpr(m_name) && UserStringExists(name_str))
            name_str = UserString(name_str);
    }
    return str(FlexibleFormat((!negated)
        ? UserString("DESC_OWNER_HAS_TECH")
        : UserString("DESC_OWNER_HAS_TECH"))
        % UserString(name_str));
}

std::string Condition::OwnerHasTech::Dump() const {
    std::string retval = DumpIndent() + "OwnerHasTech";
    if (m_name)
        retval += " name = " + m_name->Dump();
    return retval;
}

bool Condition::OwnerHasTech::Match(const ScriptingContext& local_context) const {
    TemporaryPtr<const UniverseObject> candidate = local_context.condition_local_candidate;
    if (!candidate) {
        ErrorLogger() << "OwnerHasTech::Match passed no candidate object";
        return false;
    }

    std::string name = m_name ? m_name->Eval(local_context) : "";
    return OwnerHasTechSimpleMatch(name)(candidate);
}

void Condition::OwnerHasTech::SetTopLevelContent(const std::string& content_name) {
    if (m_name)
        m_name->SetTopLevelContent(content_name);
}

///////////////////////////////////////////////////////////
// OwnerHasBuildingTypeAvailable                         //
///////////////////////////////////////////////////////////
bool Condition::OwnerHasBuildingTypeAvailable::operator==(const Condition::ConditionBase& rhs) const {
    if (this == &rhs)
        return true;
    if (typeid(*this) != typeid(rhs))
        return false;

    const Condition::OwnerHasBuildingTypeAvailable& rhs_ = static_cast<const Condition::OwnerHasBuildingTypeAvailable&>(rhs);

    if (m_name != rhs_.m_name)
        return false;

    return true;
}

std::string Condition::OwnerHasBuildingTypeAvailable::Description(bool negated/* = false*/) const {
    // used internally for a tooltip where context is apparent, so don't need
    // to name builing type here
    return (!negated)
        ? UserString("DESC_OWNER_HAS_BUILDING_TYPE")
        : UserString("DESC_OWNER_HAS_BUILDING_TYPE_NOT");
}

std::string Condition::OwnerHasBuildingTypeAvailable::Dump() const
{ return DumpIndent() + "OwnerHasBuildingTypeAvailable name = \"" + m_name + "\"\n"; }

bool Condition::OwnerHasBuildingTypeAvailable::Match(const ScriptingContext& local_context) const {
    TemporaryPtr<const UniverseObject> candidate = local_context.condition_local_candidate;
    if (!candidate) {
        ErrorLogger() << "OwnerHasBuildingTypeAvailable::Match passed no candidate object";
        return false;
    }

    if (candidate->Unowned())
        return false;

    if (const Empire* empire = GetEmpire(candidate->Owner()))
        return empire->BuildingTypeAvailable(m_name);
    else
        return false;
}

///////////////////////////////////////////////////////////
// OwnerHasShipDesignAvailable                           //
///////////////////////////////////////////////////////////
bool Condition::OwnerHasShipDesignAvailable::operator==(const Condition::ConditionBase& rhs) const {
    if (this == &rhs)
        return true;
    if (typeid(*this) != typeid(rhs))
        return false;

    const Condition::OwnerHasShipDesignAvailable& rhs_ = static_cast<const Condition::OwnerHasShipDesignAvailable&>(rhs);

    if (m_id != rhs_.m_id)
        return false;

    return true;
}

std::string Condition::OwnerHasShipDesignAvailable::Description(bool negated/* = false*/) const {
    // used internally for a tooltip where context is apparent, so don't need
    // to name design here
    return (!negated)
        ? UserString("DESC_OWNER_HAS_SHIP_DESIGN")
        : UserString("DESC_OWNER_HAS_SHIP_DESIGN_NOT");
}

std::string Condition::OwnerHasShipDesignAvailable::Dump() const
{ return DumpIndent() + "OwnerHasShipDesignAvailable id = \"" + boost::lexical_cast<std::string>(m_id) + "\"\n"; }

bool Condition::OwnerHasShipDesignAvailable::Match(const ScriptingContext& local_context) const {
    TemporaryPtr<const UniverseObject> candidate = local_context.condition_local_candidate;
    if (!candidate) {
        ErrorLogger() << "OwnerHasShipDesignAvailable::Match passed no candidate object";
        return false;
    }

    if (candidate->Unowned())
        return false;

    if (const Empire* empire = GetEmpire(candidate->Owner()))
        return empire->ShipDesignAvailable(m_id);
    else
        return false;
}

///////////////////////////////////////////////////////////
// VisibleToEmpire                                       //
///////////////////////////////////////////////////////////
Condition::VisibleToEmpire::~VisibleToEmpire()
{ delete m_empire_id; }

bool Condition::VisibleToEmpire::operator==(const Condition::ConditionBase& rhs) const {
    if (this == &rhs)
        return true;
    if (typeid(*this) != typeid(rhs))
        return false;

    const Condition::VisibleToEmpire& rhs_ = static_cast<const Condition::VisibleToEmpire&>(rhs);

    CHECK_COND_VREF_MEMBER(m_empire_id)

    return true;
}

namespace {
    struct VisibleToEmpireSimpleMatch {
        VisibleToEmpireSimpleMatch(int empire_id) :
            m_empire_id(empire_id)
        {}

        bool operator()(TemporaryPtr<const UniverseObject> candidate) const {
            if (!candidate)
                return false;
            return candidate->GetVisibility(m_empire_id) != VIS_NO_VISIBILITY;
        }

        int m_empire_id;
    };
}

void Condition::VisibleToEmpire::Eval(const ScriptingContext& parent_context,
                                      ObjectSet& matches, ObjectSet& non_matches,
                                      SearchDomain search_domain/* = NON_MATCHES*/) const
{
    bool simple_eval_safe = ValueRef::ConstantExpr(m_empire_id) ||
                            (m_empire_id->LocalCandidateInvariant() &&
                            (parent_context.condition_root_candidate || RootCandidateInvariant()));
    if (simple_eval_safe) {
        // evaluate empire id once, and use to check all candidate objects
        TemporaryPtr<const UniverseObject> no_object;
        int empire_id = m_empire_id->Eval(ScriptingContext(parent_context, no_object));
        EvalImpl(matches, non_matches, search_domain, VisibleToEmpireSimpleMatch(empire_id));
    } else {
        // re-evaluate empire id for each candidate object
        Condition::ConditionBase::Eval(parent_context, matches, non_matches, search_domain);
    }
}

bool Condition::VisibleToEmpire::RootCandidateInvariant() const
{ return m_empire_id->RootCandidateInvariant(); }

bool Condition::VisibleToEmpire::TargetInvariant() const
{ return m_empire_id->TargetInvariant(); }

bool Condition::VisibleToEmpire::SourceInvariant() const
{ return m_empire_id->SourceInvariant(); }

std::string Condition::VisibleToEmpire::Description(bool negated/* = false*/) const {
    std::string empire_str;
    if (m_empire_id) {
        int empire_id = ALL_EMPIRES;
        if (ValueRef::ConstantExpr(m_empire_id))
            empire_id = m_empire_id->Eval();
        if (const Empire* empire = GetEmpire(empire_id))
            empire_str = empire->Name();
        else
            empire_str = m_empire_id->Description();
    }

    return str(FlexibleFormat((!negated)
        ? UserString("DESC_VISIBLE_TO_EMPIRE")
        : UserString("DESC_VISIBLE_TO_EMPIRE_NOT"))
               % empire_str);
}

std::string Condition::VisibleToEmpire::Dump() const
{ return DumpIndent() + "VisibleToEmpire empire_id = " + m_empire_id->Dump(); }

bool Condition::VisibleToEmpire::Match(const ScriptingContext& local_context) const {
    TemporaryPtr<const UniverseObject> candidate = local_context.condition_local_candidate;
    if (!candidate) {
        ErrorLogger() << "VisibleToEmpire::Match passed no candidate object";
        return false;
    }

    return candidate->GetVisibility(m_empire_id->Eval(local_context)) != VIS_NO_VISIBILITY;
}

void Condition::VisibleToEmpire::SetTopLevelContent(const std::string& content_name) {
    if (m_empire_id)
        m_empire_id->SetTopLevelContent(content_name);
}

///////////////////////////////////////////////////////////
// WithinDistance                                        //
///////////////////////////////////////////////////////////
Condition::WithinDistance::~WithinDistance() {
    delete m_distance;
    delete m_condition;
}

bool Condition::WithinDistance::operator==(const Condition::ConditionBase& rhs) const {
    if (this == &rhs)
        return true;
    if (typeid(*this) != typeid(rhs))
        return false;

    const Condition::WithinDistance& rhs_ = static_cast<const Condition::WithinDistance&>(rhs);

    CHECK_COND_VREF_MEMBER(m_distance)
    CHECK_COND_VREF_MEMBER(m_condition)

    return true;
}

namespace {
    struct WithinDistanceSimpleMatch {
        WithinDistanceSimpleMatch(const Condition::ObjectSet& from_objects, double distance) :
            m_from_objects(from_objects),
            m_distance2(distance*distance)
        {}

        bool operator()(TemporaryPtr<const UniverseObject> candidate) const {
            if (!candidate)
                return false;

            // is candidate object close enough to any of the passed-in objects?
            for (Condition::ObjectSet::const_iterator it = m_from_objects.begin();
                 it != m_from_objects.end(); ++it)
            {
                double delta_x = candidate->X() - (*it)->X();
                double delta_y = candidate->Y() - (*it)->Y();
                if (delta_x*delta_x + delta_y*delta_y <= m_distance2)
                    return true;
            }

            return false;
        }

        const Condition::ObjectSet& m_from_objects;
        double m_distance2;
    };
}

void Condition::WithinDistance::Eval(const ScriptingContext& parent_context,
                                     ObjectSet& matches, ObjectSet& non_matches,
                                     SearchDomain search_domain/* = NON_MATCHES*/) const
{
    bool simple_eval_safe = m_distance->LocalCandidateInvariant() &&
                            parent_context.condition_root_candidate || RootCandidateInvariant();
    if (simple_eval_safe) {
        // evaluate contained objects once and check for all candidates

        TemporaryPtr<const UniverseObject> no_object;
        ScriptingContext local_context(parent_context, no_object);

        // get subcondition matches
        ObjectSet subcondition_matches;
        m_condition->Eval(local_context, subcondition_matches);

        double distance = m_distance->Eval(local_context);

        EvalImpl(matches, non_matches, search_domain, WithinDistanceSimpleMatch(subcondition_matches, distance));
    } else {
        // re-evaluate contained objects for each candidate object
        Condition::ConditionBase::Eval(parent_context, matches, non_matches, search_domain);
    }
}

bool Condition::WithinDistance::RootCandidateInvariant() const
{ return m_distance->RootCandidateInvariant() && m_condition->RootCandidateInvariant(); }

bool Condition::WithinDistance::TargetInvariant() const
{ return m_distance->TargetInvariant() && m_condition->TargetInvariant(); }

bool Condition::WithinDistance::SourceInvariant() const
{ return m_distance->SourceInvariant() && m_condition->SourceInvariant(); }

std::string Condition::WithinDistance::Description(bool negated/* = false*/) const {
    std::string value_str = ValueRef::ConstantExpr(m_distance) ?
                                boost::lexical_cast<std::string>(m_distance->Eval()) :
                                m_distance->Description();
    return str(FlexibleFormat((!negated)
        ? UserString("DESC_WITHIN_DISTANCE")
        : UserString("DESC_WITHIN_DISTANCE_NOT"))
               % value_str
               % m_condition->Description());
}

std::string Condition::WithinDistance::Dump() const {
    std::string retval = DumpIndent() + "WithinDistance distance = " + m_distance->Dump() + " condition =\n";
    ++g_indent;
    retval += m_condition->Dump();
    --g_indent;
    return retval;
}

bool Condition::WithinDistance::Match(const ScriptingContext& local_context) const {
    TemporaryPtr<const UniverseObject> candidate = local_context.condition_local_candidate;
    if (!candidate) {
        ErrorLogger() << "WithinDistance::Match passed no candidate object";
        return false;
    }

    // get subcondition matches
    ObjectSet subcondition_matches;
    m_condition->Eval(local_context, subcondition_matches);
    if (subcondition_matches.empty())
        return false;

    return WithinDistanceSimpleMatch(subcondition_matches, m_distance->Eval(local_context))(candidate);
}

void Condition::WithinDistance::SetTopLevelContent(const std::string& content_name) {
    if (m_distance)
        m_distance->SetTopLevelContent(content_name);
    if (m_condition)
        m_condition->SetTopLevelContent(content_name);
}

///////////////////////////////////////////////////////////
// WithinStarlaneJumps                                   //
///////////////////////////////////////////////////////////
Condition::WithinStarlaneJumps::~WithinStarlaneJumps() {
    delete m_jumps;
    delete m_condition;
}

bool Condition::WithinStarlaneJumps::operator==(const Condition::ConditionBase& rhs) const {
    if (this == &rhs)
        return true;
    if (typeid(*this) != typeid(rhs))
        return false;

    const Condition::WithinStarlaneJumps& rhs_ = static_cast<const Condition::WithinStarlaneJumps&>(rhs);

    CHECK_COND_VREF_MEMBER(m_jumps)
    CHECK_COND_VREF_MEMBER(m_condition)

    return true;
}

namespace {
    struct WithinStarlaneJumpsSimpleMatch {
        WithinStarlaneJumpsSimpleMatch(const Condition::ObjectSet& from_objects, int jump_limit) :
            m_from_objects(from_objects),
            m_jump_limit(jump_limit)
        {}

        bool operator()(TemporaryPtr<const UniverseObject> candidate) const {
            if (!candidate)
                return false;
            if (m_from_objects.empty())
                return false;
            if (m_jump_limit < 0)
                return false;

            // is candidate object close enough to any subcondition matches?
            for (Condition::ObjectSet::const_iterator it = m_from_objects.begin(); it != m_from_objects.end(); ++it) {
                if (m_jump_limit == 0) {
                    // special case, since LeastJumpsPath() doesn't expect the start point to be the end point
                    double delta_x = (*it)->X() - candidate->X();
                    double delta_y = (*it)->Y() - candidate->Y();
                    if (delta_x*delta_x + delta_y*delta_y == 0)
                        return true;
                } else {
                    int jumps = GetUniverse().JumpDistanceBetweenObjects((*it)->ID(), candidate->ID());
                    if (jumps != -1 && jumps <= m_jump_limit)
                        return true;
                }
            }

            return false;
        }

        const Condition::ObjectSet& m_from_objects;
        int m_jump_limit;
    };
}

void Condition::WithinStarlaneJumps::Eval(const ScriptingContext& parent_context,
                                          ObjectSet& matches, ObjectSet& non_matches,
                                          SearchDomain search_domain/* = NON_MATCHES*/) const
{
    bool simple_eval_safe = m_jumps->LocalCandidateInvariant() &&
                            parent_context.condition_root_candidate || RootCandidateInvariant();
    if (simple_eval_safe) {
        // evaluate contained objects once and check for all candidates
        TemporaryPtr<const UniverseObject> no_object;
        ScriptingContext local_context(parent_context, no_object);

        // get subcondition matches
        ObjectSet subcondition_matches;
        m_condition->Eval(local_context, subcondition_matches);
        int jump_limit = m_jumps->Eval(local_context);

        EvalImpl(matches, non_matches, search_domain, WithinStarlaneJumpsSimpleMatch(subcondition_matches, jump_limit));
    } else {
        // re-evaluate contained objects for each candidate object
        Condition::ConditionBase::Eval(parent_context, matches, non_matches, search_domain);
    }
}

bool Condition::WithinStarlaneJumps::RootCandidateInvariant() const
{ return m_jumps->RootCandidateInvariant() && m_condition->RootCandidateInvariant(); }

bool Condition::WithinStarlaneJumps::TargetInvariant() const
{ return m_jumps->TargetInvariant() && m_condition->TargetInvariant(); }

bool Condition::WithinStarlaneJumps::SourceInvariant() const
{ return m_jumps->SourceInvariant() && m_condition->SourceInvariant(); }

std::string Condition::WithinStarlaneJumps::Description(bool negated/* = false*/) const {
    std::string value_str = ValueRef::ConstantExpr(m_jumps) ? boost::lexical_cast<std::string>(m_jumps->Eval()) : m_jumps->Description();
    return str(FlexibleFormat((!negated)
        ? UserString("DESC_WITHIN_STARLANE_JUMPS")
        : UserString("DESC_WITHIN_STARLANE_JUMPS_NOT"))
               % value_str
               % m_condition->Description());
}

std::string Condition::WithinStarlaneJumps::Dump() const {
    std::string retval = DumpIndent() + "WithinStarlaneJumps jumps = " + m_jumps->Dump() + " condition =\n";
    ++g_indent;
    retval += m_condition->Dump();
    --g_indent;
    return retval;
}

bool Condition::WithinStarlaneJumps::Match(const ScriptingContext& local_context) const {
    TemporaryPtr<const UniverseObject> candidate = local_context.condition_local_candidate;
    if (!candidate) {
        ErrorLogger() << "WithinStarlaneJumps::Match passed no candidate object";
        return false;
    }

    // get subcondition matches
    ObjectSet subcondition_matches;
    m_condition->Eval(local_context, subcondition_matches);
    int jump_limit = m_jumps->Eval(local_context);

    return WithinStarlaneJumpsSimpleMatch(subcondition_matches, jump_limit)(candidate);
}

void Condition::WithinStarlaneJumps::SetTopLevelContent(const std::string& content_name) {
    if (m_jumps)
        m_jumps->SetTopLevelContent(content_name);
    if (m_condition)
        m_condition->SetTopLevelContent(content_name);
}

///////////////////////////////////////////////////////////
// CanAddStarlaneConnection                              //
///////////////////////////////////////////////////////////
Condition::CanAddStarlaneConnection::~CanAddStarlaneConnection()
{ delete m_condition; }

bool Condition::CanAddStarlaneConnection::operator==(const Condition::ConditionBase& rhs) const {
    if (this == &rhs)
        return true;
    if (typeid(*this) != typeid(rhs))
        return false;

    const Condition::CanAddStarlaneConnection& rhs_ = static_cast<const Condition::CanAddStarlaneConnection&>(rhs);

    CHECK_COND_VREF_MEMBER(m_condition)

    return true;
}

namespace {
    // check if two destination systems, connected to the same origin system
    // would have starlanes too close angularly to eachother
    bool LanesAngularlyTooClose(TemporaryPtr<const UniverseObject> sys1,
                                TemporaryPtr<const UniverseObject> lane1_sys2,
                                TemporaryPtr<const UniverseObject> lane2_sys2)
    {
        if (!sys1 || !lane1_sys2 || !lane2_sys2)
            return true;
        if (sys1 == lane1_sys2 || sys1 == lane2_sys2 || lane1_sys2 == lane2_sys2)
            return true;

        float dx1 = lane1_sys2->X() - sys1->X();
        float dy1 = lane1_sys2->Y() - sys1->Y();
        float mag = std::sqrt(dx1*dx1 + dy1*dy1);
        if (mag == 0.0f)
            return true;
        dx1 /= mag;
        dy1 /= mag;

        float dx2 = lane2_sys2->X() - sys1->X();
        float dy2 = lane2_sys2->Y() - sys1->Y();
        mag = std::sqrt(dx2*dx2 + dy2*dy2);
        if (mag == 0.0f)
            return true;
        dx2 /= mag;
        dy2 /= mag;


        const float MAX_LANE_DOT_PRODUCT = 0.98f;   // magic limit copied from CullAngularlyTooCloseLanes in UniverseGenerator

        float dp = (dx1 * dx2) + (dy1 * dy2);
        return dp < MAX_LANE_DOT_PRODUCT;   // if dot product too high after normalizing vectors, angles are adequately separated
    }

    // check the distance between a system and a (possibly nonexistant)
    // starlane between two other systems. distance here is how far the third
    // system is from the line passing through the lane endpoint systems, as
    // long as the third system is closer to either end point than the endpoints
    // are to eachother. if the third system is further than the endpoints, than
    // the distance to the line is not considered and the lane is considered
    // acceptable
    bool ObjectTooCloseToLane(TemporaryPtr<const UniverseObject> lane_end_sys1,
                              TemporaryPtr<const UniverseObject> lane_end_sys2,
                              TemporaryPtr<const UniverseObject> obj)
    {
        if (!lane_end_sys1 || !lane_end_sys2 || !obj)
            return true;
        if (lane_end_sys1 == lane_end_sys2 || obj == lane_end_sys1 || obj == lane_end_sys2)
            return true;

        // check distances (squared) between object and lane-end systems
        float v_12_x = lane_end_sys2->X() - lane_end_sys1->X();
        float v_12_y = lane_end_sys2->Y() - lane_end_sys1->Y();
        float v_o1_x = lane_end_sys1->X() - obj->X();
        float v_o1_y = lane_end_sys1->Y() - obj->Y();
        float v_o2_x = lane_end_sys2->X() - obj->X();
        float v_o2_y = lane_end_sys2->Y() - obj->Y();

        float dist2_12 = v_12_x*v_12_x + v_12_y*v_12_y;
        float dist2_o1 = v_o1_x*v_o1_x + v_o1_y*v_o1_y;
        float dist2_o2 = v_o2_x*v_o2_x + v_o2_y*v_o2_y;

        // object to zero-length lanes
        if (dist2_12 == 0.0f || dist2_o1 == 0.0f || dist2_o2 == 0.0f)
            return true;

        // if object is further from either of the lane end systems than they
        // are from eachother, it is fine, regardless of the right-angle
        // distance to the line between the systems
        if (dist2_12 < dist2_o1 || dist2_12 < dist2_o2)
            return false;


        // check right-angle distance between obj and lane

        // normalize vector components of lane vector
        float mag_12 = std::sqrt(dist2_12);
        if (mag_12 == 0.0f)
            return true;
        v_12_x /= mag_12;
        v_12_y /= mag_12;

        // distance to point from line from vector projection / dot products
        //.......O
        //      /|
        //     / |
        //    /  |d
        //   /   |
        //  /a___|___
        // 1         2
        // (1O).(12) = |1O| |12| cos(a)
        // d = |1O| cos(a) = (1O).(12) / |12|
        // d = -(O1).(12 / |12|)

        const float MIN_PERP_DIST = 10; // magic limit, in units of universe units (uu)

        float perp_dist = std::abs(v_o1_x*v_12_x + v_o1_y*v_12_y);

        return perp_dist < MIN_PERP_DIST;
    }

    inline float CrossProduct(float dx1, float dy1, float dx2, float dy2)
    { return dx1*dy2 - dy1*dx2; }

    bool LanesCross(TemporaryPtr<const System> lane1_end_sys1,
                    TemporaryPtr<const System> lane1_end_sys2,
                    TemporaryPtr<const System> lane2_end_sys1,
                    TemporaryPtr<const System> lane2_end_sys2)
    {
        // are all endpoints valid systems?
        if (!lane1_end_sys1 || !lane1_end_sys2 || !lane2_end_sys1 || !lane2_end_sys2)
            return true;

        // is either lane degenerate (same start and endpoints)
        if (lane1_end_sys1 == lane1_end_sys2 || lane2_end_sys1 == lane2_end_sys2)
            return true;

        // do the two lanes share endpoints?
        bool share_endpoint_1 = lane1_end_sys1 == lane2_end_sys1 || lane1_end_sys1 == lane2_end_sys2;
        bool share_endpoint_2 = lane1_end_sys2 == lane2_end_sys1 || lane1_end_sys2 == lane2_end_sys2;
        if (share_endpoint_1 && share_endpoint_2)
            return true;    // two copies of the same lane?
        if (share_endpoint_1 || share_endpoint_2)
            return false;   // one common endpoing, but not both common, so can't cross in middle

        // calculate vector components for lanes
        // lane 1
        float v_11_12_x = lane1_end_sys2->X() - lane1_end_sys1->X();
        float v_11_12_y = lane1_end_sys2->Y() - lane1_end_sys1->Y();
        // lane 2
        float v_21_22_x = lane2_end_sys2->X() - lane2_end_sys1->X();
        float v_21_22_y = lane2_end_sys2->Y() - lane2_end_sys1->Y();

        // calculate vector components from lane 1 system 1 to lane 2 endpoints
        // lane 1 endpoint 1 to lane 2 endpoint 1
        float v_11_21_x = lane2_end_sys1->X() - lane1_end_sys1->X();
        float v_11_21_y = lane2_end_sys1->Y() - lane1_end_sys1->Y();
        // lane 1 endpoint 1 to lane 2 endpoint 2
        float v_11_22_x = lane2_end_sys2->X() - lane1_end_sys1->X();
        float v_11_22_y = lane2_end_sys2->Y() - lane2_end_sys2->Y();

        // find cross products of vectors to check on which sides of lane 1 the
        // endpoints of lane 2 are located...
        float cp_1_21 = CrossProduct(v_11_12_x, v_11_12_y, v_11_21_x, v_11_21_y);
        float cp_1_22 = CrossProduct(v_11_12_x, v_11_12_y, v_11_22_x, v_11_22_y);
        if (cp_1_21*cp_1_22 >= 0) // product of same sign numbers is positive, of different sign numbers is negative
            return false;   // if same sign, points are on same side of line, so can't cross it

        // calculate vector components from lane 2 system 1 to lane 1 endpoints
        // lane 2 endpoint 1 to lane 1 endpoint 1
        float v_21_11_x = -v_11_21_x;
        float v_21_11_y = -v_11_21_y;
        // lane 2 endpoint 1 to lane 1 endpoint 2
        float v_21_12_x = lane1_end_sys2->X() - lane2_end_sys1->X();
        float v_21_12_y = lane1_end_sys2->Y() - lane2_end_sys1->Y();

        // find cross products of vectors to check on which sides of lane 2 the
        // endpoints of lane 1 are located...
        float cp_2_11 = CrossProduct(v_21_22_x, v_21_22_y, v_21_11_x, v_21_11_y);
        float cp_2_12 = CrossProduct(v_21_22_x, v_21_22_y, v_21_12_x, v_21_12_y);
        if (cp_2_11*cp_2_12 >= 0)
            return false;

        // endpoints of both lines are on opposite sides of the other line, so
        // the lines must cross

        return true;
    }

    bool LaneCrossesExistingLane(TemporaryPtr<const System> lane_end_sys1,
                                 TemporaryPtr<const System> lane_end_sys2)
    {
        if (!lane_end_sys1 || !lane_end_sys2 || lane_end_sys1 == lane_end_sys2)
            return true;

        const ObjectMap& objects = Objects();
        std::vector<TemporaryPtr<const System> > systems = objects.FindObjects<System>();

        // loop over all existing lanes in all systems, checking if a lane
        // beween the specified systems would cross any of the existing lanes
        for (std::vector<TemporaryPtr<const System> >::iterator sys_it = systems.begin();
             sys_it != systems.end(); ++sys_it)
        {
            TemporaryPtr<const System> system = *sys_it;
            if (system == lane_end_sys1 || system == lane_end_sys2)
                continue;

            const std::map<int, bool>& sys_existing_lanes = system->StarlanesWormholes();

            // check all existing lanes of currently-being-checked system
            for (std::map<int, bool>::const_iterator lane_it = sys_existing_lanes.begin();
                 lane_it != sys_existing_lanes.end(); ++lane_it)
            {
                TemporaryPtr<const System> lane_end_sys3 = GetSystem(lane_it->first);
                if (!lane_end_sys3)
                    continue;
                // don't need to check against existing lanes that include one
                // of the endpoints of the lane is one of the specified systems
                if (lane_end_sys3 == lane_end_sys1 || lane_end_sys3 == lane_end_sys2)
                    continue;

                if (LanesCross(lane_end_sys1, lane_end_sys2, system, lane_end_sys3))
                    return true;
            }
        }

        return false;
    }

    bool LaneTooCloseToOtherSystem(TemporaryPtr<const System> lane_end_sys1,
                                   TemporaryPtr<const System> lane_end_sys2)
    {
        if (!lane_end_sys1 || !lane_end_sys2 || lane_end_sys1 == lane_end_sys2)
            return true;

        const ObjectMap& objects = Objects();
        std::vector<TemporaryPtr<const System> > systems = objects.FindObjects<System>();

        // loop over all existing systems, checking if each is too close to a
        // lane between the specified lane endpoints
        for (std::vector<TemporaryPtr<const System> >::iterator sys_it = systems.begin();
             sys_it != systems.end(); ++sys_it)
        {
            TemporaryPtr<const System> system = *sys_it;
            if (system == lane_end_sys1 || system == lane_end_sys2)
                continue;

            if (ObjectTooCloseToLane(lane_end_sys1, lane_end_sys2, system))
                return true;
        }

        return false;
    }

    struct CanAddStarlaneConnectionSimpleMatch {
        CanAddStarlaneConnectionSimpleMatch(const Condition::ObjectSet& destination_objects) :
            m_destination_systems()
        {
            // get (one of each of) set of systems that are or that contain any
            // destination objects
            std::set<TemporaryPtr<const System> > dest_systems;
            for (Condition::ObjectSet::const_iterator it = destination_objects.begin();
                 it != destination_objects.end(); ++it)
            {
                if (TemporaryPtr<const System> sys = GetSystem((*it)->SystemID()))
                    dest_systems.insert(sys);
            }
            std::copy(dest_systems.begin(), dest_systems.end(), std::inserter(m_destination_systems, m_destination_systems.end()));
        }

        bool operator()(TemporaryPtr<const UniverseObject> candidate) const {
            if (!candidate)
                return false;

            // get system from candidate
            TemporaryPtr<const System> candidate_sys = boost::dynamic_pointer_cast<const System>(candidate);
            if (!candidate_sys)
                candidate_sys = GetSystem(candidate->SystemID());
            if (!candidate_sys)
                return false;


            // check if candidate is one of the destination systems
            for (std::vector<TemporaryPtr<const System> >::const_iterator it = m_destination_systems.begin();
                 it != m_destination_systems.end(); ++it)
            {
                if (candidate_sys->ID() == (*it)->ID())
                    return false;
            }


            // check if candidate already has a lane to any of the destination systems
            for (std::vector<TemporaryPtr<const System> >::const_iterator it = m_destination_systems.begin();
                 it != m_destination_systems.end(); ++it)
            {
                if (candidate_sys->HasStarlaneTo((*it)->ID()))
                    return false;
            }


            const std::map<int, bool>& candidate_already_existing_lanes = candidate_sys->StarlanesWormholes();


            // check if any of the proposed lanes are too close to any already-
            // present lanes of the candidate system
            for (std::map<int, bool>::const_iterator it = candidate_already_existing_lanes.begin();
                 it != candidate_already_existing_lanes.end(); ++it)
            {
                TemporaryPtr<const System> candidate_existing_lane_end_sys = GetSystem(it->first);
                if (!candidate_existing_lane_end_sys)
                    continue;

                // check this existing lane against potential lanes to all destination systems
                for (std::vector<TemporaryPtr<const System> >::const_iterator dest_it = m_destination_systems.begin();
                     dest_it != m_destination_systems.end(); ++dest_it)
                {
                    TemporaryPtr<const System> dest_sys = *dest_it;

                    if (LanesAngularlyTooClose(candidate_sys, candidate_existing_lane_end_sys, dest_sys))
                        return false;
                }
            }


            // check if any of the proposed lanes are too close to any already-
            // present lanes of any of the destination systems
            for (std::vector<TemporaryPtr<const System> >::const_iterator dest_it = m_destination_systems.begin();
                 dest_it != m_destination_systems.end(); ++dest_it)
            {
                TemporaryPtr<const System> dest_sys = *dest_it;

                const std::map<int, bool>& destination_already_existing_lanes = dest_sys->StarlanesWormholes();

                // check this destination system's existing lanes against a lane
                // to the candidate system
                for (std::map<int, bool>::const_iterator dest_lane_it = destination_already_existing_lanes.begin();
                     dest_lane_it != destination_already_existing_lanes.end(); ++dest_lane_it)
                {
                    TemporaryPtr<const System> dest_lane_end_sys = GetSystem(dest_lane_it->first);
                    if (!dest_lane_end_sys)
                        continue;

                    if (LanesAngularlyTooClose(dest_sys, candidate_sys, dest_lane_end_sys))
                        return false;
                }
            }


            // check if any of the proposed lanes are too close to eachother
            for (std::vector<TemporaryPtr<const System> >::const_iterator it1 = m_destination_systems.begin();
                 it1 != m_destination_systems.end(); ++it1)
            {
                TemporaryPtr<const System> dest_sys1 = *it1;

                // don't need to check a lane in both directions, so start at one past it1
                std::vector<TemporaryPtr<const System> >::const_iterator it2 = it1; it2++;
                for (; it2 != m_destination_systems.end(); ++it2) {
                    TemporaryPtr<const System> dest_sys2 = *it2;
                    if (LanesAngularlyTooClose(candidate_sys, dest_sys1, dest_sys2))
                        return false;
                }
            }


            // check that the proposed lanes are not too close to any existing
            // system they are not connected to
            for (std::vector<TemporaryPtr<const System> >::const_iterator dest_it = m_destination_systems.begin();
                 dest_it != m_destination_systems.end(); ++dest_it)
            {
                if (LaneTooCloseToOtherSystem(candidate_sys, *dest_it))
                    return false;
            }


            // check that there are no lanes already existing that cross the proposed lanes
            for (std::vector<TemporaryPtr<const System> >::const_iterator dest_it = m_destination_systems.begin();
                 dest_it != m_destination_systems.end(); ++dest_it)
            {
                if (LaneCrossesExistingLane(candidate_sys, *dest_it))
                    return false;
            }

            return true;
        }

        std::vector<TemporaryPtr<const System> > m_destination_systems;
    };
}

void Condition::CanAddStarlaneConnection::Eval(const ScriptingContext& parent_context,
                                               ObjectSet& matches, ObjectSet& non_matches,
                                               SearchDomain search_domain/* = NON_MATCHES*/) const
{
    bool simple_eval_safe = parent_context.condition_root_candidate || RootCandidateInvariant();
    if (simple_eval_safe) {
        // evaluate contained objects once and check for all candidates
        TemporaryPtr<const UniverseObject> no_object;
        ScriptingContext local_context(parent_context, no_object);

        // get subcondition matches
        ObjectSet subcondition_matches;
        m_condition->Eval(local_context, subcondition_matches);

        EvalImpl(matches, non_matches, search_domain, CanAddStarlaneConnectionSimpleMatch(subcondition_matches));
    } else {
        // re-evaluate contained objects for each candidate object
        Condition::ConditionBase::Eval(parent_context, matches, non_matches, search_domain);
    }
}

bool Condition::CanAddStarlaneConnection::RootCandidateInvariant() const
{ return m_condition->RootCandidateInvariant(); }

bool Condition::CanAddStarlaneConnection::TargetInvariant() const
{ return m_condition->TargetInvariant(); }

bool Condition::CanAddStarlaneConnection::SourceInvariant() const
{ return m_condition->SourceInvariant(); }

std::string Condition::CanAddStarlaneConnection::Description(bool negated/* = false*/) const {
    return str(FlexibleFormat((!negated)
        ? UserString("DESC_CAN_ADD_STARLANE_CONNECTION") : UserString("DESC_CAN_ADD_STARLANE_CONNECTION_NOT"))
        % m_condition->Description());
}

std::string Condition::CanAddStarlaneConnection::Dump() const {
    std::string retval = DumpIndent() + "CanAddStarlanesTo condition =\n";
    ++g_indent;
        retval += m_condition->Dump();
    --g_indent;
    return retval;
}

bool Condition::CanAddStarlaneConnection::Match(const ScriptingContext& local_context) const {
    TemporaryPtr<const UniverseObject> candidate = local_context.condition_local_candidate;
    if (!candidate) {
        ErrorLogger() << "CanAddStarlaneConnection::Match passed no candidate object";
        return false;
    }

    // get subcondition matches
    ObjectSet subcondition_matches;
    m_condition->Eval(local_context, subcondition_matches);

    return CanAddStarlaneConnectionSimpleMatch(subcondition_matches)(candidate);
}

void Condition::CanAddStarlaneConnection::SetTopLevelContent(const std::string& content_name) {
    if (m_condition)
        m_condition->SetTopLevelContent(content_name);
}

///////////////////////////////////////////////////////////
// ExploredByEmpire                                      //
///////////////////////////////////////////////////////////
Condition::ExploredByEmpire::~ExploredByEmpire()
{ delete m_empire_id; }

bool Condition::ExploredByEmpire::operator==(const Condition::ConditionBase& rhs) const {
    if (this == &rhs)
        return true;
    if (typeid(*this) != typeid(rhs))
        return false;

    const Condition::ExploredByEmpire& rhs_ = static_cast<const Condition::ExploredByEmpire&>(rhs);

    CHECK_COND_VREF_MEMBER(m_empire_id)

    return true;
}

namespace {
    struct ExploredByEmpireSimpleMatch {
        ExploredByEmpireSimpleMatch(int empire_id) :
            m_empire_id(empire_id)
        {}

        bool operator()(TemporaryPtr<const UniverseObject> candidate) const {
            if (!candidate)
                return false;

            const Empire* empire = GetEmpire(m_empire_id);
            if (!empire)
                return false;
            return empire->HasExploredSystem(candidate->ID());
        }

        int m_empire_id;
    };
}

void Condition::ExploredByEmpire::Eval(const ScriptingContext& parent_context,
                                       ObjectSet& matches, ObjectSet& non_matches,
                                       SearchDomain search_domain/* = NON_MATCHES*/) const
{
    bool simple_eval_safe = ValueRef::ConstantExpr(m_empire_id) ||
                            (m_empire_id->LocalCandidateInvariant() &&
                            (parent_context.condition_root_candidate || RootCandidateInvariant()));
    if (simple_eval_safe) {
        // evaluate empire id once, and use to check all candidate objects
        TemporaryPtr<const UniverseObject> no_object;
        int empire_id = m_empire_id->Eval(ScriptingContext(parent_context, no_object));
        EvalImpl(matches, non_matches, search_domain, ExploredByEmpireSimpleMatch(empire_id));
    } else {
        // re-evaluate empire id for each candidate object
        Condition::ConditionBase::Eval(parent_context, matches, non_matches, search_domain);
    }
}

bool Condition::ExploredByEmpire::RootCandidateInvariant() const
{ return m_empire_id->RootCandidateInvariant(); }

bool Condition::ExploredByEmpire::TargetInvariant() const
{ return m_empire_id->TargetInvariant(); }

bool Condition::ExploredByEmpire::SourceInvariant() const
{ return m_empire_id->SourceInvariant(); }

std::string Condition::ExploredByEmpire::Description(bool negated/* = false*/) const {
    std::string empire_str;
    if (m_empire_id) {
        int empire_id = ALL_EMPIRES;
        if (ValueRef::ConstantExpr(m_empire_id))
            empire_id = m_empire_id->Eval();
        if (const Empire* empire = GetEmpire(empire_id))
            empire_str = empire->Name();
        else
            empire_str = m_empire_id->Description();
    }

    return str(FlexibleFormat((!negated)
               ? UserString("DESC_EXPLORED_BY_EMPIRE")
               : UserString("DESC_EXPLORED_BY_EMPIRE_NOT"))
               % empire_str);
}

std::string Condition::ExploredByEmpire::Dump() const
{ return DumpIndent() + "ExploredByEmpire empire_id = " + m_empire_id->Dump(); }

bool Condition::ExploredByEmpire::Match(const ScriptingContext& local_context) const {
    TemporaryPtr<const UniverseObject> candidate = local_context.condition_local_candidate;
    if (!candidate) {
        ErrorLogger() << "ExploredByEmpire::Match passed no candidate object";
        return false;
    }

    return ExploredByEmpireSimpleMatch(m_empire_id->Eval(local_context))(candidate);
}

void Condition::ExploredByEmpire::SetTopLevelContent(const std::string& content_name) {
    if (m_empire_id)
        m_empire_id->SetTopLevelContent(content_name);
}

///////////////////////////////////////////////////////////
// Stationary                                            //
///////////////////////////////////////////////////////////
bool Condition::Stationary::operator==(const Condition::ConditionBase& rhs) const
{ return Condition::ConditionBase::operator==(rhs); }

std::string Condition::Stationary::Description(bool negated/* = false*/) const {
    return (!negated)
        ? UserString("DESC_STATIONARY")
        : UserString("DESC_STATIONARY_NOT");
}

std::string Condition::Stationary::Dump() const
{ return DumpIndent() + "Stationary\n"; }

bool Condition::Stationary::Match(const ScriptingContext& local_context) const {
    TemporaryPtr<const UniverseObject> candidate = local_context.condition_local_candidate;
    if (!candidate) {
        ErrorLogger() << "Stationary::Match passed no candidate object";
        return false;
    }

    // the only objects that can move are fleets and the ships in them.  so,
    // attempt to cast the candidate object to a fleet or ship, and if it's a ship
    // get the fleet of that ship
    TemporaryPtr<const Fleet> fleet = boost::dynamic_pointer_cast<const Fleet>(candidate);
    if (!fleet)
        if (TemporaryPtr<const Ship> ship = boost::dynamic_pointer_cast<const Ship>(candidate))
            fleet = GetFleet(ship->FleetID());

    if (fleet) {
        // if a fleet is available, it is "moving", or not stationary, if it's
        // next system is a system and isn't the current system.  This will
        // mean fleets that have arrived at a system on the current turn will
        // be stationary, but fleets departing won't be stationary.
        int next_id = fleet->NextSystemID();
        int cur_id = fleet->SystemID();
        if (next_id != INVALID_OBJECT_ID && next_id != cur_id)
            return false;
    }

    return true;
}

///////////////////////////////////////////////////////////
// FleetSupplyableByEmpire                               //
///////////////////////////////////////////////////////////
Condition::FleetSupplyableByEmpire::~FleetSupplyableByEmpire()
{ delete m_empire_id; }

bool Condition::FleetSupplyableByEmpire::operator==(const Condition::ConditionBase& rhs) const {
    if (this == &rhs)
        return true;
    if (typeid(*this) != typeid(rhs))
        return false;

    const Condition::FleetSupplyableByEmpire& rhs_ = static_cast<const Condition::FleetSupplyableByEmpire&>(rhs);

    CHECK_COND_VREF_MEMBER(m_empire_id)

    return true;
}

namespace {
    struct FleetSupplyableSimpleMatch {
        FleetSupplyableSimpleMatch(int empire_id) :
            m_empire_id(empire_id)
        {}

        bool operator()(TemporaryPtr<const UniverseObject> candidate) const {
            if (!candidate)
                return false;

            const Empire* empire = GetEmpire(m_empire_id);
            if (!empire)
                return false;

            const std::set<int>& supplyable_systems = empire->FleetSupplyableSystemIDs();
            return supplyable_systems.find(candidate->SystemID()) != supplyable_systems.end();
        }

        int m_empire_id;
    };
}

void Condition::FleetSupplyableByEmpire::Eval(const ScriptingContext& parent_context,
                                              ObjectSet& matches, ObjectSet& non_matches,
                                              SearchDomain search_domain/* = NON_MATCHES*/) const
{
    bool simple_eval_safe = ValueRef::ConstantExpr(m_empire_id) ||
                            (m_empire_id->LocalCandidateInvariant() &&
                            (parent_context.condition_root_candidate || RootCandidateInvariant()));
    if (simple_eval_safe) {
        // evaluate empire id once, and use to check all candidate objects
        TemporaryPtr<const UniverseObject> no_object;
        int empire_id = m_empire_id->Eval(ScriptingContext(parent_context, no_object));
        EvalImpl(matches, non_matches, search_domain, FleetSupplyableSimpleMatch(empire_id));
    } else {
        // re-evaluate empire id for each candidate object
        Condition::ConditionBase::Eval(parent_context, matches, non_matches, search_domain);
    }
}

bool Condition::FleetSupplyableByEmpire::RootCandidateInvariant() const
{ return m_empire_id->RootCandidateInvariant(); }

bool Condition::FleetSupplyableByEmpire::TargetInvariant() const
{ return m_empire_id->TargetInvariant(); }

bool Condition::FleetSupplyableByEmpire::SourceInvariant() const
{ return m_empire_id->SourceInvariant(); }

std::string Condition::FleetSupplyableByEmpire::Description(bool negated/* = false*/) const {
    std::string empire_str;
    if (m_empire_id) {
        int empire_id = ALL_EMPIRES;
        if (ValueRef::ConstantExpr(m_empire_id))
            empire_id = m_empire_id->Eval();
        if (const Empire* empire = GetEmpire(empire_id))
            empire_str = empire->Name();
        else
            empire_str = m_empire_id->Description();
    }

    return str(FlexibleFormat((!negated)
               ? UserString("DESC_SUPPLY_CONNECTED_FLEET")
               : UserString("DESC_SUPPLY_CONNECTED_FLEET_NOT"))
               % empire_str);
}

std::string Condition::FleetSupplyableByEmpire::Dump() const
{ return DumpIndent() + "ResupplyableBy empire_id = " + m_empire_id->Dump(); }

bool Condition::FleetSupplyableByEmpire::Match(const ScriptingContext& local_context) const {
    TemporaryPtr<const UniverseObject> candidate = local_context.condition_local_candidate;
    if (!candidate) {
        ErrorLogger() << "FleetSupplyableByEmpire::Match passed no candidate object";
        return false;
    }

    int empire_id = m_empire_id->Eval(local_context);

    return FleetSupplyableSimpleMatch(empire_id)(candidate);
}

void Condition::FleetSupplyableByEmpire::SetTopLevelContent(const std::string& content_name) {
    if (m_empire_id)
        m_empire_id->SetTopLevelContent(content_name);
}

///////////////////////////////////////////////////////////
// ResourceSupplyConnectedByEmpire                       //
///////////////////////////////////////////////////////////
Condition::ResourceSupplyConnectedByEmpire::~ResourceSupplyConnectedByEmpire() {
    delete m_empire_id;
    delete m_condition;
}

bool Condition::ResourceSupplyConnectedByEmpire::operator==(const Condition::ConditionBase& rhs) const {
    if (this == &rhs)
        return true;
    if (typeid(*this) != typeid(rhs))
        return false;

    const Condition::ResourceSupplyConnectedByEmpire& rhs_ = static_cast<const Condition::ResourceSupplyConnectedByEmpire&>(rhs);

    CHECK_COND_VREF_MEMBER(m_empire_id)

    return true;
}

namespace {
    struct ResourceSupplySimpleMatch {
        ResourceSupplySimpleMatch(int empire_id, const Condition::ObjectSet& from_objects) :
            m_empire_id(empire_id),
            m_from_objects(from_objects)
        {}

        bool operator()(TemporaryPtr<const UniverseObject> candidate) const {
            if (!candidate)
                return false;
            if (m_from_objects.empty())
                return false;
            const Empire* empire = GetEmpire(m_empire_id);
            if (!empire)
                return false;
            const std::set<std::set<int> >& groups = empire->ResourceSupplyGroups();

            // is candidate object connected to a subcondition matching object by resource supply?
            for (Condition::ObjectSet::const_iterator it = m_from_objects.begin(); it != m_from_objects.end(); ++it) {
                TemporaryPtr<const UniverseObject> from_object(*it);

                for (std::set<std::set<int> >::const_iterator groups_it = groups.begin(); groups_it != groups.end(); ++groups_it) {
                    const std::set<int>& group = *groups_it;
                    if (group.find(from_object->SystemID()) != group.end()) {
                        // found resource sharing group containing test object.  Does it also contain candidate?
                        if (group.find(candidate->SystemID()) != group.end())
                            return true;    // test object and candidate object are in same resourse sharing group
                        else
                            // test object is not in resource sharing group with candidate
                            // as each object can be in only one group, no need to check the remaining groups
                            break;
                    }
                    // current subcondition-matching object is not in this resource sharing group
                }
                // current subcondition-matching object is not in any resource sharing group for this empire
            }

            return false;
        }

        int m_empire_id;
        const Condition::ObjectSet& m_from_objects;
    };
}

void Condition::ResourceSupplyConnectedByEmpire::Eval(const ScriptingContext& parent_context,
                                                      ObjectSet& matches, ObjectSet& non_matches,
                                                      SearchDomain search_domain/* = NON_MATCHES*/) const
{
    bool simple_eval_safe = ValueRef::ConstantExpr(m_empire_id) ||
                            (m_empire_id->LocalCandidateInvariant() &&
                            (parent_context.condition_root_candidate || RootCandidateInvariant()));
    if (simple_eval_safe) {
        // evaluate contained objects once and check for all candidates
        TemporaryPtr<const UniverseObject> no_object;
        ScriptingContext local_context(parent_context, no_object);

        // get objects to be considering for matching against subcondition
        ObjectSet subcondition_matches;
        m_condition->Eval(local_context, subcondition_matches);

        int empire_id = m_empire_id->Eval(local_context);

        EvalImpl(matches, non_matches, search_domain, ResourceSupplySimpleMatch(empire_id, subcondition_matches));
    } else {
        // re-evaluate empire id for each candidate object
        Condition::ConditionBase::Eval(parent_context, matches, non_matches, search_domain);
    }
}

bool Condition::ResourceSupplyConnectedByEmpire::RootCandidateInvariant() const
{ return m_empire_id->RootCandidateInvariant() && m_condition->RootCandidateInvariant(); }

bool Condition::ResourceSupplyConnectedByEmpire::TargetInvariant() const
{ return m_empire_id->TargetInvariant() && m_condition->TargetInvariant(); }

bool Condition::ResourceSupplyConnectedByEmpire::SourceInvariant() const
{ return m_empire_id->SourceInvariant() && m_condition->SourceInvariant(); }

bool Condition::ResourceSupplyConnectedByEmpire::Match(const ScriptingContext& local_context) const {
    TemporaryPtr<const UniverseObject> candidate = local_context.condition_local_candidate;
    if (!candidate) {
        ErrorLogger() << "ResourceSupplyConnectedByEmpire::Match passed no candidate object";
        return false;
    }

    // get subcondition matches
    ObjectSet subcondition_matches;
    m_condition->Eval(local_context, subcondition_matches);
    int empire_id = m_empire_id->Eval(local_context);

    return ResourceSupplySimpleMatch(empire_id, subcondition_matches)(candidate);
}

std::string Condition::ResourceSupplyConnectedByEmpire::Description(bool negated/* = false*/) const {
    std::string empire_str;
    if (m_empire_id) {
        int empire_id = ALL_EMPIRES;
        if (ValueRef::ConstantExpr(m_empire_id))
            empire_id = m_empire_id->Eval();
        if (const Empire* empire = GetEmpire(empire_id))
            empire_str = empire->Name();
        else
            empire_str = m_empire_id->Description();
    }

    return str(FlexibleFormat((!negated)
               ? UserString("DESC_SUPPLY_CONNECTED_RESOURCE")
               : UserString("DESC_SUPPLY_CONNECTED_RESOURCE_NOT"))
               % empire_str
               % m_condition->Description());
}

std::string Condition::ResourceSupplyConnectedByEmpire::Dump() const {
    std::string retval = DumpIndent() + "ResourceSupplyConnectedBy empire_id = " + m_empire_id->Dump() +
                                        " condition = \n";
    ++g_indent;
    retval += m_condition->Dump();
    --g_indent;
    return retval;
}

void Condition::ResourceSupplyConnectedByEmpire::SetTopLevelContent(const std::string& content_name) {
    if (m_empire_id)
        m_empire_id->SetTopLevelContent(content_name);
    if (m_condition)
        m_condition->SetTopLevelContent(content_name);
}

///////////////////////////////////////////////////////////
// CanColonize                                           //
///////////////////////////////////////////////////////////
bool Condition::CanColonize::operator==(const Condition::ConditionBase& rhs) const
{ return Condition::ConditionBase::operator==(rhs); }

std::string Condition::CanColonize::Description(bool negated/* = false*/) const {
    return str(FlexibleFormat((!negated)
        ? UserString("DESC_CAN_COLONIZE")
        : UserString("DESC_CAN_COLONIZE_NOT")));
}

std::string Condition::CanColonize::Dump() const
{ return DumpIndent() + "CanColonize\n"; }

bool Condition::CanColonize::Match(const ScriptingContext& local_context) const {
    TemporaryPtr<const UniverseObject> candidate = local_context.condition_local_candidate;
    if (!candidate) {
        ErrorLogger() << "CanColonize::Match passed no candidate object";
        return false;
    }

    // is it a ship, a planet, or a building on a planet?
    std::string species_name;
    if (candidate->ObjectType() == OBJ_PLANET) {
        TemporaryPtr<const Planet> planet = boost::dynamic_pointer_cast<const Planet>(candidate);
        if (!planet) {
            ErrorLogger() << "CanColonize couldn't cast supposedly planet candidate";
            return false;
        }
        species_name = planet->SpeciesName();

    } else if (candidate->ObjectType() == OBJ_BUILDING) {
        TemporaryPtr<const ::Building> building = boost::dynamic_pointer_cast<const ::Building>(candidate);
        if (!building) {
            ErrorLogger() << "CanColonize couldn't cast supposedly building candidate";
            return false;
        }
        TemporaryPtr<const Planet> planet = GetPlanet(building->PlanetID());
        if (!planet) {
            ErrorLogger() << "CanColonize couldn't get building's planet";
            return false;
        }
        species_name = planet->SpeciesName();

    } else if (candidate->ObjectType() == OBJ_SHIP) {
        TemporaryPtr<const Ship> ship = boost::dynamic_pointer_cast<const Ship>(candidate);
        if (!ship) {
            ErrorLogger() << "CanColonize couldn't cast supposedly ship candidate";
            return false;
        }
        species_name = ship->SpeciesName();
    }

    if (species_name.empty())
        return false;
    const ::Species* species = GetSpecies(species_name);
    if (!species) {
        ErrorLogger() << "CanColonize couldn't get species: " << species_name;
        return false;
    }
    return species->CanColonize();
}

///////////////////////////////////////////////////////////
// CanProduceShips                                       //
///////////////////////////////////////////////////////////
bool Condition::CanProduceShips::operator==(const Condition::ConditionBase& rhs) const
{ return Condition::ConditionBase::operator==(rhs); }

std::string Condition::CanProduceShips::Description(bool negated/* = false*/) const {
    return str(FlexibleFormat((!negated)
        ? UserString("DESC_CAN_PRODUCE_SHIPS")
        : UserString("DESC_CAN_PRODUCE_SHIPS_NOT")));
}

std::string Condition::CanProduceShips::Dump() const
{ return DumpIndent() + "CanColonize\n"; }

bool Condition::CanProduceShips::Match(const ScriptingContext& local_context) const {
    TemporaryPtr<const UniverseObject> candidate = local_context.condition_local_candidate;
    if (!candidate) {
        ErrorLogger() << "CanProduceShips::Match passed no candidate object";
        return false;
    }

    // is it a ship, a planet, or a building on a planet?
    std::string species_name;
    if (candidate->ObjectType() == OBJ_PLANET) {
        TemporaryPtr<const Planet> planet = boost::dynamic_pointer_cast<const Planet>(candidate);
        if (!planet) {
            ErrorLogger() << "CanProduceShips couldn't cast supposedly planet candidate";
            return false;
        }
        species_name = planet->SpeciesName();

    } else if (candidate->ObjectType() == OBJ_BUILDING) {
        TemporaryPtr<const ::Building> building = boost::dynamic_pointer_cast<const ::Building>(candidate);
        if (!building) {
            ErrorLogger() << "CanProduceShips couldn't cast supposedly building candidate";
            return false;
        }
        TemporaryPtr<const Planet> planet = GetPlanet(building->PlanetID());
        if (!planet) {
            ErrorLogger() << "CanProduceShips couldn't get building's planet";
            return false;
        }
        species_name = planet->SpeciesName();

    } else if (candidate->ObjectType() == OBJ_SHIP) {
        TemporaryPtr<const Ship> ship = boost::dynamic_pointer_cast<const Ship>(candidate);
        if (!ship) {
            ErrorLogger() << "CanProduceShips couldn't cast supposedly ship candidate";
            return false;
        }
        species_name = ship->SpeciesName();
    }

    if (species_name.empty())
        return false;
    const ::Species* species = GetSpecies(species_name);
    if (!species) {
        ErrorLogger() << "CanProduceShips couldn't get species: " << species_name;
        return false;
    }
    return species->CanProduceShips();
}

///////////////////////////////////////////////////////////
// OrderedBombarded                               //
///////////////////////////////////////////////////////////
Condition::OrderedBombarded::~OrderedBombarded()
{ delete m_by_object_condition; }

bool Condition::OrderedBombarded::operator==(const Condition::ConditionBase& rhs) const {
    if (this == &rhs)
        return true;
    if (typeid(*this) != typeid(rhs))
        return false;

    const Condition::OrderedBombarded& rhs_ = static_cast<const Condition::OrderedBombarded&>(rhs);

    CHECK_COND_VREF_MEMBER(m_by_object_condition)

    return true;
}

namespace {
    struct OrderedBombardedSimpleMatch {
        OrderedBombardedSimpleMatch(const Condition::ObjectSet& by_objects) :
            m_by_objects(by_objects)
        {}

        bool operator()(TemporaryPtr<const UniverseObject> candidate) const {
            if (!candidate)
                return false;
            if (m_by_objects.empty())
                return false;
            TemporaryPtr<const Planet> planet = boost::dynamic_pointer_cast<const Planet>(candidate);
            if (!planet)
                return false;
            int planet_id = planet->ID();
            if (planet_id == INVALID_OBJECT_ID)
                return false;

            // check if any of the by_objects is ordered to bombard the candidate planet
            for (Condition::ObjectSet::const_iterator it = m_by_objects.begin();
                 it != m_by_objects.end(); ++it)
            {
                TemporaryPtr<const Ship> ship = boost::dynamic_pointer_cast<const Ship>(*it);
                if (!ship)
                    continue;
                if (ship->OrderedBombardPlanet() == planet_id)
                    return true;
            }
            return false;
        }

        const Condition::ObjectSet& m_by_objects;
    };
}

void Condition::OrderedBombarded::Eval(const ScriptingContext& parent_context,
                                       ObjectSet& matches, ObjectSet& non_matches,
                                       SearchDomain search_domain/* = NON_MATCHES*/) const
{
    bool simple_eval_safe = parent_context.condition_root_candidate || RootCandidateInvariant();
    if (simple_eval_safe) {
        // evaluate contained objects once and check for all candidates
        TemporaryPtr<const UniverseObject> no_object;
        ScriptingContext local_context(parent_context, no_object);

        // get subcondition matches
        ObjectSet subcondition_matches;
        m_by_object_condition->Eval(local_context, subcondition_matches);

        EvalImpl(matches, non_matches, search_domain, OrderedBombardedSimpleMatch(subcondition_matches));
    } else {
        // re-evaluate contained objects for each candidate object
        Condition::ConditionBase::Eval(parent_context, matches, non_matches, search_domain);
    }
}

bool Condition::OrderedBombarded::RootCandidateInvariant() const
{ return m_by_object_condition->RootCandidateInvariant(); }

bool Condition::OrderedBombarded::TargetInvariant() const
{ return m_by_object_condition->TargetInvariant(); }

bool Condition::OrderedBombarded::SourceInvariant() const
{ return m_by_object_condition->SourceInvariant(); }

std::string Condition::OrderedBombarded::Description(bool negated/* = false*/) const {
    std::string by_str;
    if (m_by_object_condition)
        by_str = m_by_object_condition->Description();

    return str(FlexibleFormat((!negated)
               ? UserString("DESC_ORDERED_BOMBARDED")
               : UserString("DESC_ORDERED_BOMBARDED_NOT"))
               % by_str);
}

std::string Condition::OrderedBombarded::Dump() const
{ return DumpIndent() + "OrderedBombarded by_object = " + m_by_object_condition->Dump(); }

bool Condition::OrderedBombarded::Match(const ScriptingContext& local_context) const {
    TemporaryPtr<const UniverseObject> candidate = local_context.condition_local_candidate;
    if (!candidate) {
        ErrorLogger() << "OrderedBombarded::Match passed no candidate object";
        return false;
    }

    // get subcondition matches
    ObjectSet subcondition_matches;
    m_by_object_condition->Eval(local_context, subcondition_matches);

    return OrderedBombardedSimpleMatch(subcondition_matches)(candidate);
}

void Condition::OrderedBombarded::SetTopLevelContent(const std::string& content_name) {
    if (m_by_object_condition)
        m_by_object_condition->SetTopLevelContent(content_name);
}

///////////////////////////////////////////////////////////
// ValueTest                                             //
///////////////////////////////////////////////////////////
Condition::ValueTest::~ValueTest() {
    delete m_value_ref;
    delete m_low;
    delete m_high;
}

bool Condition::ValueTest::operator==(const Condition::ConditionBase& rhs) const {
    if (this == &rhs)
        return true;
    if (typeid(*this) != typeid(rhs))
        return false;

    const Condition::ValueTest& rhs_ = static_cast<const Condition::ValueTest&>(rhs);

    CHECK_COND_VREF_MEMBER(m_value_ref)
    CHECK_COND_VREF_MEMBER(m_low)
    CHECK_COND_VREF_MEMBER(m_high)

    return true;
}

void Condition::ValueTest::Eval(const ScriptingContext& parent_context,
                                       ObjectSet& matches, ObjectSet& non_matches,
                                       SearchDomain search_domain/* = NON_MATCHES*/) const
{
    bool simple_eval_safe = ((!m_low || m_low->LocalCandidateInvariant()) &&
                             (!m_high || m_high->LocalCandidateInvariant()) &&
                             (!m_value_ref || m_value_ref->LocalCandidateInvariant()) &&
                             (parent_context.condition_root_candidate || RootCandidateInvariant()));

    if (simple_eval_safe) {
        // evaluate value and range limits once, use to match all candidates
        TemporaryPtr<const UniverseObject> no_object;
        ScriptingContext local_context(parent_context, no_object);

        float low = (m_low ? m_low->Eval(local_context) : -Meter::LARGE_VALUE);
        float high = (m_high ? m_high->Eval(local_context) : Meter::LARGE_VALUE);
        float value = (m_value_ref ? m_value_ref->Eval(local_context) : 0.0);

        bool in_range = (low <= value && value <= high);

        // transfer objects to or from candidate set, according to whether number of matches was within
        // the requested range.
        if (search_domain == MATCHES && !in_range) {
            non_matches.insert(non_matches.end(), matches.begin(), matches.end());
            matches.clear();
        }
        if (search_domain == NON_MATCHES && in_range) {
            matches.insert(matches.end(), non_matches.begin(), non_matches.end());
            non_matches.clear();
        }

    } else {
        // re-evaluate value and ranges for each candidate object
        Condition::ConditionBase::Eval(parent_context, matches, non_matches, search_domain);
    }
}

bool Condition::ValueTest::RootCandidateInvariant() const {
    return (!m_value_ref  || m_value_ref->RootCandidateInvariant()) &&
           (!m_low        || m_low->RootCandidateInvariant()) &&
           (!m_high       || m_high->RootCandidateInvariant());
}

bool Condition::ValueTest::TargetInvariant() const {
    return (!m_value_ref  || m_value_ref->TargetInvariant()) &&
           (!m_low        || m_low->TargetInvariant()) &&
           (!m_high       || m_high->TargetInvariant());
}

bool Condition::ValueTest::SourceInvariant() const {
    return (!m_value_ref  || m_value_ref->SourceInvariant()) &&
           (!m_low        || m_low->SourceInvariant()) &&
           (!m_high       || m_high->SourceInvariant());
}

std::string Condition::ValueTest::Description(bool negated/* = false*/) const {
    std::string value_str;
    if (m_value_ref)
        value_str = m_value_ref->Description();

    std::string low_str = (m_low ? (ValueRef::ConstantExpr(m_low) ?
                                    boost::lexical_cast<std::string>(m_low->Eval()) :
                                    m_low->Description())
                                 : boost::lexical_cast<std::string>(-Meter::LARGE_VALUE));
    std::string high_str = (m_high ? (ValueRef::ConstantExpr(m_high) ?
                                      boost::lexical_cast<std::string>(m_high->Eval()) :
                                      m_high->Description())
                                   : boost::lexical_cast<std::string>(Meter::LARGE_VALUE));

    return str(FlexibleFormat((!negated)
               ? UserString("DESC_VALUE_TEST")
               : UserString("DESC_VALUE_TEST_NOT"))
               % value_str
               % low_str
               % high_str);
}

std::string Condition::ValueTest::Dump() const {
    std::string retval = DumpIndent() + "ValueTest";
    if (m_low)
        retval += " low = " + m_low->Dump();
    if (m_high)
        retval += " high = " + m_high->Dump();
    if (m_value_ref) {
        retval += " value_ref =\n";
        ++g_indent;
            retval += m_value_ref->Dump();
        --g_indent;
    }
    return retval;
}

bool Condition::ValueTest::Match(const ScriptingContext& local_context) const {
    TemporaryPtr<const UniverseObject> candidate = local_context.condition_local_candidate;
    if (!candidate) {
        ErrorLogger() << "ValueTest::Match passed no candidate object";
        return false;
    }
    if (!m_value_ref)
        return false;

    float low = (m_low ? m_low->Eval(local_context) : -Meter::LARGE_VALUE);
    float high = (m_high ? m_high->Eval(local_context) : Meter::LARGE_VALUE);
    float value = (m_value_ref ? m_value_ref->Eval(local_context) : 0);

    return low <= value && value <= high;
}

void Condition::ValueTest::SetTopLevelContent(const std::string& content_name) {
    if (m_value_ref)
        m_value_ref->SetTopLevelContent(content_name);
    if (m_low)
        m_low->SetTopLevelContent(content_name);
    if (m_high)
        m_high->SetTopLevelContent(content_name);
}

///////////////////////////////////////////////////////////
// Location                                              //
///////////////////////////////////////////////////////////
namespace {
    const Condition::ConditionBase* GetLocationCondition(Condition::ContentType content_type,
                                                         const std::string& name1,
                                                         const std::string& name2)
    {
        if (name1.empty())
            return 0;
        switch (content_type) {
        case Condition::CONTENT_BUILDING: {
            if (const BuildingType* bt = GetBuildingType(name1))
                return bt->Location();
            break;
        }
        case Condition::CONTENT_SPECIES: {
            const Species* s = GetSpecies(name1);
            if (!s)
                return 0;
            return s->Location();
        }
        case Condition::CONTENT_SHIP_HULL: {
            if (const HullType* h = GetHullType(name1))
                return h->Location();
            break;
        }
        case Condition::CONTENT_SHIP_PART: {
            if (const PartType* p = GetPartType(name1))
                return p->Location();
            break;
        }
        case Condition::CONTENT_SPECIAL: {
            if (const Special* s = GetSpecial(name1))
                return s->Location();
            break;
        }
        case Condition::CONTENT_FOCUS : {
            if (name2.empty())
                return 0;
            // get species, then focus from that species
            if (const Species* s = GetSpecies(name1)) {
                const std::vector<FocusType>& foci = s->Foci();
                for (std::vector<FocusType>::const_iterator it = foci.begin();
                     it != foci.end(); ++it)
                {
                    const FocusType& f = *it;
                    if (f.Name() == name2)
                        return f.Location();
                }
            }
            break;
        }
        default:
            return 0;
        }
        return 0;
    }
}

Condition::Location::~Location() {
    delete m_name1;
    delete m_name2;
}

bool Condition::Location::operator==(const Condition::ConditionBase& rhs) const {
    if (this == &rhs)
        return true;
    if (typeid(*this) != typeid(rhs))
        return false;

    const Condition::Location& rhs_ = static_cast<const Condition::Location&>(rhs);

    if (m_content_type != rhs_.m_content_type)
        return false;

    CHECK_COND_VREF_MEMBER(m_name1)
    CHECK_COND_VREF_MEMBER(m_name2)

    return true;
}

void Condition::Location::Eval(const ScriptingContext& parent_context,
                               ObjectSet& matches, ObjectSet& non_matches,
                               SearchDomain search_domain/* = NON_MATCHES*/) const
{
    bool simple_eval_safe = ((!m_name1 || m_name1->LocalCandidateInvariant()) &&
                             (!m_name2 || m_name2->LocalCandidateInvariant()) &&
                             (parent_context.condition_root_candidate || RootCandidateInvariant()));

    if (simple_eval_safe) {
        // evaluate value and range limits once, use to match all candidates
        TemporaryPtr<const UniverseObject> no_object;
        ScriptingContext local_context(parent_context, no_object);

        std::string name1 = (m_name1 ? m_name1->Eval(local_context) : "");
        std::string name2 = (m_name2 ? m_name2->Eval(local_context) : "");

        // get condition from content, apply to matches / non_matches
        const ConditionBase* condition = GetLocationCondition(m_content_type, name1, name2);
        if (condition && condition != this) {
            condition->Eval(parent_context, matches, non_matches, search_domain);
        } else {
            // if somehow in a cyclical loop because some content's location
            // was defined as Condition::Location or if there is no location
            // condition, match nothing
            if (search_domain == MATCHES) {
                non_matches.insert(non_matches.end(), matches.begin(), matches.end());
                matches.clear();
            }
        }

    } else {
        // re-evaluate value and ranges for each candidate object
        Condition::ConditionBase::Eval(parent_context, matches, non_matches, search_domain);
    }
}

bool Condition::Location::RootCandidateInvariant() const {
    return (!m_name1    || m_name1->RootCandidateInvariant()) &&
           (!m_name2    || m_name2->RootCandidateInvariant());
}

bool Condition::Location::TargetInvariant() const {
    return (!m_name1    || m_name1->TargetInvariant()) &&
           (!m_name2    || m_name2->TargetInvariant());
}

bool Condition::Location::SourceInvariant() const {
    return (!m_name1    || m_name1->SourceInvariant()) &&
           (!m_name2    || m_name2->SourceInvariant());
}

std::string Condition::Location::Description(bool negated/* = false*/) const {
    std::string name1_str;
    if (m_name1)
        name1_str = m_name1->Description();

    std::string name2_str;
    if (m_name2)
        name2_str = m_name2->Description();

    std::string content_type_str;
    // todo: get content type as string

    return str(FlexibleFormat((!negated)
               ? UserString("DESC_LOCATION")
               : UserString("DESC_LOCATION_NOT"))
               % content_type_str
               % name1_str
               % name2_str);
}

std::string Condition::Location::Dump() const {
    std::string retval = DumpIndent() + "Location content_type = ";

    switch (m_content_type) {
    case CONTENT_BUILDING:  retval += "Building";   break;
    case CONTENT_FOCUS:     retval += "Focus";      break;
    case CONTENT_SHIP_HULL: retval += "Hull";       break;
    case CONTENT_SHIP_PART: retval += "Part";       break;
    case CONTENT_SPECIAL:   retval += "Special";    break;
    case CONTENT_SPECIES:   retval += "Species";    break;
    default:                retval += "???";
    }

    if (m_name1)
        retval += " name1 = " + m_name1->Dump();
    if (m_name2)
        retval += " name2 = " + m_name2->Dump();
    return retval;
}

bool Condition::Location::Match(const ScriptingContext& local_context) const {
    TemporaryPtr<const UniverseObject> candidate = local_context.condition_local_candidate;
    if (!candidate) {
        ErrorLogger() << "Location::Match passed no candidate object";
        return false;
    }

    std::string name1 = (m_name1 ? m_name1->Eval(local_context) : "");
    std::string name2 = (m_name2 ? m_name2->Eval(local_context) : "");

    const ConditionBase* condition = GetLocationCondition(m_content_type, name1, name2);
    if (!condition || condition == this)
        return false;

    // other Conditions' Match functions not directly callable, so can't do any
    // better than just calling Eval for each candidate...
    return condition->Eval(local_context, candidate);
}

void Condition::Location::SetTopLevelContent(const std::string& content_name) {
    if (m_name1)
        m_name1->SetTopLevelContent(content_name);
    if (m_name2)
        m_name2->SetTopLevelContent(content_name);
}

///////////////////////////////////////////////////////////
// And                                                   //
///////////////////////////////////////////////////////////
Condition::And::~And() {
    for (unsigned int i = 0; i < m_operands.size(); ++i)
        delete m_operands[i];
}

bool Condition::And::operator==(const Condition::ConditionBase& rhs) const {
    if (this == &rhs)
        return true;
    if (typeid(*this) != typeid(rhs))
        return false;

    const Condition::And& rhs_ = static_cast<const Condition::And&>(rhs);

    if (m_operands.size() != rhs_.m_operands.size())
        return false;
    for (unsigned int i = 0; i < m_operands.size(); ++i) {
        CHECK_COND_VREF_MEMBER(m_operands.at(i))
    }

    return true;
}

void Condition::And::Eval(const ScriptingContext& parent_context, ObjectSet& matches,
                          ObjectSet& non_matches, SearchDomain search_domain/* = NON_MATCHES*/) const
{
    TemporaryPtr<const UniverseObject> no_object;
    ScriptingContext local_context(parent_context, no_object);

    if (m_operands.empty()) {
        ErrorLogger() << "Condition::And::Eval given no operands!";
        return;
    }
    for (unsigned int i = 0; i < m_operands.size(); ++i) {
        if (!m_operands[i]) {
            ErrorLogger() << "Condition::And::Eval given null operand!";
            return;
        }
    }

    if (search_domain == NON_MATCHES) {
        ObjectSet partly_checked_non_matches;
        partly_checked_non_matches.reserve(non_matches.size());

        // move items in non_matches set that pass first operand condition into
        // partly_checked_non_matches set
        m_operands[0]->Eval(local_context, partly_checked_non_matches, non_matches, NON_MATCHES);

        // move items that don't pass one of the other conditions back to non_matches
        for (unsigned int i = 1; i < m_operands.size(); ++i) {
            if (partly_checked_non_matches.empty()) break;
            m_operands[i]->Eval(local_context, partly_checked_non_matches, non_matches, MATCHES);
        }

        // merge items that passed all operand conditions into matches
        matches.insert(matches.end(), partly_checked_non_matches.begin(), partly_checked_non_matches.end());

        // items already in matches set are not checked, and remain in matches set even if
        // they don't match one of the operand conditions

    } else /*(search_domain == MATCHES)*/ {
        // check all operand conditions on all objects in the matches set, moving those
        // that don't pass a condition to the non-matches set

        for (unsigned int i = 0; i < m_operands.size(); ++i) {
            if (matches.empty()) break;
            m_operands[i]->Eval(local_context, matches, non_matches, MATCHES);
        }

        // items already in non_matches set are not checked, and remain in non_matches set
        // even if they pass all operand conditions
    }
}

bool Condition::And::RootCandidateInvariant() const {
    if (m_root_candidate_invariant != UNKNOWN_INVARIANCE)
        return m_root_candidate_invariant == INVARIANT;

    for (std::vector<ConditionBase*>::const_iterator it = m_operands.begin();
         it != m_operands.end(); ++it)
    {
        if (!(*it)->RootCandidateInvariant()) {
            m_root_candidate_invariant = VARIANT;
            return false;
        }
    }
    m_root_candidate_invariant = INVARIANT;
    return true;
}

bool Condition::And::TargetInvariant() const {
    if (m_target_invariant != UNKNOWN_INVARIANCE)
        return m_target_invariant == INVARIANT;

    for (std::vector<ConditionBase*>::const_iterator it = m_operands.begin();
         it != m_operands.end(); ++it)
    {
        if (!(*it)->TargetInvariant()) {
            m_target_invariant = VARIANT;
            return false;
        }
    }
    m_target_invariant = INVARIANT;
    return true;
}

bool Condition::And::SourceInvariant() const {
    if (m_source_invariant != UNKNOWN_INVARIANCE)
        return m_source_invariant == INVARIANT;

    for (std::vector<ConditionBase*>::const_iterator it = m_operands.begin();
         it != m_operands.end(); ++it)
    {
        if (!(*it)->SourceInvariant()) {
            m_source_invariant = VARIANT;
            return false;
        }
    }
    m_source_invariant = INVARIANT;
    return true;
}

std::string Condition::And::Description(bool negated/* = false*/) const {
    if (m_operands.size() == 1) {
        return m_operands[0]->Description();
    } else {
        // TODO: use per-operand-type connecting language
        std::string values_str;
        for (unsigned int i = 0; i < m_operands.size(); ++i) {
            values_str += m_operands[i]->Description();
            if (i != m_operands.size() - 1) {
                values_str += UserString("DESC_AND_BETWEEN_OPERANDS");
            }
        }
        return values_str;
    }
}

std::string Condition::And::Dump() const {
    std::string retval = DumpIndent() + "And [\n";
    ++g_indent;
    for (unsigned int i = 0; i < m_operands.size(); ++i) {
        retval += m_operands[i]->Dump();
    }
    --g_indent;
    retval += DumpIndent() + "]\n";
    return retval;
}

void Condition::And::GetDefaultInitialCandidateObjects(const ScriptingContext& parent_context, Condition::ObjectSet& condition_non_targets) const {
    if (!Operands().empty()) {
        Operands()[0]->GetDefaultInitialCandidateObjects(parent_context, condition_non_targets); //gets condition_non_targets from first operand condition
    } else {
        ConditionBase::GetDefaultInitialCandidateObjects(parent_context, condition_non_targets);
    }
}

void Condition::And::SetTopLevelContent(const std::string& content_name) {
    for (std::vector<ConditionBase*>::const_iterator it = m_operands.begin();
         it != m_operands.end(); ++it)
    {
        (*it)->SetTopLevelContent(content_name);
    }
}

///////////////////////////////////////////////////////////
// Or                                                    //
///////////////////////////////////////////////////////////
Condition::Or::~Or() {
    for (unsigned int i = 0; i < m_operands.size(); ++i)
        delete m_operands[i];
}

bool Condition::Or::operator==(const Condition::ConditionBase& rhs) const {
    if (this == &rhs)
        return true;
    if (typeid(*this) != typeid(rhs))
        return false;

    const Condition::Or& rhs_ = static_cast<const Condition::Or&>(rhs);

    if (m_operands.size() != rhs_.m_operands.size())
        return false;
    for (unsigned int i = 0; i < m_operands.size(); ++i) {
        CHECK_COND_VREF_MEMBER(m_operands.at(i))
    }

    return true;
}

void Condition::Or::Eval(const ScriptingContext& parent_context, ObjectSet& matches,
                         ObjectSet& non_matches, SearchDomain search_domain/* = NON_MATCHES*/) const
{
    TemporaryPtr<const UniverseObject> no_object;
    ScriptingContext local_context(parent_context, no_object);

    if (m_operands.empty()) {
        ErrorLogger() << "Condition::Or::Eval given no operands!";
        return;
    }
    for (unsigned int i = 0; i < m_operands.size(); ++i) {
        if (!m_operands[i]) {
            ErrorLogger() << "Condition::Or::Eval given null operand!";
            return;
        }
    }

    if (search_domain == NON_MATCHES) {
        // check each item in the non-matches set against each of the operand conditions
        // if a non-candidate item matches an operand condition, move the item to the
        // matches set.

        for (unsigned int i = 0; i < m_operands.size(); ++i) {
            if (non_matches.empty()) break;
            m_operands[i]->Eval(local_context, matches, non_matches, NON_MATCHES);
        }

        // items already in matches set are not checked and remain in the
        // matches set even if they fail all the operand conditions

    } else {
        ObjectSet partly_checked_matches;
        partly_checked_matches.reserve(matches.size());

        // move items in matches set the fail the first operand condition into 
        // partly_checked_matches set
        m_operands[0]->Eval(local_context, matches, partly_checked_matches, MATCHES);

        // move items that pass any of the other conditions back into matches
        for (unsigned int i = 1; i < m_operands.size(); ++i) {
            if (partly_checked_matches.empty()) break;
            m_operands[i]->Eval(local_context, matches, partly_checked_matches, NON_MATCHES);
        }

        // merge items that failed all operand conditions into non_matches
        non_matches.insert(non_matches.end(), partly_checked_matches.begin(), partly_checked_matches.end());

        // items already in non_matches set are not checked and remain in
        // non_matches set even if they pass one or more of the operand 
        // conditions
    }
}

bool Condition::Or::RootCandidateInvariant() const {
    if (m_root_candidate_invariant != UNKNOWN_INVARIANCE)
        return m_root_candidate_invariant == INVARIANT;

    for (std::vector<ConditionBase*>::const_iterator it = m_operands.begin();
         it != m_operands.end(); ++it)
    {
        if (!(*it)->RootCandidateInvariant()) {
            m_root_candidate_invariant = VARIANT;
            return false;
        }
    }
    m_root_candidate_invariant = INVARIANT;
    return true;
}

bool Condition::Or::TargetInvariant() const {
    if (m_target_invariant != UNKNOWN_INVARIANCE)
        return m_target_invariant == INVARIANT;

    for (std::vector<ConditionBase*>::const_iterator it = m_operands.begin();
         it != m_operands.end(); ++it)
    {
        if (!(*it)->TargetInvariant()) {
            m_target_invariant = VARIANT;
            return false;
        }
    }
    m_target_invariant = INVARIANT;
    return true;
}

bool Condition::Or::SourceInvariant() const {
    if (m_source_invariant != UNKNOWN_INVARIANCE)
        return m_source_invariant == INVARIANT;

    for (std::vector<ConditionBase*>::const_iterator it = m_operands.begin();
         it != m_operands.end(); ++it)
    {
        if (!(*it)->SourceInvariant()) {
            m_source_invariant = VARIANT;
            return false;
        }
    }
    m_source_invariant = INVARIANT;
    return true;
}

std::string Condition::Or::Description(bool negated/* = false*/) const {
    if (m_operands.size() == 1) {
        return m_operands[0]->Description();
    } else {
        // TODO: use per-operand-type connecting language
        std::string values_str;
        for (unsigned int i = 0; i < m_operands.size(); ++i) {
            values_str += m_operands[i]->Description();
            if (i != m_operands.size() - 1) {
                values_str += UserString("DESC_OR_BETWEEN_OPERANDS");
            }
        }
        return values_str;
    }
}

std::string Condition::Or::Dump() const {
    std::string retval = DumpIndent() + "Or [\n";
    ++g_indent;
    for (unsigned int i = 0; i < m_operands.size(); ++i) {
        retval += m_operands[i]->Dump();
    }
    --g_indent;
    retval += "\n" + DumpIndent() + "]\n";
    return retval;
}

void Condition::Or::SetTopLevelContent(const std::string& content_name) {
    for (std::vector<ConditionBase*>::const_iterator it = m_operands.begin();
         it != m_operands.end(); ++it)
    {
        (*it)->SetTopLevelContent(content_name);
    }
}

///////////////////////////////////////////////////////////
// Not                                                   //
///////////////////////////////////////////////////////////
Condition::Not::~Not()
{ delete m_operand; }

bool Condition::Not::operator==(const Condition::ConditionBase& rhs) const {
    if (this == &rhs)
        return true;
    if (typeid(*this) != typeid(rhs))
        return false;

    const Condition::Not& rhs_ = static_cast<const Condition::Not&>(rhs);

    CHECK_COND_VREF_MEMBER(m_operand)

    return true;
}

void Condition::Not::Eval(const ScriptingContext& parent_context, ObjectSet& matches, ObjectSet& non_matches,
                          SearchDomain search_domain/* = NON_MATCHES*/) const
{
    TemporaryPtr<const UniverseObject> no_object;
    ScriptingContext local_context(parent_context, no_object);

    if (!m_operand) {
        ErrorLogger() << "Condition::Not::Eval found no subcondition to evaluate!";
        return;
    }

    if (search_domain == NON_MATCHES) {
        // search non_matches set for items that don't meet the operand
        // condition, and move those to the matches set
        m_operand->Eval(local_context, non_matches, matches, MATCHES); // swapping order of matches and non_matches set parameters and MATCHES / NON_MATCHES search domain effects NOT on requested search domain
    } else {
        // search matches set for items that meet the operand condition
        // condition, and move those to the non_matches set
        m_operand->Eval(local_context, non_matches, matches, NON_MATCHES);
    }
}

bool Condition::Not::RootCandidateInvariant() const {
    if (m_root_candidate_invariant != UNKNOWN_INVARIANCE)
        return m_root_candidate_invariant == INVARIANT;
    m_root_candidate_invariant = m_operand->RootCandidateInvariant() ? INVARIANT: VARIANT;
    return m_root_candidate_invariant == INVARIANT;
}

bool Condition::Not::TargetInvariant() const {
    if (m_target_invariant != UNKNOWN_INVARIANCE)
        return m_target_invariant == INVARIANT;
    m_target_invariant = m_operand->TargetInvariant() ? INVARIANT: VARIANT;
    return m_target_invariant == INVARIANT;
}

bool Condition::Not::SourceInvariant() const {
    if (m_source_invariant != UNKNOWN_INVARIANCE)
        return m_source_invariant == INVARIANT;
    m_source_invariant = m_operand->SourceInvariant() ? INVARIANT: VARIANT;
    return m_source_invariant == INVARIANT;
}

std::string Condition::Not::Description(bool negated/* = false*/) const
{ return m_operand->Description(true); }

std::string Condition::Not::Dump() const {
    std::string retval = DumpIndent() + "Not\n";
    ++g_indent;
    retval += m_operand->Dump();
    --g_indent;
    return retval;
}

<<<<<<< HEAD
=======
void Condition::Not::SetTopLevelContent(const std::string& content_name) {
    if (m_operand)
        m_operand->SetTopLevelContent(content_name);
}

>>>>>>> b0026057
///////////////////////////////////////////////////////////
// Described                                             //
///////////////////////////////////////////////////////////
Condition::Described::~Described()
{ delete m_condition; }

bool Condition::Described::operator==(const Condition::ConditionBase& rhs) const {
    if (this == &rhs)
        return true;
    if (typeid(*this) != typeid(rhs))
        return false;

    const Condition::Described& rhs_ = static_cast<const Condition::Described&>(rhs);

   if (m_desc_stringtable_key != rhs_.m_desc_stringtable_key)
        return false;

    CHECK_COND_VREF_MEMBER(m_condition)

    return true;
}

void Condition::Described::Eval(const ScriptingContext& parent_context, ObjectSet& matches, ObjectSet& non_matches,
                          SearchDomain search_domain/* = NON_MATCHES*/) const
{
    TemporaryPtr<const UniverseObject> no_object;
    ScriptingContext local_context(parent_context, no_object);

    if (!m_condition) {
        ErrorLogger() << "Condition::Described::Eval found no subcondition to evaluate!";
        return;
    }

    return m_condition->Eval(parent_context, matches, non_matches, search_domain);
}

std::string Condition::Described::Description(bool negated/* = false*/) const {
    if (!m_desc_stringtable_key.empty() && UserStringExists(m_desc_stringtable_key))
        return UserString(m_desc_stringtable_key);
    if (m_condition)
        return m_condition->Description(negated);
    return "";
<<<<<<< HEAD
}
=======
}

bool Condition::Described::RootCandidateInvariant() const
{ return !m_condition || m_condition->RootCandidateInvariant(); }

bool Condition::Described::TargetInvariant() const
{ return !m_condition || m_condition->TargetInvariant(); }

bool Condition::Described::SourceInvariant() const
{ return !m_condition || m_condition->SourceInvariant(); }

void Condition::Described::SetTopLevelContent(const std::string& content_name) {
    if (m_condition)
        m_condition->SetTopLevelContent(content_name);
}
>>>>>>> b0026057
<|MERGE_RESOLUTION|>--- conflicted
+++ resolved
@@ -8240,14 +8240,11 @@
     return retval;
 }
 
-<<<<<<< HEAD
-=======
 void Condition::Not::SetTopLevelContent(const std::string& content_name) {
     if (m_operand)
         m_operand->SetTopLevelContent(content_name);
 }
 
->>>>>>> b0026057
 ///////////////////////////////////////////////////////////
 // Described                                             //
 ///////////////////////////////////////////////////////////
@@ -8290,9 +8287,6 @@
     if (m_condition)
         return m_condition->Description(negated);
     return "";
-<<<<<<< HEAD
-}
-=======
 }
 
 bool Condition::Described::RootCandidateInvariant() const
@@ -8308,4 +8302,3 @@
     if (m_condition)
         m_condition->SetTopLevelContent(content_name);
 }
->>>>>>> b0026057
