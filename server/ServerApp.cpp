#include "ServerApp.h"

#include "SaveLoad.h"
#include "ServerFSM.h"
#include "../combat/CombatSystem.h"
#include "../combat/CombatEvents.h"
#include "../combat/CombatLogManager.h"
#include "../universe/Building.h"
#include "../universe/Effect.h"
#include "../universe/Fleet.h"
#include "../universe/Ship.h"
#include "../universe/ShipDesign.h"
#include "../universe/Planet.h"
#include "../universe/Predicates.h"
#include "../universe/Special.h"
#include "../universe/System.h"
#include "../universe/Species.h"
#include "../universe/PythonUniverseGenerator.h"
#include "../Empire/Empire.h"
#include "../util/Directories.h"
#include "../util/i18n.h"
#include "../util/Logger.h"
#include "../util/MultiplayerCommon.h"
#include "../util/OptionsDB.h"
#include "../util/Order.h"
#include "../util/OrderSet.h"
#include "../util/SaveGamePreviewUtils.h"
#include "../util/SitRepEntry.h"
#include "../util/ScopedTimer.h"

#include <GG/SignalsAndSlots.h>

#include <boost/filesystem/exception.hpp>
#include <boost/filesystem/fstream.hpp>
#include <boost/filesystem/operations.hpp>
#include <boost/lexical_cast.hpp>
#include <boost/functional/hash.hpp>
#include <boost/thread/thread.hpp>


#include <ctime>

namespace fs = boost::filesystem;

void Seed(unsigned int seed);

namespace {
    //If there's only one other empire, return their ID:
    int EnemyId(int empire_id, const std::set<int> &empire_ids) {
        if (empire_ids.size() == 2) {
            for (std::set<int>::const_iterator enemy_it = empire_ids.begin();
                 enemy_it != empire_ids.end(); ++enemy_it)
            {
                if (*enemy_it != empire_id)
                    return *enemy_it;
            }
        }
        return ALL_EMPIRES;
    }

    /// Generates information on the subdirectories of the save directory
    void ListSaveSubdirectories(std::vector<std::string>& list) {
        fs::recursive_directory_iterator end;
        std::string savedir = fs::canonical(GetSaveDir()).generic_string();
        for (fs::recursive_directory_iterator it(GetSaveDir()); it != end; ++it) {
            if (fs::is_directory(it->path())) {
                std::string subdirectory = it->path().generic_string();
                if (subdirectory.find(savedir) == 0){
                    list.push_back(subdirectory.substr(savedir.length()));
                } else {
                    Logger().errorStream() << "ListSaveSubfolders Expected a subdirectory of " << GetSaveDir() << " got " << subdirectory;
                }
            }
        }
    }
};
////////////////////////////////////////////////
// PlayerSaveGameData
////////////////////////////////////////////////
PlayerSaveGameData::PlayerSaveGameData() :
    m_name(),
    m_empire_id(ALL_EMPIRES),
    m_orders(),
    m_ui_data(),
    m_save_state_string(),
    m_client_type(Networking::INVALID_CLIENT_TYPE)
{}

PlayerSaveGameData::PlayerSaveGameData(const std::string& name, int empire_id, const boost::shared_ptr<OrderSet>& orders,
                                       const boost::shared_ptr<SaveGameUIData>& ui_data, const std::string& save_state_string,
                                       Networking::ClientType client_type) :
    m_name(name),
    m_empire_id(empire_id),
    m_orders(orders),
    m_ui_data(ui_data),
    m_save_state_string(save_state_string),
    m_client_type(client_type)
{}


////////////////////////////////////////////////
// ServerSaveGameData
////////////////////////////////////////////////
ServerSaveGameData::ServerSaveGameData() :
    m_current_turn(INVALID_GAME_TURN)
{}

ServerSaveGameData::ServerSaveGameData(int current_turn, const std::map<int, std::set<std::string> >& victors) :
    m_current_turn(current_turn),
    m_victors(victors)
{}


////////////////////////////////////////////////
// ServerApp
////////////////////////////////////////////////
ServerApp::ServerApp() :
    IApp(),
    m_networking(m_io_service,
                 boost::bind(&ServerApp::HandleNonPlayerMessage, this, _1, _2),
                 boost::bind(&ServerApp::HandleMessage, this, _1, _2),
                 boost::bind(&ServerApp::PlayerDisconnected, this, _1)),
    m_fsm(new ServerFSM(*this)),
    m_current_turn(INVALID_GAME_TURN),
    m_single_player_game(false)
{
    const std::string SERVER_LOG_FILENAME((GetUserDir() / "freeoriond.log").string());

    InitLogger(SERVER_LOG_FILENAME, "%d %p Server : %m%n");
    int options_db_log_priority = PriorityValue(GetOptionsDB().Get<std::string>("log-level"));
    if (options_db_log_priority)
        Logger().setPriority(options_db_log_priority);

    m_fsm->initiate();

    GG::Connect(Empires().DiplomaticStatusChangedSignal,  &ServerApp::HandleDiplomaticStatusChange, this);
    GG::Connect(Empires().DiplomaticMessageChangedSignal, &ServerApp::HandleDiplomaticMessageChange,this);
}

ServerApp::~ServerApp() {
    Logger().debugStream() << "ServerApp::~ServerApp";
    CleanupAIs();
    delete m_fsm;
}

void ServerApp::operator()()
{ Run(); }

void ServerApp::Exit(int code) {
    Logger().debugStream() << "Initiating Exit (code " << code << " - " << (code ? "error" : "normal") << " termination)";
    CleanupAIs();
    exit(code);
}

namespace {
    std::string AIClientExe()
    {
#ifdef FREEORION_WIN32
        return (GetBinDir() / "freeorionca.exe").string();
#else
        return (GetBinDir() / "freeorionca").string();
#endif
    }
}

#ifdef FREEORION_MACOSX
#include <stdlib.h>
#endif

void ServerApp::CreateAIClients(const std::vector<PlayerSetupData>& player_setup_data, int max_aggression) {
    Logger().debugStream() << "ServerApp::CreateAIClients: " << player_setup_data.size() << " player (maybe not all AIs) at max aggression: " << max_aggression;
    // check if AI clients are needed for given setup data
    bool need_AIs = false;
    for (int i = 0; i < static_cast<int>(player_setup_data.size()); ++i) {
        const PlayerSetupData& psd = player_setup_data.at(i);
        if (psd.m_client_type == Networking::CLIENT_TYPE_AI_PLAYER) {
            need_AIs = true;
            break;
        }
    }
    if (need_AIs)
        m_networking.SendMessage(TurnProgressMessage(Message::STARTING_AIS));


    // disconnect any old AI clients
    CleanupAIs();

    if (!need_AIs)
        return;

#ifdef FREEORION_MACOSX
    // On OSX set environment variable DYLD_LIBRARY_PATH to python framework folder
    // bundled with app, so the dynamic linker uses the bundled python library.
    // Otherwise the dynamic linker will look for a correct python lib in system
    // paths, and if it can't find it, throw an error and terminate!
    // Setting environment variable here, spawned child processes will inherit it.
    setenv("DYLD_LIBRARY_PATH", GetPythonHome().string().c_str(), 1);
#endif

    // binary / executable to run for AI clients
    const std::string AI_CLIENT_EXE = AIClientExe();

    // for each AI client player, create a new AI client process
    for (int i = 0; i < static_cast<int>(player_setup_data.size()); ++i) {
        const PlayerSetupData& psd = player_setup_data.at(i);

        if (psd.m_client_type != Networking::CLIENT_TYPE_AI_PLAYER)
            continue;

        // check that AIs have a name, as they will be sorted later based on it
        std::string player_name = psd.m_player_name;
        if (player_name.empty()) {
            Logger().errorStream() << "ServerApp::CreateAIClients can't create a player with no name.";
            return;
        }

<<<<<<< HEAD
        std::string ai_config = GetOptionsDB().GetValueString("ai-config");
=======
        std::string ai_config = GetOptionsDB().Get<std::string>("ai-config");
>>>>>>> 75974940
        // TODO: add other command line args to AI client invocation as needed
        std::vector<std::string> args;
        args.push_back("\"" + AI_CLIENT_EXE + "\"");
        args.push_back(player_name);
        std::stringstream maxAggrStr;
        maxAggrStr << max_aggression;
        args.push_back(maxAggrStr.str());
        args.push_back("--resource-dir");
        args.push_back("\"" + GetOptionsDB().Get<std::string>("resource-dir") + "\"");
        args.push_back("--log-level");
        args.push_back(GetOptionsDB().Get<std::string>("log-level"));
        args.push_back("--binary-serialization");
        args.push_back(GetOptionsDB().GetValueString("binary-serialization"));
        args.push_back("--ai-path");
<<<<<<< HEAD
        args.push_back(GetOptionsDB().GetValueString("ai-path"));
        Logger().debugStream() << "starting " << AI_CLIENT_EXE << " with GameSetup.ai-aggression set to " << max_aggression;
        Logger().debugStream() << "ai-path set to '" << GetOptionsDB().GetValueString("ai-path") << "'";
=======
        args.push_back(GetOptionsDB().Get<std::string>("ai-path"));
        Logger().debugStream() << "starting " << AI_CLIENT_EXE << " with GameSetup.ai-aggression set to " << max_aggression;
        Logger().debugStream() << "ai-path set to '" << GetOptionsDB().Get<std::string>("ai-path") << "'";
>>>>>>> 75974940
        if (!ai_config.empty()) {
            args.push_back("--ai-config");
            args.push_back(ai_config);
            Logger().debugStream() << "ai-config set to '" << ai_config << "'";
        } else {
            Logger().debugStream() << "ai-config not set.";
        }

        m_ai_client_processes.push_back(Process(AI_CLIENT_EXE, args));

        Logger().debugStream() << "done starting " << AI_CLIENT_EXE;
    }

    // set initial AI process priority to low
    SetAIsProcessPriorityToLow(true);
}

ServerApp* ServerApp::GetApp()
{ return static_cast<ServerApp*>(s_app); }

Universe& ServerApp::GetUniverse()
{ return m_universe; }

EmpireManager& ServerApp::Empires()
{ return m_empires; }

TemporaryPtr<UniverseObject> ServerApp::GetUniverseObject(int object_id)
{ return m_universe.Objects().Object(object_id); }

ObjectMap& ServerApp::EmpireKnownObjects(int empire_id)
{ return m_universe.EmpireKnownObjects(empire_id); }

TemporaryPtr<UniverseObject> ServerApp::EmpireKnownObject(int object_id, int empire_id)
{ return m_universe.EmpireKnownObjects(empire_id).Object(object_id); }

ServerNetworking& ServerApp::Networking()
{ return m_networking; }

std::string ServerApp::GetVisibleObjectName(TemporaryPtr<const UniverseObject> object) {
    if(!object) {
        Logger().errorStream() << "ServerApp::GetVisibleObjectName(): expected non null object pointer.";
        return std::string();
    }

    return object->Name();
}

int ServerApp::GetNewObjectID()
{ return m_universe.GenerateObjectID(); }

int ServerApp::GetNewDesignID()
{ return m_universe.GenerateDesignID(); }

void ServerApp::Run() {
    Logger().debugStream() << "FreeOrion server waiting for network events";
    std::cout << "FreeOrion server waiting for network events" << std::endl;
    while (1) {
        if (m_io_service.run_one())
            m_networking.HandleNextEvent();
        else
            break;
    }
}

void ServerApp::CleanupAIs() {
    if (m_ai_client_processes.empty() && m_networking.empty())
        return;

    Logger().debugStream() << "ServerApp::CleanupAIs() telling AIs game is ending";

    bool ai_connection_lingering = false;
    try {
        for (ServerNetworking::const_iterator it = m_networking.begin(); it != m_networking.end(); ++it) {
            PlayerConnectionPtr player = *it;
            if (player->GetClientType() == Networking::CLIENT_TYPE_AI_PLAYER) {
                player->SendMessage(EndGameMessage(player->PlayerID(), Message::YOU_ARE_ELIMINATED));
                ai_connection_lingering = true;
            }
        }
    } catch (...) {
        Logger().errorStream() << "ServerApp::CleanupAIs() exception while sending end game messages";
    }

    if (ai_connection_lingering) {
        // time for AIs to react?
        Logger().debugStream() << "ServerApp::CleanupAIs() waiting 1 second for AI processes to clean up...";
        boost::this_thread::sleep(boost::posix_time::seconds(1));
    }

    Logger().debugStream() << "ServerApp::CleanupAIs() killing " << m_ai_client_processes.size() << " AI clients.";
    try {
        for (std::vector<Process>::iterator it = m_ai_client_processes.begin();
            it != m_ai_client_processes.end(); ++it)
        { it->Kill(); }
    } catch (...) {
        Logger().errorStream() << "ServerApp::CleanupAIs() exception while killing processes";
    }

    try {
        m_ai_client_processes.clear();
    } catch (...) {
        Logger().errorStream() << "ServerApp::CleanupAIs() exception while clearing client processes";
    }
}

void ServerApp::SetAIsProcessPriorityToLow(bool set_to_low) {
    for (std::vector<Process>::iterator it = m_ai_client_processes.begin(); it != m_ai_client_processes.end(); ++it) {
        if(!(it->SetLowPriority(set_to_low))) {
            if (set_to_low)
                Logger().errorStream() << "ServerApp::SetAIsProcessPriorityToLow : failed to lower priority for AI process";
            else
#ifdef FREEORION_WIN32
                Logger().errorStream() << "ServerApp::SetAIsProcessPriorityToLow : failed to raise priority for AI process";
#else
                Logger().errorStream() << "ServerApp::SetAIsProcessPriorityToLow : cannot raise priority for AI process, requires superuser privileges on this system";
#endif
        }
    }
}

void ServerApp::HandleMessage(Message& msg, PlayerConnectionPtr player_connection) {
    if (msg.SendingPlayer() != player_connection->PlayerID()) {
        Logger().errorStream() << "ServerApp::HandleMessage : Received an message with a sender ID ("
                               << msg.SendingPlayer() << ") that differs from the sending player connection ID: "
                               << player_connection->PlayerID() << ".  Ignoring.";
        return;
    }

    //Logger().debugStream() << "ServerApp::HandleMessage type " << boost::lexical_cast<std::string>(msg.Type());

    switch (msg.Type()) {
    case Message::HOST_SP_GAME:             m_fsm->process_event(HostSPGame(msg, player_connection));       break;
    case Message::START_MP_GAME:            m_fsm->process_event(StartMPGame(msg, player_connection));      break;
    case Message::LOBBY_UPDATE:             m_fsm->process_event(LobbyUpdate(msg, player_connection));      break;
    case Message::LOBBY_CHAT:               m_fsm->process_event(LobbyChat(msg, player_connection));        break;
    case Message::SAVE_GAME:                m_fsm->process_event(SaveGameRequest(msg, player_connection));  break;
    case Message::TURN_ORDERS:              m_fsm->process_event(TurnOrders(msg, player_connection));       break;
    case Message::CLIENT_SAVE_DATA:         m_fsm->process_event(ClientSaveData(msg, player_connection));   break;
    case Message::PLAYER_CHAT:              m_fsm->process_event(PlayerChat(msg, player_connection));       break;
    case Message::DIPLOMACY:                m_fsm->process_event(Diplomacy(msg, player_connection));        break;
    case Message::REQUEST_NEW_OBJECT_ID:    m_fsm->process_event(RequestObjectID(msg, player_connection));  break;
    case Message::REQUEST_NEW_DESIGN_ID:    m_fsm->process_event(RequestDesignID(msg, player_connection));  break;
    case Message::MODERATOR_ACTION:         m_fsm->process_event(ModeratorAct(msg, player_connection));     break;

    case Message::ERROR_MSG:
    case Message::DEBUG:                    break;

    case Message::SHUT_DOWN_SERVER:         HandleShutdownMessage(msg, player_connection);  break;

    case Message::REQUEST_SAVE_PREVIEWS:    UpdateSavePreviews(msg, player_connection); break;
    
    default:
        Logger().errorStream() << "ServerApp::HandleMessage : Received an unknown message type \"" << msg.Type() << "\".  Terminating connection.";
        m_networking.Disconnect(player_connection);
        break;
    }
}

void ServerApp::HandleShutdownMessage(Message& msg, PlayerConnectionPtr player_connection) {
    int player_id = player_connection->PlayerID();
    bool is_host = m_networking.PlayerIsHost(player_id);
    if (!is_host) {
        Logger().debugStream() << "ServerApp::HandleShutdownMessage rejecting shut down message from non-host player";
        return;
    }
    Logger().debugStream() << "ServerApp::HandleShutdownMessage shutting down";
    Exit(1);
}

void ServerApp::HandleNonPlayerMessage(Message& msg, PlayerConnectionPtr player_connection) {
    switch (msg.Type()) {
    case Message::HOST_SP_GAME: m_fsm->process_event(HostSPGame(msg, player_connection));   break;
    case Message::HOST_MP_GAME: m_fsm->process_event(HostMPGame(msg, player_connection));   break;
    case Message::JOIN_GAME:    m_fsm->process_event(JoinGame(msg, player_connection));     break;
    case Message::DEBUG:        break;
    default:
        if ((m_networking.size() == 1) && (player_connection->IsLocalConnection()) && (msg.Type() == Message::SHUT_DOWN_SERVER)) {
            Logger().debugStream() << "ServerApp::HandleNonPlayerMessage received Message::SHUT_DOWN_SERVER from the sole "
                                   << "connected player, who is local and so the request is being honored; server shutting down.";
                                   Exit(1);
        } else {
            Logger().errorStream() << "ServerApp::HandleNonPlayerMessage : Received an invalid message type \""
                                            << msg.Type() << "\" for a non-player Message.  Terminating connection.";
            m_networking.Disconnect(player_connection);
            break;
        }
    }
}

void ServerApp::PlayerDisconnected(PlayerConnectionPtr player_connection)
{ m_fsm->process_event(Disconnection(player_connection)); }

void ServerApp::SelectNewHost() {
    int new_host_id = Networking::INVALID_PLAYER_ID;
    int old_host_id = m_networking.HostPlayerID();

    Logger().debugStream() << "ServerApp::SelectNewHost old host id: " << old_host_id;

    // scan through players for a human to host
    for (ServerNetworking::established_iterator players_it = m_networking.established_begin();
            players_it != m_networking.established_end(); ++players_it)
    {
        PlayerConnectionPtr player_connection = *players_it;
        if (player_connection->GetClientType() == Networking::CLIENT_TYPE_HUMAN_PLAYER ||
            player_connection->GetClientType() == Networking::CLIENT_TYPE_HUMAN_OBSERVER ||
            player_connection->GetClientType() == Networking::CLIENT_TYPE_HUMAN_MODERATOR)
        { new_host_id = player_connection->PlayerID(); }
    }

    if (new_host_id == Networking::INVALID_PLAYER_ID) {
        // couldn't find a host... abort
        Logger().debugStream() << "ServerApp::SelectNewHost : Host disconnected and couldn't find a replacement.";
        m_networking.SendMessage(ErrorMessage(UserStringNop("SERVER_UNABLE_TO_SELECT_HOST"), false));
    }

    // set new host ID
    m_networking.SetHostPlayerID(new_host_id);

    // inform players.
    for (ServerNetworking::const_iterator it = m_networking.begin(); it != m_networking.end(); ++it) {
        if ((*it)->PlayerID() != old_host_id)
            (*it)->SendMessage(HostIDMessage(new_host_id));
    }
}

void ServerApp::NewSPGameInit(const SinglePlayerSetupData& single_player_setup_data) {
    // associate player IDs with player setup data.  the player connection with
    // id == m_networking.HostPlayerID() should be the human player in
    // PlayerSetupData.  AI player connections are assigned one of the remaining
    // PlayerSetupData entries that is for an AI player.
    std::map<int, PlayerSetupData> player_id_setup_data;
    const std::vector<PlayerSetupData>& player_setup_data = single_player_setup_data.m_players;

    for (std::vector<PlayerSetupData>::const_iterator setup_data_it = player_setup_data.begin();
         setup_data_it != player_setup_data.end(); ++setup_data_it)
    {
        const PlayerSetupData& psd = *setup_data_it;
        if (psd.m_client_type == Networking::CLIENT_TYPE_HUMAN_PLAYER) {
            // In a single player game, the host player is always the human player, so
            // this is just a matter of finding which player setup data is for
            // a human player, and assigning that setup data to the host player id
            player_id_setup_data[m_networking.HostPlayerID()] = psd;

        } else if (psd.m_client_type == Networking::CLIENT_TYPE_AI_PLAYER) {
            // All AI player setup data, as determined from their client type, is
            // assigned to player IDs of established AI players with the appropriate names

            // find player connection with same name as this player setup data
            bool found_matched_name_connection = false;
            const std::string& player_name = psd.m_player_name;
            for (ServerNetworking::const_established_iterator established_player_it = m_networking.established_begin();
                 established_player_it != m_networking.established_end(); ++established_player_it)
            {
                const PlayerConnectionPtr player_connection = *established_player_it;
                if (player_connection->GetClientType() == Networking::CLIENT_TYPE_AI_PLAYER &&
                    player_connection->PlayerName() == player_name)
                {
                    // assign name-matched AI client's player setup data to appropriate AI connection
                    int player_id = player_connection->PlayerID();
                    player_id_setup_data[player_id] = psd;
                    found_matched_name_connection = true;
                    break;
                }
            }
            if (!found_matched_name_connection)
                Logger().errorStream() << "ServerApp::NewSPGameInit couldn't find player setup data for player with name: " << player_name;
        } else {
            // do nothing for any other player type, until another player type is implemented
            Logger().errorStream() << "ServerApp::NewSPGameInit skipping unsupported client type in player setup data";
        }
    }

    NewGameInit(single_player_setup_data, player_id_setup_data);
}

void ServerApp::NewMPGameInit(const MultiplayerLobbyData& multiplayer_lobby_data) {
    // associate player IDs with player setup data by matching player IDs when
    // available (human) and names (for AI clients which didn't have an ID
    // before now because the lobby data was set up without connected/established
    // clients for the AIs.
    std::map<int, PlayerSetupData> player_id_setup_data;
    const std::list<std::pair<int, PlayerSetupData> >& player_setup_data = multiplayer_lobby_data.m_players;

    for (std::list<std::pair<int, PlayerSetupData> >::const_iterator setup_data_it = player_setup_data.begin();
         setup_data_it != player_setup_data.end(); ++setup_data_it)
    {
        const PlayerSetupData& psd = setup_data_it->second;
        if (psd.m_client_type == Networking::CLIENT_TYPE_HUMAN_PLAYER ||
            psd.m_client_type == Networking::CLIENT_TYPE_HUMAN_OBSERVER ||
            psd.m_client_type == Networking::CLIENT_TYPE_HUMAN_MODERATOR)
        {
            // Human players have consistent IDs, so these can be easily
            // matched between established player connections and setup data.

            // find player connection with same ID as this player setup data
            bool found_matched_id_connection = false;
            int player_id = setup_data_it->first;
            for (ServerNetworking::const_established_iterator established_player_it = m_networking.established_begin();
                 established_player_it != m_networking.established_end(); ++established_player_it)
            {
                const PlayerConnectionPtr player_connection = *established_player_it;
                if (player_connection->PlayerID() == player_id)
                {
                    player_id_setup_data[player_id] = psd;
                    found_matched_id_connection = true;
                    break;
                }
            }
            if (!found_matched_id_connection)
                Logger().errorStream() << "ServerApp::NewMPGameInit couldn't find player setup data for human player with id: " << player_id;

        } else if (psd.m_client_type == Networking::CLIENT_TYPE_AI_PLAYER) {
            // All AI player setup data, as determined from their client type, is
            // assigned to player IDs of established AI players with the appropriate names

            // find player connection with same name as this player setup data
            bool found_matched_name_connection = false;
            const std::string& player_name = psd.m_player_name;
            for (ServerNetworking::const_established_iterator established_player_it = m_networking.established_begin();
                 established_player_it != m_networking.established_end(); ++established_player_it)
            {
                const PlayerConnectionPtr player_connection = *established_player_it;
                if (player_connection->GetClientType() == Networking::CLIENT_TYPE_AI_PLAYER &&
                    player_connection->PlayerName() == player_name)
                {
                    // assign name-matched AI client's player setup data to appropriate AI connection
                    int player_id = player_connection->PlayerID();
                    player_id_setup_data[player_id] = psd;
                    found_matched_name_connection = true;
                    break;
                }
            }
            if (!found_matched_name_connection)
                Logger().errorStream() << "ServerApp::NewMPGameInit couldn't find player setup data for AI player with name: " << player_name;

        } else {
            // do nothing for any other player type, until another player type
            // is implemented.  human observers don't need to be put into the
            // map of id to player setup data, as they don't need empires to be
            // created for them.
            Logger().errorStream() << "ServerApp::NewMPGameInit skipping unsupported client type in player setup data";
        }
    }

    NewGameInit(multiplayer_lobby_data, player_id_setup_data);
}

void ServerApp::NewGameInit(const GalaxySetupData& galaxy_setup_data,
                            const std::map<int, PlayerSetupData>& player_id_setup_data) {
    Logger().debugStream() << "ServerApp::NewGameInit";

    m_galaxy_setup_data = galaxy_setup_data;

    // ensure some reasonable inputs
    if (player_id_setup_data.empty()) {
        Logger().errorStream() << "ServerApp::NewGameInit passed empty player_id_setup_data.  Aborting";
        m_networking.SendMessage(ErrorMessage(UserStringNop("SERVER_FOUND_NO_ACTIVE_PLAYERS"), true));
        return;
    }
    // ensure number of players connected and for which data are provided are consistent
    if (m_networking.NumEstablishedPlayers() != player_id_setup_data.size())
        Logger().debugStream() << "ServerApp::NewGameInit has " << m_networking.NumEstablishedPlayers() << " established players but " << player_id_setup_data.size() << " entries in player setup data.";

    // validate some connection info / determine which players need empires created
    std::map<int, PlayerSetupData> active_players_id_setup_data;
    for (ServerNetworking::const_established_iterator player_connection_it = m_networking.established_begin();
         player_connection_it != m_networking.established_end(); ++player_connection_it)
    {
        const PlayerConnectionPtr player_connection = *player_connection_it;
        Networking::ClientType client_type = player_connection->GetClientType();
        int player_id = player_connection->PlayerID();

        std::map<int, PlayerSetupData>::const_iterator player_id_setup_data_it = player_id_setup_data.find(player_id);
        if (player_id_setup_data_it == player_id_setup_data.end()) {
            Logger().errorStream() << "ServerApp::NewGameInit couldn't find player setup data for player with ID " << player_id;
            return;
        }
        const PlayerSetupData& psd = player_id_setup_data_it->second;
        if (psd.m_client_type != client_type) {
            Logger().errorStream() << "ServerApp::NewGameInit found inconsistent client type between player connection (" << client_type << ") and player setup data (" << psd.m_client_type << ")";
            return;
        }
        if (psd.m_player_name != player_connection->PlayerName()) {
            Logger().errorStream() << "ServerApp::NewGameInit found inconsistent player names: " << psd.m_player_name << " and " << player_connection->PlayerName();
            return;
        }
        if (player_connection->PlayerName().empty()) {
            Logger().errorStream() << "ServerApp::NewGameInit found player connection with empty name!";
            return;
        }

        if (client_type == Networking::CLIENT_TYPE_AI_PLAYER || client_type == Networking::CLIENT_TYPE_HUMAN_PLAYER) {
            active_players_id_setup_data[player_id] = player_id_setup_data_it->second;
        } else if (client_type == Networking::CLIENT_TYPE_HUMAN_OBSERVER ||
                   client_type == Networking::CLIENT_TYPE_HUMAN_MODERATOR)
        {
            // do nothing
        } else {
            Logger().errorStream() << "ServerApp::NewGameInit found player connection with unsupported client type.";
        }
    }

    if (active_players_id_setup_data.empty()) {
        Logger().errorStream() << "ServerApp::NewGameInit found no active players!";
        m_networking.SendMessage(ErrorMessage(UserStringNop("SERVER_FOUND_NO_ACTIVE_PLAYERS"), true));
        return;
    }

    // clear previous game player state info
    m_turn_sequence.clear();
    m_eliminated_players.clear();
    m_player_empire_ids.clear();


    // set server state info for new game
    m_current_turn = BEFORE_FIRST_TURN;
    m_victors.clear();


    // create universe and empires for players
    Logger().debugStream() << "ServerApp::NewGameInit: Creating Universe";
    m_networking.SendMessage(TurnProgressMessage(Message::GENERATING_UNIVERSE));


    // m_current_turn set above so that every UniverseObject created before game
    // starts will have m_created_on_turn BEFORE_FIRST_TURN
    GenerateUniverse(active_players_id_setup_data);
    // after all game initialization stuff has been created, can set current turn to 1 for start of game
    m_current_turn = 1;


    // record empires for each active player: ID of empire and player should
    // be the same when creating a new game. Note: active_players_id_setup_data
    // contains only ids of players who control an empire; observers and
    // moderators are not included.
    for (std::map<int, PlayerSetupData>::const_iterator player_setup_it = active_players_id_setup_data.begin();
         player_setup_it != active_players_id_setup_data.end(); ++player_setup_it)
    { m_player_empire_ids[player_setup_it->first] = player_setup_it->first; }


    // add empires to turn processing
    for (ServerNetworking::const_established_iterator player_connection_it = m_networking.established_begin();
         player_connection_it != m_networking.established_end(); ++player_connection_it)
    {
        const PlayerConnectionPtr player_connection = *player_connection_it;
        int player_id = player_connection->PlayerID();
        int empire_id = PlayerEmpireID(player_id);
        if (Empires().Lookup(empire_id))
            AddEmpireTurn(empire_id);
    }


    // compile information about players to send out to other players at start of game.
    Logger().debugStream() << "ServerApp::NewGameInit: Compiling PlayerInfo for each player";
    std::map<int, PlayerInfo> player_info_map;
    for (ServerNetworking::const_established_iterator player_connection_it = m_networking.established_begin();
         player_connection_it != m_networking.established_end(); ++player_connection_it)
    {
        const PlayerConnectionPtr player_connection = *player_connection_it;
        int player_id = player_connection->PlayerID();
        int empire_id = PlayerEmpireID(player_id);
        player_info_map[player_id] = PlayerInfo(player_connection->PlayerName(),
                                                empire_id,
                                                player_connection->GetClientType(),
                                                m_networking.PlayerIsHost(player_connection->PlayerID()));
    }


    // update visibility information to ensure data sent out is up-to-date
    Logger().debugStream() << "ServerApp::NewGameInit: Updating first-turn Empire stuff";
    m_universe.UpdateEmpireLatestKnownObjectsAndVisibilityTurns();
    
    // initialize empire owned object counters
    EmpireManager& empires = Empires();
    for (EmpireManager::iterator empire_it = empires.begin(); empire_it != empires.end(); ++empire_it)
        empire_it->second->UpdateOwnedObjectCounters();


    // Determine initial supply distribution and exchanging and resource pools for empires
    for (EmpireManager::iterator it = empires.begin(); it != empires.end(); ++it) {
        if (empires.Eliminated(it->first))
            continue;   // skip eliminated empires.  presumably this shouldn't be an issue when initializing a new game, but apparently I thought this was worth checking for...
        Empire* empire = it->second;

        empire->UpdateSupplyUnobstructedSystems();  // determines which systems can propegate fleet and resource (same for both)
        empire->UpdateSystemSupplyRanges();         // sets range systems can propegate fleet and resourse supply (separately)
        empire->UpdateSupply();                     // determines which systems can access fleet supply and which groups of systems can exchange resources
        empire->InitResourcePools();                // determines population centers and resource centers of empire, tells resource pools the centers and groups of systems that can share resources (note that being able to share resources doesn't mean a system produces resources)
        empire->UpdateResourcePools();              // determines how much of each resources is available in each resource sharing group
    }

    m_universe.UpdateStatRecords();

    // send new game start messages
    Logger().debugStream() << "ServerApp::NewGameInit: Sending GameStartMessages to players";
    for (ServerNetworking::const_established_iterator player_connection_it = m_networking.established_begin();
         player_connection_it != m_networking.established_end(); ++player_connection_it)
    {
        const PlayerConnectionPtr player_connection = *player_connection_it;
        int player_id = player_connection->PlayerID();
        int empire_id = PlayerEmpireID(player_id);
        player_connection->SendMessage(GameStartMessage(player_id,              m_single_player_game,
                                                        empire_id,              m_current_turn,
                                                        m_empires,              m_universe,
                                                        GetSpeciesManager(),    GetCombatLogManager(),
                                                        player_info_map,        m_galaxy_setup_data));
    }
}

void ServerApp::LoadSPGameInit(const std::vector<PlayerSaveGameData>& player_save_game_data,
                               boost::shared_ptr<ServerSaveGameData> server_save_game_data)
{
    // Need to determine which data in player_save_game_data should be assigned to which established player
    std::vector<std::pair<int, int> > player_id_to_save_game_data_index;

    ServerNetworking::const_established_iterator established_player_it = m_networking.established_begin();

    // assign all saved game data to a player ID
    for (int i = 0; i < static_cast<int>(player_save_game_data.size()); ++i) {
        const PlayerSaveGameData& psgd = player_save_game_data[i];
        if (psgd.m_client_type == Networking::CLIENT_TYPE_HUMAN_PLAYER) {
            // In a single player game, the host player is always the human player, so
            // this is just a matter of finding which entry in player_save_game_data was
            // a human player, and assigning that saved player data to the host player ID
            player_id_to_save_game_data_index.push_back(std::make_pair(m_networking.HostPlayerID(), i));

        } else if (psgd.m_client_type == Networking::CLIENT_TYPE_AI_PLAYER) {
            // All saved AI player data, as determined from their client type, is
            // assigned to player IDs of established AI players

            // cycle to find next established AI player
            while (established_player_it != m_networking.established_end()) {
                const PlayerConnectionPtr player_connection = *established_player_it;
                ++established_player_it;
                // if player is an AI, assign it to this 
                if (player_connection->GetClientType() == Networking::CLIENT_TYPE_AI_PLAYER) {
                    int player_id = player_connection->PlayerID();
                    player_id_to_save_game_data_index.push_back(std::make_pair(player_id, i));
                    break;
                }
            }
        } else {
            // do nothing for any other player type, until another player type is implemented
            Logger().errorStream() << "ServerApp::LoadSPGameInit skipping unsupported client type in player save game data";
        }
    }

    LoadGameInit(player_save_game_data, player_id_to_save_game_data_index, server_save_game_data);
}

void ServerApp::UpdateSavePreviews(const Message& msg, PlayerConnectionPtr player_connection){
    Logger().debugStream() << "ServerApp::UpdateSavePreviews: ServerApp UpdateSavePreviews";

    std::string directory_name;
    ExtractMessageData(msg, directory_name);

    Logger().debugStream() << "ServerApp::UpdateSavePreviews: Got preview request for directory: " << directory_name;
    
    fs::path directory = GetSaveDir() / directory_name;
    // Do not allow a relative path to lead outside the save directory.
    if(!IsInside(directory, GetSaveDir())) {
        Logger().errorStream() << "ServerApp::UpdateSavePreviews: Tried to load previews from "
                               << directory_name
                               << " which is outside the allowed save directory. Defaulted to the save directory, "
                               << directory;
        directory = GetSaveDir();
        directory_name = ".";
    }
    
    PreviewInformation preview_information;
    preview_information.folder = directory_name;
    ListSaveSubdirectories( preview_information.subdirectories);
    LoadSaveGamePreviews(directory_name, m_single_player_game? SP_SAVE_FILE_EXTENSION : MP_SAVE_FILE_EXTENSION, preview_information.previews);
    Logger().debugStream() << "ServerApp::UpdateSavePreviews: Sending " << preview_information.previews.size() << " previews in response.";
    player_connection->SendMessage(DispatchSavePreviewsMessage(player_connection->PlayerID(), preview_information));
    Logger().debugStream() << "ServerApp::UpdateSavePreviews: Previews sent.";
}

namespace {
    /** Verifies that a human player is connected with the indicated \a id. */
    bool HumanPlayerWithIdConnected(const ServerNetworking& sn, int id) {
        // make sure there is a human player connected with the player id
        // matching what this PlayerSetupData say
        ServerNetworking::const_established_iterator established_player_it = sn.GetPlayer(id);
        if (established_player_it == sn.established_end()) {
            Logger().errorStream() << "ServerApp::LoadMPGameInit couldn't find player connection for "
                                    << "human player setup data with player id: " << id;
            return false;
        }
        const PlayerConnectionPtr player_connection = *established_player_it;
        if (player_connection->GetClientType() != Networking::CLIENT_TYPE_HUMAN_PLAYER) {
            Logger().errorStream() << "ServerApp::LoadMPGameInit found player connection of wrong type "
                                    << "for human player setup data with player id: " << id;
            return false;
        }
        return true;
    }

    /** Returns index into vector parameter that matches parameter empire id. */
    int VectorIndexForPlayerSaveGameDataForEmpireID(const std::vector<PlayerSaveGameData>& player_save_game_data,
                                                    int empire_id)
    {
        if (empire_id == ALL_EMPIRES)
            return -1;
        // find save game data vector index that has requested empire id
        for (int i = 0; i < static_cast<int>(player_save_game_data.size()); ++i) {
            const PlayerSaveGameData& psgd = player_save_game_data.at(i);
            if (psgd.m_empire_id == empire_id)
                return i;
        }
        return -1;
    }

    /** Adds entry to \a player_id_to_save_game_data_index after validation. */
    void GetSaveGameDataIndexForHumanPlayer(std::vector<std::pair<int, int> >& player_id_to_save_game_data_index,
                                            const PlayerSetupData& psd, int setup_data_player_id,
                                            const std::vector<PlayerSaveGameData>& player_save_game_data,
                                            const ServerNetworking& sn)
    {
        // safety check: setup data has valid empire assigned
        if (psd.m_save_game_empire_id == ALL_EMPIRES) {
            Logger().errorStream() << "ServerApp::LoadMPGameInit got player setup data for human player "
                                    << "with no empire assigned...";
            return;
        }

        // safety check: id-matched player is connected
        bool consistent_human_player_connected = HumanPlayerWithIdConnected(sn, setup_data_player_id);
        if (!consistent_human_player_connected)
            return;   // error message logged in HumanPlayerWithIdConnected

        // determine and store save game data index for this player
        int index = VectorIndexForPlayerSaveGameDataForEmpireID(player_save_game_data, psd.m_save_game_empire_id);
        if (index != -1) {
            player_id_to_save_game_data_index.push_back(std::make_pair(setup_data_player_id, index));
        } else {
            Logger().errorStream() << "ServerApp::LoadMPGameInit couldn't find save game data for "
                                   << "human player with assigned empire id: " << psd.m_save_game_empire_id;
        }
    }

    /** Returns ID of AI player with the indicated \a player_name. */
    int AIPlayerIDWithName(const ServerNetworking& sn, const std::string& player_name) {
        if (player_name.empty())
            return Networking::INVALID_PLAYER_ID;

        for (ServerNetworking::const_established_iterator established_player_it = sn.established_begin();
             established_player_it != sn.established_end(); ++established_player_it)
        {
            const PlayerConnectionPtr player_connection = *established_player_it;
            if (player_connection->PlayerName() == player_name &&
                player_connection->GetClientType() == Networking::CLIENT_TYPE_AI_PLAYER)
            { return player_connection->PlayerID(); }
        }
        return Networking::INVALID_PLAYER_ID;
    }

    /** Adds entry to \a player_id_to_save_game_data_index after validation. */
    void GetSaveGameDataIndexForAIPlayer(std::vector<std::pair<int, int> >& player_id_to_save_game_data_index,
                                         const PlayerSetupData& psd,
                                         const std::vector<PlayerSaveGameData>& player_save_game_data,
                                         const ServerNetworking& sn)
    {
        // For AI players, the multplayer setup data does not specify a
        // player ID because the AI processes aren't run until after the
        // game settings are confirmed and the game started in the UI, 
        // and thus the AI clients don't connect and get assigned player
        // ids until after the lobby setup is done.
        //
        // In order to assign save game data to players (ie. determine
        // the save game data vector index for each player id), need to
        // match another property in the setup data: the AI player names.
        //
        // So: attempt to find player connections that have the same name
        // as is listed in the player setup data for AI players.

        // safety check: setup data has valid empire assigned
        if (psd.m_save_game_empire_id == ALL_EMPIRES) {
            Logger().errorStream() << "ServerApp::LoadMPGameInit got player setup data for AI player "
                                    << "with no empire assigned...";
            return;
        }

        // get ID of name-matched AI player
        int player_id = AIPlayerIDWithName(sn, psd.m_player_name);
        if (player_id == Networking::INVALID_PLAYER_ID) {
            Logger().errorStream() << "ServerApp::LoadMPGameInit couldn't find expected AI player with name " << psd.m_player_name;
            return;
        }

        Logger().debugStream() << "ServerApp::LoadMPGameInit matched player named " << psd.m_player_name
                               << " to setup data player id " << player_id
                               << " with setup data empire id " << psd.m_save_game_empire_id;

        // determine and store save game data index for this player
        int index = VectorIndexForPlayerSaveGameDataForEmpireID(player_save_game_data, psd.m_save_game_empire_id);
        if (index != -1) {
            player_id_to_save_game_data_index.push_back(std::make_pair(player_id, index));
        } else {
            Logger().errorStream() << "ServerApp::LoadMPGameInit couldn't find save game data for "
                                   << "human player with assigned empire id: " << psd.m_save_game_empire_id;
        }
    }
}

void ServerApp::LoadMPGameInit(const MultiplayerLobbyData& lobby_data,
                               const std::vector<PlayerSaveGameData>& player_save_game_data,
                               boost::shared_ptr<ServerSaveGameData> server_save_game_data)
{
    // Need to determine which data in player_save_game_data should be assigned to which established player
    std::vector<std::pair<int, int> > player_id_to_save_game_data_index;

    const std::list<std::pair<int, PlayerSetupData> >& player_setup_data = lobby_data.m_players;

    // * Multiplayer lobby data has a map from player ID to PlayerSetupData.
    // * PlayerSetupData contains an empire ID that the player will be controlling.
    // * PlayerSaveGameData in a vector contain empire ID members.
    // * LoadGameInit (called below) need an index in the PlayerSaveGameData vector
    //   for each player ID
    // => Need to find which index into the PlayerSaveGameData vector has the right
    //    empire id for each player id.


    // for every player setup data entry that represents an empire in the game,
    // assign saved game data to the player ID of an established human or AI player
    for (std::list<std::pair<int, PlayerSetupData> >::const_iterator setup_data_it = player_setup_data.begin();
         setup_data_it != player_setup_data.end(); ++setup_data_it)
    {
        const PlayerSetupData& psd = setup_data_it->second;

        if (psd.m_client_type == Networking::CLIENT_TYPE_HUMAN_PLAYER) {
            int setup_data_player_id = setup_data_it->first;
            GetSaveGameDataIndexForHumanPlayer(player_id_to_save_game_data_index, psd,
                                               setup_data_player_id, player_save_game_data,
                                               m_networking);

        } else if (psd.m_client_type == Networking::CLIENT_TYPE_AI_PLAYER) {
            // AI clients have no player id in setup data (even though humans do)
            GetSaveGameDataIndexForAIPlayer(player_id_to_save_game_data_index, psd,
                                            player_save_game_data, m_networking);

        }
        // do nothing for any other player type, until another player type
        // is implemented.  human observers and moderators don't need to be
        // put into the map of id to player setup data, as they don't need
        // empires to be created for them.
    }

    LoadGameInit(player_save_game_data, player_id_to_save_game_data_index, server_save_game_data);
}

void ServerApp::LoadGameInit(const std::vector<PlayerSaveGameData>& player_save_game_data,
                             const std::vector<std::pair<int, int> >& player_id_to_save_game_data_index,
                             boost::shared_ptr<ServerSaveGameData> server_save_game_data)
{
    Logger().debugStream() << "ServerApp::LoadGameInit";

    // ensure some reasonable inputs
    if (player_save_game_data.empty()) {
        Logger().errorStream() << "ServerApp::LoadGameInit passed empty player save game data.  Aborting";
        m_networking.SendMessage(ErrorMessage(UserStringNop("SERVER_FOUND_NO_ACTIVE_PLAYERS"), true));
        return;
    }

    // ensure number of players connected and for which data are provided are consistent
    if (player_id_to_save_game_data_index.size() != player_save_game_data.size()) {
        Logger().errorStream() << "ServerApp::LoadGameInit passed index mapping and player save game data are of different sizes...";
    }
    if (m_networking.NumEstablishedPlayers() != player_save_game_data.size()) {
        Logger().errorStream() << "ServerApp::LoadGameInit has " << m_networking.NumEstablishedPlayers() << " established players but " << player_save_game_data.size() << " entries in player save game data.  Could be ok... so not aborting, but might crash";
    }

    // validate some connection info
    for (ServerNetworking::const_established_iterator player_connection_it = m_networking.established_begin();
         player_connection_it != m_networking.established_end(); ++player_connection_it)
    {
        const PlayerConnectionPtr player_connection = *player_connection_it;
        Networking::ClientType client_type = player_connection->GetClientType();
        if (client_type != Networking::CLIENT_TYPE_AI_PLAYER &&
            client_type != Networking::CLIENT_TYPE_HUMAN_PLAYER)
        {
            Logger().errorStream() << "ServerApp::LoadGameInit found player connection with unsupported client type.";
        }
        if (player_connection->PlayerName().empty()) {
            Logger().errorStream() << "ServerApp::LoadGameInit found player connection with empty name!";
        }
    }


    // clear previous game player state info
    m_turn_sequence.clear();
    m_eliminated_players.clear();
    m_player_empire_ids.clear();


    // restore server state info from save
    m_current_turn = server_save_game_data->m_current_turn;
    m_victors =      server_save_game_data->m_victors;
    // todo: save and restore m_eliminated_players ?

    std::map<int, PlayerSaveGameData> player_id_save_game_data;

    // add empires to turn processing and record empires for each player
    for (ServerNetworking::const_established_iterator player_connection_it = m_networking.established_begin();
         player_connection_it != m_networking.established_end(); ++player_connection_it)
    {
        const PlayerConnectionPtr player_connection = *player_connection_it;
        int player_id = player_connection->PlayerID();
        if (player_id == Networking::INVALID_PLAYER_ID) {
            Logger().errorStream() << "LoadGameInit got invalid player id from connection";
            continue;
        }


        // get index into save game data for this player id
        int player_save_game_data_index = -1;   // default invalid index
        for (std::vector<std::pair<int, int> >::const_iterator index_it = player_id_to_save_game_data_index.begin();
             index_it != player_id_to_save_game_data_index.end(); ++index_it)
        {
            int index_player_id = index_it->first;
            if (player_id != index_player_id)
                continue;
            player_save_game_data_index = index_it->second;
            break;
        }
        if (player_save_game_data_index == -1) {
            Logger().debugStream() << "No save game data index for player with id " << player_id;
            continue;
        }


        // get the player's saved game data
        int empire_id = ALL_EMPIRES;
        try {
            const PlayerSaveGameData& psgd = player_save_game_data.at(player_save_game_data_index);
            empire_id = psgd.m_empire_id;               // can't use GetPlayerEmpireID here because m_player_empire_ids hasn't been set up yet.
            player_id_save_game_data[player_id] = psgd; // store by player ID for easier access later
        } catch (...) {
            Logger().errorStream() << "ServerApp::LoadGameInit couldn't find save game data with index " << player_save_game_data_index;
            continue;
        }


        // record player id to empire id mapping in loaded game.  Player IDs
        // and empire IDs are not necessarily the same when loading a game as
        // the player controlling a particular empire might have a different
        // player ID than when the game was first created
        m_player_empire_ids[player_id] = empire_id;


        // add empires to turn processing, and restore saved orders and UI data or save state data
        if (Empires().Lookup(empire_id)) {
            AddEmpireTurn(empire_id);
        } else {
            Logger().errorStream() << "ServerApp::LoadGameInit couldn't find empire with id " << empire_id << " to add to turn processing";
        }
    }


    // the Universe's system graphs for each empire aren't stored when saving
    // so need to be reinitialized when loading based on the gamestate
    m_universe.InitializeSystemGraph();


    // Determine supply distribution and exchanging and resource pools for empires
    EmpireManager& empires = Empires();
    for (EmpireManager::iterator it = empires.begin(); it != empires.end(); ++it) {
        if (empires.Eliminated(it->first))
            continue;   // skip eliminated empires.  presumably this shouldn't be an issue when initializing a new game, but apparently I thought this was worth checking for...
        Empire* empire = it->second;

        empire->UpdateSupplyUnobstructedSystems();  // determines which systems can propegate fleet and resource (same for both)
        empire->UpdateSystemSupplyRanges();         // sets range systems can propegate fleet and resourse supply (separately)
        empire->UpdateSupply();                     // determines which systems can access fleet supply and which groups of systems can exchange resources
        empire->InitResourcePools();                // determines population centers and resource centers of empire, tells resource pools the centers and groups of systems that can share resources (note that being able to share resources doesn't mean a system produces resources)
        empire->UpdateResourcePools();              // determines how much of each resources is available in each resource sharing group
    }


    // compile information about players to send out to other players at start of game.
    Logger().debugStream() << "ServerApp::CommonGameInit: Compiling PlayerInfo for each player";
    std::map<int, PlayerInfo> player_info_map;
    for (ServerNetworking::const_established_iterator player_connection_it = m_networking.established_begin();
         player_connection_it != m_networking.established_end(); ++player_connection_it)
    {
        const PlayerConnectionPtr player_connection = *player_connection_it;
        int player_id = player_connection->PlayerID();

        int empire_id = PlayerEmpireID(player_id);
        if (empire_id == ALL_EMPIRES)
            Logger().errorStream() << "ServerApp::CommonGameInit: couldn't find an empire for player with id " << player_id;


        // validate some connection info
        Networking::ClientType client_type = player_connection->GetClientType();
        if (client_type != Networking::CLIENT_TYPE_AI_PLAYER && client_type != Networking::CLIENT_TYPE_HUMAN_PLAYER) {
            Logger().errorStream() << "ServerApp::CommonGameInit found player connection with unsupported client type.";
        }
        if (player_connection->PlayerName().empty()) {
            Logger().errorStream() << "ServerApp::CommonGameInit found player connection with empty name!";
        }


        // assemble player info for all players
        player_info_map[player_id] = PlayerInfo(player_connection->PlayerName(),
                                                empire_id,
                                                player_connection->GetClientType(),
                                                m_networking.PlayerIsHost(player_connection->PlayerID()));
    }


    // assemble player state information, and send game start messages
    Logger().debugStream() << "ServerApp::CommonGameInit: Sending GameStartMessages to players";

    for (ServerNetworking::const_established_iterator player_connection_it = m_networking.established_begin();
         player_connection_it != m_networking.established_end(); ++player_connection_it)
    {
        const PlayerConnectionPtr player_connection = *player_connection_it;
        int player_id = player_connection->PlayerID();
        Networking::ClientType client_type = player_connection->GetClientType();

        // attempt to find saved state data for this player.
        PlayerSaveGameData psgd;
        std::map<int, PlayerSaveGameData>::const_iterator save_data_it = player_id_save_game_data.find(player_id);
        if (save_data_it != player_id_save_game_data.end()) {
            psgd = save_data_it->second;
        } else {
            psgd.m_orders.reset(new OrderSet());    // need an empty order set pointed to for serialization in case no data is loaded but the game start message wants orders to send
        }

        // get empire ID for player. safety check on it.
        int empire_id = PlayerEmpireID(player_id);
        if (empire_id != psgd.m_empire_id) {
            Logger().errorStream() << "LoadGameInit got inconsistent empire ids between player save game data and result of PlayerEmpireID";
        }

        // restore saved orders.  these will be re-executed on client and
        // re-sent to the server (after possibly modification) by clients
        // when they end their turn
        boost::shared_ptr<OrderSet> orders = psgd.m_orders;


        if (client_type == Networking::CLIENT_TYPE_AI_PLAYER) {
            // get save state string
            const std::string* sss = 0;
            if (!psgd.m_save_state_string.empty())
                sss = &psgd.m_save_state_string;

            player_connection->SendMessage(GameStartMessage(player_id, m_single_player_game, empire_id,
                                                            m_current_turn, m_empires, m_universe,
                                                            GetSpeciesManager(), GetCombatLogManager(),
                                                            player_info_map, *orders, sss,
                                                            m_galaxy_setup_data));

        } else if (client_type == Networking::CLIENT_TYPE_HUMAN_PLAYER) {
            player_connection->SendMessage(GameStartMessage(player_id, m_single_player_game, empire_id,
                                                            m_current_turn, m_empires, m_universe,
                                                            GetSpeciesManager(), GetCombatLogManager(),
                                                            player_info_map, *orders, psgd.m_ui_data.get(),
                                                            m_galaxy_setup_data));

        } else if (client_type == Networking::CLIENT_TYPE_HUMAN_OBSERVER ||
                   client_type == Networking::CLIENT_TYPE_HUMAN_MODERATOR)
        {

            player_connection->SendMessage(GameStartMessage(player_id, m_single_player_game, ALL_EMPIRES,
                                                            m_current_turn, m_empires, m_universe,
                                                            GetSpeciesManager(), GetCombatLogManager(),
                                                            player_info_map, m_galaxy_setup_data));
        } else {
            Logger().errorStream() << "ServerApp::CommonGameInit unsupported client type: skipping game start message.";
        }
    }
}

int ServerApp::PlayerEmpireID(int player_id) const {
    std::map<int, int>::const_iterator it = m_player_empire_ids.find(player_id);
    if (it != m_player_empire_ids.end())
        return it->second;
    else
        return ALL_EMPIRES;
}

int ServerApp::EmpirePlayerID(int empire_id) const {
    for (std::map<int, int>::const_iterator it = m_player_empire_ids.begin(); it != m_player_empire_ids.end(); ++it)
        if (it->second == empire_id)
            return it->first;
    return Networking::INVALID_PLAYER_ID;
}

bool ServerApp::IsLocalHumanPlayer(int player_id) {
    ServerNetworking::const_established_iterator it = m_networking.GetPlayer(player_id);
    if (it == m_networking.established_end()) {
        Logger().errorStream() << "ServerApp::IsLocalHumanPlayer : could not get player connection for player id " << player_id;
        return false;
    }

    PlayerConnectionPtr player_connection = *it;
    return ((player_connection->GetClientType() == Networking::CLIENT_TYPE_HUMAN_PLAYER) &&
            player_connection->IsLocalConnection());
}

void ServerApp::AddEmpireTurn(int empire_id)
{ m_turn_sequence[empire_id] = 0; } // std::map<int, OrderSet*>

void ServerApp::RemoveEmpireTurn(int empire_id)
{ m_turn_sequence.erase(empire_id); }

void ServerApp::SetEmpireTurnOrders(int empire_id, OrderSet* order_set)
{ m_turn_sequence[empire_id] = order_set; }

void ServerApp::ClearEmpireTurnOrders() {
    for (std::map<int, OrderSet*>::iterator it = m_turn_sequence.begin(); it != m_turn_sequence.end(); ++it) {
        if (it->second) {
            delete it->second;
            it->second = 0;
        }
    }
}

bool ServerApp::AllOrdersReceived() {
    // debug output
    Logger().debugStream() << "ServerApp::AllOrdersReceived for turn: " << m_current_turn;
    for (std::map<int, OrderSet*>::iterator it = m_turn_sequence.begin();
         it != m_turn_sequence.end(); ++it)
    {
        if (!it->second)
            Logger().debugStream() << " ... no orders from empire id: " << it->first;
        else
            Logger().debugStream() << " ... have orders from empire id: " << it->first;
    }

    // Loop through to find empire ID and check for valid orders pointer
    for (std::map<int, OrderSet*>::iterator it = m_turn_sequence.begin();
         it != m_turn_sequence.end(); ++it)
    {
        if (!it->second)
            return false;
    }
    return true;
}

namespace {
    /** Returns true if \a empire has been eliminated by the applicable
      * definition of elimination.  As of this writing, elimination means
      * having no ships and no fleets. */
    //bool EmpireEliminated(int empire_id) {
    //    return (Objects().FindObjects(OwnedVisitor<Planet>(empire_id)).empty() &&    // no planets
    //            Objects().FindObjects(OwnedVisitor<Fleet>(empire_id)).empty());      // no fleets
    //}

    /** Compiles and return set of ids of empires that are controlled by a
      * human player.*/
    std::set<int> HumanControlledEmpires(const ServerApp* server_app, const ServerNetworking& server_networking) {
        std::set<int> retval;
        if (!server_app)
            return retval;

        for (ServerNetworking::const_established_iterator it = server_networking.established_begin();
             it != server_networking.established_end(); ++it)
        {
            boost::shared_ptr<PlayerConnection> player_connection = *it;
            Networking::ClientType client_type =        player_connection->GetClientType();
            if (client_type == Networking::CLIENT_TYPE_HUMAN_PLAYER) {
                int player_id =         player_connection->PlayerID();
                int empire_id =         server_app->PlayerEmpireID(player_id);
                if (empire_id == ALL_EMPIRES || player_id == Networking::INVALID_PLAYER_ID)
                    Logger().errorStream() << "HumanControlledEmpires couldn't get a human player id or empire id";
                else
                    retval.insert(empire_id);
            }
        }
        return retval;
    }

    void GetEmpireFleetsAtSystem(std::map<int, std::set<int> >& empire_fleets, int system_id) {
        empire_fleets.clear();
        TemporaryPtr<const System> system = GetSystem(system_id);
        if (!system)
            return;
        std::vector<TemporaryPtr<const Fleet> > fleets = Objects().FindObjects<const Fleet>(system->FleetIDs());
        for (std::vector<TemporaryPtr<const Fleet> >::const_iterator it = fleets.begin();
             it != fleets.end(); ++it)
        {
            TemporaryPtr<const Fleet> fleet = *it;
            empire_fleets[fleet->Owner()].insert(fleet->ID());
        }
    }

    void GetEmpirePlanetsAtSystem(std::map<int, std::set<int> >& empire_planets, int system_id) {
        empire_planets.clear();
        TemporaryPtr<const System> system = GetSystem(system_id);
        if (!system)
            return;
        std::vector<TemporaryPtr<const Planet> > planets = Objects().FindObjects<const Planet>(system->PlanetIDs());
        for (std::vector<TemporaryPtr<const Planet> >::const_iterator it = planets.begin();
             it != planets.end(); ++it)
        {
            TemporaryPtr<const Planet> planet = *it;
            if (!planet->Unowned())
                empire_planets[planet->Owner()].insert(planet->ID());
            else if (planet->CurrentMeterValue(METER_POPULATION) > 0.0)
                empire_planets[ALL_EMPIRES].insert(planet->ID());
        }
    }

    void GetFleetsVisibleToEmpireAtSystem(std::set<int>& visible_fleets, int empire_id, int system_id) {
        visible_fleets.clear();
        TemporaryPtr<const System> system = GetSystem(system_id);
        if (!system)
            return; // no such system
        const std::set<int>& fleet_ids = system->FleetIDs();
        if (fleet_ids.empty())
            return; // no fleets to be seen
        if (empire_id != ALL_EMPIRES && !Empires().Lookup(empire_id))
            return; // no such empire

        // for visible fleets by an empire, check visibility of fleets by that empire
        if (empire_id != ALL_EMPIRES) {
            for (std::set<int>::const_iterator fleet_it = fleet_ids.begin();
                 fleet_it != fleet_ids.end(); ++fleet_it)
            {
                TemporaryPtr<Fleet> fleet = GetFleet(*fleet_it);
                if (!fleet)
                    continue;
                if (fleet->OwnedBy(empire_id))
                    continue;   // don't care about fleets owned by the same empire for determining combat conditions
                Visibility fleet_vis = GetUniverse().GetObjectVisibilityByEmpire(fleet->ID(), empire_id);
                if (fleet_vis >= VIS_BASIC_VISIBILITY)
                    visible_fleets.insert(fleet->ID());
            }
            return;
        }


        // now considering only fleets visible to monsters


        // get best monster detection strength here.  Use monster detection meters for this...
        double monster_detection_strength_here = 0.0;
        const std::set<int>& all_system_ship_ids = system->ShipIDs();
        for (std::set<int>::const_iterator ship_it = all_system_ship_ids.begin();
             ship_it != all_system_ship_ids.end(); ++ship_it)
        {
            TemporaryPtr<const Ship> ship = GetShip(*ship_it);
            if (!ship || !ship->Unowned())  // only want unowned / monster ships
                continue;
            if (ship->CurrentMeterValue(METER_DETECTION) > monster_detection_strength_here)
                monster_detection_strength_here = ship->CurrentMeterValue(METER_DETECTION);
        }

        // test each ship in each fleet for visibility by best monster detection here
        for (std::set<int>::const_iterator fleet_it = fleet_ids.begin();
             fleet_it != fleet_ids.end(); ++fleet_it)
        {
            TemporaryPtr<const Fleet> fleet = GetFleet(*fleet_it);
            if (!fleet)
                continue;
            if (fleet->Unowned()) {
                visible_fleets.insert(fleet->ID());   // fleet is monster, so can be sen by monsters
                continue;
            }

            const std::set<int>& fleet_ship_ids = fleet->ShipIDs();
            for (std::set<int>::const_iterator ship_it = fleet_ship_ids.begin();
                 ship_it != fleet_ship_ids.end(); ++ship_it)
            {
                TemporaryPtr<const Ship> ship = GetShip(*ship_it);
                if (!ship)
                    continue;
                // if a ship is low enough stealth, its fleet can be seen by monsters
                if (monster_detection_strength_here >= ship->CurrentMeterValue(METER_STEALTH)) {
                    visible_fleets.insert(fleet->ID());
                    break;  // fleet is seen, so don't need to check any more ships in it
                }
            }
        }
    }

    void GetPlanetsVisibleToEmpireAtSystem(std::set<int>& visible_planets, int empire_id, int system_id) {
        visible_planets.clear();
        TemporaryPtr<const System> system = GetSystem(system_id);
        if (!system)
            return; // no such system
        const std::set<int>& planet_ids = system->PlanetIDs();
        if (planet_ids.empty())
            return; // no planets to be seen
        if (empire_id != ALL_EMPIRES && !Empires().Lookup(empire_id))
            return; // no such empire

        // for visible planets by an empire, check visibility of planet by that empire
        if (empire_id != ALL_EMPIRES) {
            for (std::set<int>::const_iterator planet_it = planet_ids.begin();
                 planet_it != planet_ids.end(); ++planet_it)
            {
                // include planets visible to empire
                Visibility planet_vis = GetUniverse().GetObjectVisibilityByEmpire(*planet_it, empire_id);
                if (planet_vis <= VIS_BASIC_VISIBILITY)
                    continue;
                // skip planets that have no owner and that are unpopulated; don't matter for combat conditions test
                TemporaryPtr<const Planet> planet = GetPlanet(*planet_it);
                if (planet->Unowned() && planet->CurrentMeterValue(METER_POPULATION) <= 0.0)
                    continue;
                visible_planets.insert(planet->ID());
            }
            return;
        }


        // now considering only planets visible to monsters


        // get best monster detection strength here.  Use monster detection meters for this...
        double monster_detection_strength_here = 0.0;
        std::vector<TemporaryPtr<const Ship> > ships = Objects().FindObjects<const Ship>(system->ShipIDs());
        for (std::vector<TemporaryPtr<const Ship> >::const_iterator it = ships.begin();
             it != ships.end(); ++it)
        {
            TemporaryPtr<const Ship> ship = *it;
            if (!ship->Unowned())  // only want unowned / monster ships
                continue;
            if (ship->CurrentMeterValue(METER_DETECTION) > monster_detection_strength_here)
                monster_detection_strength_here = ship->CurrentMeterValue(METER_DETECTION);
        }

        // test each planet for visibility by best monster detection here
        std::vector<TemporaryPtr<const Planet> > planets = Objects().FindObjects<const Planet>(system->PlanetIDs());
        for (std::vector<TemporaryPtr<const Planet> >::const_iterator it = planets.begin();
             it != planets.end(); ++it)
        {
            TemporaryPtr<const Planet> planet = *it;
            if (planet->Unowned())
                continue;       // only want empire-owned planets; unowned planets visible to monsters don't matter for combat conditions test
            // if a planet is low enough stealth, it can be seen by monsters
            if (monster_detection_strength_here >= planet->CurrentMeterValue(METER_STEALTH))
                visible_planets.insert(planet->ID());
        }
    }

    /** Returns true iff there is an appropriate combination of objects in the
      * system with id \a system_id for a combat to occur. */
    bool CombatConditionsInSystem(int system_id) {
        // combats occur if:
        // 1) empires A and B are at war, and
        // 2) a) empires A and B both have fleets in a system, or
        // 2) b) empire A has a fleet and empire B has a planet in a system
        // 3) empire A can see the fleet or planet of empire B
        // 4) empire A's fleet is set to aggressive
        // 5) empire A's fleet has at least one armed ship <-- only enforced if empire A is 'monster'
        //
        // monster ships are treated as owned by an empire at war with all other empires (may be passive or aggressive)
        // native planets are treated as owned by an empire at war with all other empires

        // what empires have fleets here? (including monsters as id ALL_EMPIRES)
        std::map<int, std::set<int> > empire_fleets_here;
        GetEmpireFleetsAtSystem(empire_fleets_here, system_id);
        if (empire_fleets_here.empty())
            return false;

        // which empires have aggressive ships here? (including monsters as id ALL_EMPIRES)
        std::set<int> empires_with_aggressive_fleets_here;
        for (std::map<int, std::set<int> >::const_iterator empire_it = empire_fleets_here.begin();
             empire_it != empire_fleets_here.end(); ++empire_it)
        {
            int empire_id = empire_it->first;
            const std::set<int>& empire_fleets = empire_it->second;
            for (std::set<int>::const_iterator fleet_it = empire_fleets.begin();
                 fleet_it != empire_fleets.end(); ++fleet_it)
            {
                TemporaryPtr<const Fleet> fleet = GetFleet(*fleet_it);
                if (!fleet)
                    continue;
                // an unarmed Monster will not trigger combat
                if (  (fleet->Aggressive() || fleet->Unowned())  &&
                      (fleet->HasArmedShips() || !fleet->Unowned())  )
                {
                    empires_with_aggressive_fleets_here.insert(empire_id);
                    break;
                }
            }
        }
        if (empires_with_aggressive_fleets_here.empty())
            return false;

        // what empires have planets here?  Unowned planets are included for
        // ALL_EMPIRES if they have population > 0
        std::map<int, std::set<int> > empire_planets_here;
        GetEmpirePlanetsAtSystem(empire_planets_here, system_id);
        if (empire_planets_here.empty() && empire_fleets_here.size() <= 1)
            return false;

        // all empires with something here
        std::set<int> empires_here;
        for (std::map<int, std::set<int> >::const_iterator it = empire_fleets_here.begin();
             it != empire_fleets_here.end(); ++it)
        { empires_here.insert(it->first); }
        for (std::map<int, std::set<int> >::const_iterator it = empire_planets_here.begin();
             it != empire_planets_here.end(); ++it)
        { empires_here.insert(it->first); }

        // what combinations of present empires are at war?
        std::map<int, std::set<int> > empires_here_at_war;  // for each empire, what other empires here is it at war with?
        for (std::set<int>::const_iterator emp1_it = empires_here.begin();
             emp1_it != empires_here.end(); ++emp1_it)
        {
            std::set<int>::const_iterator emp2_it = emp1_it;
            ++emp2_it;
            for (; emp2_it != empires_here.end(); ++emp2_it) {
                if (*emp1_it == ALL_EMPIRES || *emp2_it == ALL_EMPIRES ||
                    Empires().GetDiplomaticStatus(*emp1_it, *emp2_it) == DIPLO_WAR)
                {
                    empires_here_at_war[*emp1_it].insert(*emp2_it);
                    empires_here_at_war[*emp2_it].insert(*emp1_it);
                }
            }
        }
        if (empires_here_at_war.empty())
            return false;

        // is an empire with an aggressive fleet here able to see a planet of an
        // empire it is at war with here?
        for (std::set<int>::const_iterator empire1_it = empires_with_aggressive_fleets_here.begin();
             empire1_it != empires_with_aggressive_fleets_here.end(); ++empire1_it)
        {
            int aggressive_empire_id = *empire1_it;

            // what empires is the aggressive empire at war with?
            const std::set<int>& at_war_with_empire_ids = empires_here_at_war[aggressive_empire_id];

            // what planets can the aggressive empire see?
            std::set<int> aggressive_empire_visible_planets;
            GetPlanetsVisibleToEmpireAtSystem(aggressive_empire_visible_planets, aggressive_empire_id, system_id);

            // is any planet owned by an empire at war with aggressive empire?
            for (std::set<int>::const_iterator planet_it = aggressive_empire_visible_planets.begin();
                 planet_it != aggressive_empire_visible_planets.end(); ++planet_it)
            {
                int planet_id = *planet_it;
                TemporaryPtr<const Planet> planet = GetPlanet(planet_id);
                if (!planet)
                    continue;
                int visible_planet_empire_id = planet->Owner();

                if (aggressive_empire_id != visible_planet_empire_id &&
                    at_war_with_empire_ids.find(visible_planet_empire_id) != at_war_with_empire_ids.end())
                { return true; }    // an aggressive empire can see a planet onwned by an empire it is at war with
            }
        }

        // is an empire with an aggressive fleet here able to see a fleet or a
        // planet of an empire it is at war with here?
        for (std::set<int>::const_iterator empire1_it = empires_with_aggressive_fleets_here.begin();
             empire1_it != empires_with_aggressive_fleets_here.end(); ++empire1_it)
        {
            int aggressive_empire_id = *empire1_it;

            // what empires is the aggressive empire at war with?
            const std::set<int>& at_war_with_empire_ids = empires_here_at_war[aggressive_empire_id];
            if (at_war_with_empire_ids.empty())
                continue;

            // what fleets can the aggressive empire see?
            std::set<int> aggressive_empire_visible_fleets;
            GetFleetsVisibleToEmpireAtSystem(aggressive_empire_visible_fleets, aggressive_empire_id, system_id);

            // is any fleet owned by an empire at war with aggressive empire?
            for (std::set<int>::const_iterator fleet_it = aggressive_empire_visible_fleets.begin();
                 fleet_it != aggressive_empire_visible_fleets.end(); ++fleet_it)
            {
                int fleet_id = *fleet_it;
                TemporaryPtr<const Fleet> fleet = GetFleet(fleet_id);
                if (!fleet)
                    continue;
                int visible_fleet_empire_id = fleet->Owner();

                if (aggressive_empire_id != visible_fleet_empire_id &&
                    at_war_with_empire_ids.find(visible_fleet_empire_id) != at_war_with_empire_ids.end())
                { return true; }    // an aggressive empire can see a fleet onwned by an empire it is at war with
            }
        }

        return false;   // no possible conditions for combat were found
    }

    /** Clears and refills \a combats with CombatInfo structs for
      * every system where a combat should occur this turn. */
    void AssembleSystemCombatInfo(std::vector<CombatInfo>& combats) {
        // for each system, find if a combat will occur in it, and if so, assemble
        // necessary information about that combat in combats
        std::vector<int> sys_ids = GetUniverse().Objects().FindObjectIDs<System>();

        for (std::vector<int>::const_iterator it = sys_ids.begin(); it != sys_ids.end(); ++it) {
            int sys_id = *it;
            if (CombatConditionsInSystem(sys_id)) {
                combats.push_back(CombatInfo(sys_id, CurrentTurn()));
            }
        }
    }

    /** Back project meter values of objects in combat info, so that changes to
      * meter values from combat aren't lost when resetting meters during meter
      * updating after combat. */
    void BackProjectSystemCombatInfoObjectMeters(std::vector<CombatInfo>& combats) {
        for (std::vector<CombatInfo>::iterator it = combats.begin(); it != combats.end(); ++it) {
            ObjectMap& objects = it->objects;
            for (ObjectMap::iterator<> obj_it = objects.begin(); obj_it != objects.end(); ++obj_it)
                obj_it->BackPropegateMeters();
        }
    }

    /** Takes contents of CombatInfo struct and puts it into the universe.
      * Used to store results of combat in main universe. */
    void DisseminateSystemCombatInfo(const std::vector<CombatInfo>& combats) {
        Universe& universe = GetUniverse();

        // loop through resolved combat infos, updating actual main universe
        // with changes from combat
        for (std::vector<CombatInfo>::const_iterator combat_it = combats.begin();
             combat_it != combats.end(); ++combat_it)
        {
            const CombatInfo& combat_info = *combat_it;

            // indexed by fleet id, which empire ids to inform that a fleet is destroyed
            std::map<int, std::set<int> > empires_to_update_of_fleet_destruction;

            // update which empires know objects are destroyed.  this may
            // duplicate the destroyed object knowledge that is set when the
            // object is destroyed with Universe::Destroy, but there may also
            // be empires in this battle that otherwise couldn't see the object
            // as determined for galaxy map purposes, but which do know it has
            // been destroyed from having observed it during the battle.
            for (std::map<int, std::set<int> >::const_iterator dok_it = combat_info.destroyed_object_knowers.begin();
                 dok_it != combat_info.destroyed_object_knowers.end(); ++dok_it)
            {
                int empire_id = dok_it->first;
                const std::set<int>& object_ids = dok_it->second;

                for (std::set<int>::const_iterator object_it = object_ids.begin();
                     object_it != object_ids.end(); ++object_it)
                {
                    int object_id = *object_it;
                    //Logger().debugStream() << "Setting knowledge of destroyed object " << object_id
                    //                       << " for empire " << empire_id;
                    universe.SetEmpireKnowledgeOfDestroyedObject(object_id, empire_id);

                    // should empire also be informed of potential fleet
                    // destruction if all ships in the fleet are destroyed?
                    if (TemporaryPtr<Ship> ship = GetShip(object_id)) {
                        if (ship->FleetID() != INVALID_OBJECT_ID)
                            empires_to_update_of_fleet_destruction[ship->FleetID()].insert(empire_id);
                    }
                }
            }


            // destroy, in main universe, objects that were destroyed in combat,
            // and any associated objects that should now logically also be
            // destroyed
            std::set<int> all_destroyed_object_ids;
            for (std::set<int>::const_iterator do_it = combat_info.destroyed_object_ids.begin();
                 do_it != combat_info.destroyed_object_ids.end(); ++do_it)
            {
                std::set<int> dest_obj_ids = universe.RecursiveDestroy(*do_it);
                all_destroyed_object_ids.insert(dest_obj_ids.begin(), dest_obj_ids.end());
            }


            // after recursive object destruction, fleets might have been
            // destroyed. If so, need to also update empires knowledge of this
            for (std::map<int, std::set<int> >::const_iterator fleet_it = empires_to_update_of_fleet_destruction.begin();
                 fleet_it != empires_to_update_of_fleet_destruction.end(); ++fleet_it)
            {
                int fleet_id = fleet_it->first;
                if (all_destroyed_object_ids.find(fleet_id) == all_destroyed_object_ids.end())
                    continue;   // fleet wasn't destroyed
                // inform empires
                const std::set<int>& empire_ids = fleet_it->second;
                for (std::set<int>::const_iterator empire_it = empire_ids.begin();
                     empire_it != empire_ids.end(); ++empire_it)
                {
                    int empire_id = *empire_it;
                    //Logger().debugStream() << "Setting knowledge of destroyed object " << fleet_id
                    //                       << " for empire " << empire_id;
                    universe.SetEmpireKnowledgeOfDestroyedObject(fleet_id, empire_id);
                }
            }


            // update system ownership after combat.  may be necessary if the
            // combat caused planets to change ownership.
            if (TemporaryPtr<System> system = GetSystem(combat_info.system_id)) {
                // ensure all participants get updates on system.  this ensures
                // that an empire who lose all objects in the system still
                // knows about a change in system ownership
                for (std::set<int>::const_iterator empire_it = combat_info.empire_ids.begin();
                     empire_it != combat_info.empire_ids.end(); ++empire_it)
                { universe.EmpireKnownObjects(*empire_it).CopyObject(system, ALL_EMPIRES); }
            }
        }
    }

    /** Creates sitreps for all empires involved in a combat. */
    void CreateCombatSitReps(const std::vector<CombatInfo>& combats) {
        CombatLogManager& log_manager = GetCombatLogManager();

        for (std::vector<CombatInfo>::const_iterator it = combats.begin();
             it != combats.end(); ++it)
        {
            const CombatInfo& combat_info = *it;

            // add combat log entry
            int log_id = log_manager.AddLog(CombatLog(combat_info));

            // basic "combat occured" sitreps
            const std::set<int>& empire_ids = combat_info.empire_ids;
            for (std::set<int>::const_iterator empire_it = empire_ids.begin();
                 empire_it != empire_ids.end(); ++empire_it)
            {
                if (Empire* empire = Empires().Lookup(*empire_it))
                    empire->AddSitRepEntry(CreateCombatSitRep(combat_info.system_id, log_id, EnemyId(*empire_it, empire_ids)));
            }

            // sitreps about destroyed objects
            for (std::map<int, std::set<int> >::const_iterator empire_known_destroyed_objects_it = combat_info.destroyed_object_knowers.begin();
                 empire_known_destroyed_objects_it != combat_info.destroyed_object_knowers.end(); ++empire_known_destroyed_objects_it)
            {
                int empire_id = empire_known_destroyed_objects_it->first;
                Empire* empire = Empires().Lookup(empire_id);
                if (!empire)
                    continue;

                const std::set<int>& destroyed_object_ids = empire_known_destroyed_objects_it->second;
                for (std::set<int>::const_iterator dest_obj_it = destroyed_object_ids.begin();
                     dest_obj_it != destroyed_object_ids.end(); ++dest_obj_it)
                {
                    //Logger().debugStream() << "Creating destroyed object sitrep for empire " << empire_id << " and object " << *dest_obj_it;
                    //if (TemporaryPtr<UniverseObject> obj = GetEmpireKnownObject(*dest_obj_it, empire_id)) {
                    //    Logger().debugStream() << "Object known to empire: " << obj->Dump();
                    //} else {
                    //    Logger().debugStream() << "Object not known to empire";
                    //}
                    empire->AddSitRepEntry(CreateCombatDestroyedObjectSitRep(*dest_obj_it, combat_info.system_id,
                                                                             empire_id));
                }
            }

            // sitreps about damaged objects
            //std::map<int, ObjectMap> combat_info.empire_known_objects;
            for (std::set<int>::const_iterator object_it = combat_info.damaged_object_ids.begin();
                 object_it != combat_info.damaged_object_ids.end(); ++object_it)
            {
                int damaged_object_id = *object_it;
                //Logger().debugStream() << "Checking object " << damaged_object_id << " for damaged sitrep";
                // is object destroyed? If so, don't need a damage sitrep
                if (combat_info.destroyed_object_ids.find(damaged_object_id) != combat_info.destroyed_object_ids.end()) {
                    //Logger().debugStream() << "Object is destroyed and doesn't need a sitrep.";
                    continue;
                }
                // which empires know about this object?
                for (std::map<int, ObjectMap>::const_iterator empire_it = combat_info.empire_known_objects.begin();
                     empire_it != combat_info.empire_known_objects.end(); ++empire_it)
                {
                    //Logger().debugStream() << "Checking if empire " << empire_it->first << " knows about the object.";
                    // does this empire know about this object?
                    const ObjectMap& objects = empire_it->second;
                    if (!objects.Object(damaged_object_id)) {
                        //Logger().debugStream() << "Nope.";
                        continue;
                    }
                    //Logger().debugStream() << "Yep.";
                    // empire knows about object, so generate a sitrep about it
                    int empire_id = empire_it->first;
                    Empire* empire = Empires().Lookup(empire_id);
                    if (!empire)
                        continue;
                    //Logger().debugStream() << "Creating sitrep.";
                    empire->AddSitRepEntry(CreateCombatDamagedObjectSitRep(damaged_object_id, combat_info.system_id,
                                                                           empire_id));
                }
            }
        }
    }

    /** Records info in Empires about what they destroyed or had destroyed during combat. */
    void UpdateEmpireCombatDestructionInfo(const std::vector<CombatInfo>& combats) {
        for (std::vector<CombatInfo>::const_iterator it = combats.begin();
             it != combats.end(); ++it)
        {
            const std::vector<CombatEventPtr>& attacks = it->combat_events;
            const CombatInfo& combat_info = *it;
            // If a ship was attacked multiple times during a combat in which it dies, it will get
            // processed multiple times here.  The below set will keep it from being logged as
            // multiple destroyed ships for its owner.
            // TODO: fix similar issue for overlogging on attacker side
            std::set<int> already_logged__target_ships;
            for (std::vector<CombatEventPtr>::const_iterator it = attacks.begin();
                 it != attacks.end(); ++it)
            {
                const AttackEvent* maybe_attack = dynamic_cast<AttackEvent*>(it->get());
                if(!maybe_attack){
                    continue;
                }
                const AttackEvent& attack = *maybe_attack;
                // Check that the thing that was hurt died
                if (combat_info.destroyed_object_ids.find(attack.target_id) == combat_info.destroyed_object_ids.end())
                    continue;
                TemporaryPtr<const UniverseObject> attacker = GetUniverseObject(attack.attacker_id);
                if (!attacker)
                    continue;
                int attacker_empire_id = attacker->Owner();
                Empire* attacker_empire = Empires().Lookup(attacker_empire_id);

                TemporaryPtr<const Ship> target_ship = GetShip(attack.target_id);
                if (!target_ship)
                    continue;
                int target_empire_id = target_ship->Owner();
                int target_design_id = target_ship->DesignID();
                const std::string& target_species_name = target_ship->SpeciesName();
                Empire* target_empire = Empires().Lookup(target_empire_id);

                std::map<int, int>::iterator map_it;
                std::map<std::string, int>::iterator species_it;

                if (attacker_empire) {
                    // record destruction of an empire's ship by attacker empire
                    map_it = attacker_empire->EmpireShipsDestroyed().find(target_empire_id);
                    if (map_it == attacker_empire->EmpireShipsDestroyed().end())
                        attacker_empire->EmpireShipsDestroyed()[target_empire_id] = 1;
                    else
                        map_it->second++;

                    // record destruction of a design by attacker empire
                    map_it = attacker_empire->ShipDesignsDestroyed().find(target_design_id);
                    if (map_it == attacker_empire->ShipDesignsDestroyed().end())
                        attacker_empire->ShipDesignsDestroyed()[target_design_id] = 1;
                    else
                        map_it->second++;

                    // record destruction of ship with a species on it by attacker empire
                    species_it = attacker_empire->SpeciesShipsDestroyed().find(target_species_name);
                    if (species_it == attacker_empire->SpeciesShipsDestroyed().end())
                        attacker_empire->SpeciesShipsDestroyed()[target_species_name] = 1;
                    else
                        species_it->second++;
                }

                if (target_empire) {
                    if (already_logged__target_ships.find(attack.target_id) != already_logged__target_ships.end())
                        continue;
                    already_logged__target_ships.insert(attack.target_id);
                    // record destruction of a ship with a species on it owned by defender empire
                    species_it = target_empire->SpeciesShipsLost().find(target_species_name);
                    if (species_it == target_empire->SpeciesShipsLost().end())
                        target_empire->SpeciesShipsLost()[target_species_name] = 1;
                    else
                        species_it->second++;

                    // record destruction of with a design owned by defender empire
                    map_it = target_empire->ShipDesignsLost().find(target_design_id);
                    if (map_it == target_empire->ShipDesignsLost().end())
                        target_empire->ShipDesignsLost()[target_design_id] = 1;
                    else
                        map_it->second++;
                }
            }
        }
    }

    /** Records info in Empires about where they invaded. */
    void UpdateEmpireInvasionInfo(const std::map<int, std::map<int, double> >& planet_empire_invasion_troops) {
        for (std::map<int, std::map<int, double> >::const_iterator it = planet_empire_invasion_troops.begin();
             it != planet_empire_invasion_troops.end(); ++it)
        {
            int planet_id = it->first;
            TemporaryPtr<const Planet> planet = GetPlanet(planet_id);
            if (!planet)
                continue;
            const std::string& planet_species = planet->SpeciesName();
            if (planet_species.empty())
                continue;

            for (std::map<int, double>::const_iterator empire_it = it->second.begin();
                 empire_it != it->second.end(); ++empire_it)
            {
                Empire* invader_empire = Empires().Lookup(empire_it->first);
                if (!invader_empire)
                    continue;

                std::map<std::string, int>::iterator species_it =
                    invader_empire->SpeciesPlanetsInvaded().find(planet_species);
                if (species_it == invader_empire->SpeciesPlanetsInvaded().end())
                    invader_empire->SpeciesPlanetsInvaded()[planet_species] = 1;
                else
                    species_it->second++;
            }
        }
    }

    /** Does colonization, with safety checks */
    bool ColonizePlanet(int ship_id, int planet_id) {
        TemporaryPtr<Ship> ship = GetShip(ship_id);
        if (!ship) {
            Logger().errorStream() << "ColonizePlanet couldn't get ship with id " << ship_id;
            return false;
        }
        TemporaryPtr<Planet> planet = GetPlanet(planet_id);
        if (!planet) {
            Logger().errorStream() << "ColonizePlanet couldn't get planet with id " << planet_id;
            return false;
        }

        // get species to colonize with: species of ship
        const std::string& species_name = ship->SpeciesName();
        if (species_name.empty()) {
            Logger().errorStream() << "ColonizePlanet ship has no species";
            return false;
        }

        const ShipDesign* design = ship->Design();
        if (!design) {
            Logger().errorStream() << "ColonizePlanet couldn't find ship's design!";
            return false;
        }
        double colonist_capacity = design->ColonyCapacity();

        if (colonist_capacity > 0.0 && planet->EnvironmentForSpecies(ship->SpeciesName()) < PE_HOSTILE) {
            Logger().errorStream() << "ColonizePlanet nonzero colonist capacity and planet that ship's species can't colonize";
            return false;
        }

        // get empire to give ownership of planet to
        if (ship->Unowned()) {
            Logger().errorStream() << "ColonizePlanet couldn't get an empire to colonize with";
            return false;
        }
        int empire_id = ship->Owner();

        // all checks passed.  proceed with colonization.

        // colonize planet by calling Planet class Colonize member function
        // do this BEFORE destroying the ship, since species_name is a const reference to Ship::m_species_name
        if (!planet->Colonize(empire_id, species_name, colonist_capacity)) {
            Logger().errorStream() << "ColonizePlanet: couldn't colonize planet";
            return false;
        }

        TemporaryPtr<System> system = GetSystem(ship->SystemID());

        // destroy colonizing ship, and its fleet if now empty
        TemporaryPtr<Fleet> fleet = GetFleet(ship->FleetID());
        if (fleet) {
            fleet->RemoveShip(ship->ID());
            if (fleet->Empty()) {
                if (system)
                    system->Remove(fleet->ID());
                GetUniverse().Destroy(fleet->ID());
            }
        }

        if (system)
            system->Remove(ship->ID());
        GetUniverse().RecursiveDestroy(ship->ID());

        return true;
    }

    /** Determines which ships ordered to colonize planet succeed, does
      * appropriate colonization, and cleans up after colonization orders */
    void HandleColonization() {
        // collect, for each planet, what ships have been ordered to colonize it
        std::map<int, std::map<int, std::set<int> > > planet_empire_colonization_ship_ids; // map from planet ID to map from empire ID to set of ship IDs
        std::vector<TemporaryPtr<Ship> > ships = GetUniverse().Objects().FindObjects<Ship>();

        for (std::vector<TemporaryPtr<Ship> >::iterator it = ships.begin(); it != ships.end(); ++it) {
            TemporaryPtr<Ship> ship = *it;
            if (ship->Unowned())
                continue;
            int owner_empire_id = ship->Owner();
            int ship_id = ship->ID();
            if (ship_id == INVALID_OBJECT_ID)
                continue;

            int colonize_planet_id = ship->OrderedColonizePlanet();
            if (colonize_planet_id == INVALID_OBJECT_ID)
                continue;

            ship->SetColonizePlanet(INVALID_OBJECT_ID); // reset so failed colonization doesn't leave ship with hanging colonization order set

            TemporaryPtr<Planet> planet = GetPlanet(colonize_planet_id);
            if (!planet)
                continue;

            if (ship->SystemID() != planet->SystemID() || ship->SystemID() == INVALID_OBJECT_ID)
                continue;

            planet->ResetIsAboutToBeColonized();

            planet_empire_colonization_ship_ids[colonize_planet_id][owner_empire_id].insert(ship_id);
        }


        std::vector<int> newly_colonize_planet_ids;

        // execute colonization except when:
        // 1) an enemy empire has armed aggressive ships in the system
        // 2) multiple empires try to colonize a planet on the same turn
        for (std::map<int, std::map<int, std::set<int> > >::iterator planet_it = planet_empire_colonization_ship_ids.begin();
             planet_it != planet_empire_colonization_ship_ids.end(); ++planet_it)
        {
            // can't colonize if multiple empires attempting to do so on same turn
            std::map<int, std::set<int> >& empires_ships_colonizing = planet_it->second;
            if (empires_ships_colonizing.size() != 1)
                continue;
            int colonizing_empire_id = empires_ships_colonizing.begin()->first;

            const std::set<int>& empire_ships_colonizing = empires_ships_colonizing.begin()->second;
            if (empire_ships_colonizing.empty())
                continue;
            int colonizing_ship_id = *empire_ships_colonizing.begin();

            int planet_id = planet_it->first;
            TemporaryPtr<const Planet> planet = GetPlanet(planet_id);
            if (!planet) {
                Logger().errorStream() << "HandleColonization couldn't get planet with id " << planet_id;
                continue;
            }
            int system_id = planet->SystemID();
            TemporaryPtr<const System> system = GetSystem(system_id);
            if (!system) {
                Logger().errorStream() << "HandleColonization couldn't get system with id " << system_id;
                continue;
            }

            // find which empires have aggressive armed ships in system
            std::set<int> empires_with_armed_ships_in_system;
            std::vector<TemporaryPtr<const Fleet> > fleets = Objects().FindObjects<const Fleet>(system->FleetIDs());
            for (std::vector<TemporaryPtr<const Fleet> >::const_iterator fleet_it = fleets.begin();
                 fleet_it != fleets.end(); ++fleet_it)
            {
                TemporaryPtr<const Fleet> fleet = *fleet_it;
                if (fleet->Aggressive() && fleet->HasArmedShips())
                    empires_with_armed_ships_in_system.insert(fleet->Owner());  // may include ALL_EMPIRES, which is fine; this makes monsters prevent colonization
            }

            // are any of the empires with armed ships in the system enemies of the colonzing empire?
            bool colonize_blocked = false;
            for (std::set<int>::const_iterator empire_it = empires_with_armed_ships_in_system.begin();
                 empire_it != empires_with_armed_ships_in_system.end(); ++empire_it)
            {
                int armed_ship_empire_id = *empire_it;
                if (armed_ship_empire_id == colonizing_empire_id)
                    continue;
                if (armed_ship_empire_id == ALL_EMPIRES ||
                    Empires().GetDiplomaticStatus(colonizing_empire_id, armed_ship_empire_id) == DIPLO_WAR)
                {
                    colonize_blocked = true;
                    break;
                }
            }

            if (colonize_blocked)
                continue;

            // do colonization
            if (!ColonizePlanet(colonizing_ship_id, planet_id))
                continue;   // skip sitrep if colonization failed

            // record successful colonization
            newly_colonize_planet_ids.push_back(planet_id);

            // sitrep about colonization
            Empire* empire = Empires().Lookup(colonizing_empire_id);
            if (!empire) {
                Logger().errorStream() << "HandleColonization couldn't get empire with id " << colonizing_empire_id;
            } else {
                empire->AddSitRepEntry(CreatePlanetColonizedSitRep(planet_id));
            }
        }
    }

    /** Given initial set of ground forces on planet, determine ground forces on
      * planet after a turn of ground combat. */
    void ResolveGroundCombat(std::map<int, double>& empires_troops) {
        if (empires_troops.empty() || empires_troops.size() == 1)
            return;

        std::multimap<double, int> inverted_empires_troops;
        for (std::map<int, double>::const_iterator it = empires_troops.begin(); it != empires_troops.end(); ++it)
            inverted_empires_troops.insert(std::make_pair(it->second, it->first));

        // everyone but victor loses all troops.  victor's troops remaining are
        // what the victor started with minus what the second-largest troop
        // amount was
        std::multimap<double, int>::reverse_iterator victor_it = inverted_empires_troops.rbegin();
        std::multimap<double, int>::reverse_iterator next_it = victor_it;   next_it++;
        int victor_id = victor_it->second;
        double victor_troops = victor_it->first - next_it->first;

        empires_troops.clear();
        empires_troops[victor_id] = victor_troops;
    }

    /** Determines which ships ordered to invade planets, does invasion and
      * ground combat resolution */
    void HandleInvasion() {
        std::map<int, std::map<int, double> > planet_empire_troops;  // map from planet ID to map from empire ID to pair consisting of set of ship IDs and amount of troops empires have at planet
        std::vector<TemporaryPtr<Ship> > ships = Objects().FindObjects<Ship>();
        std::vector<TemporaryPtr<Planet> > planets = Objects().FindObjects<Planet>();

        // assemble invasion forces from each invasion ship
        for (std::vector<TemporaryPtr<Ship> >::iterator it = ships.begin(); it != ships.end(); ++it) {
            TemporaryPtr<const Ship> ship = *it;

            if (!ship->HasTroops())     // can't invade without troops
                continue;
            if (ship->SystemID() == INVALID_OBJECT_ID)
                continue;
            const ShipDesign* design = ship->Design();
            if (!design)
                continue;

            int invade_planet_id = ship->OrderedInvadePlanet();
            if (invade_planet_id == INVALID_OBJECT_ID)
                continue;
            TemporaryPtr<Planet> planet = GetPlanet(invade_planet_id);
            if (!planet)
                continue;
            planet->ResetIsAboutToBeInvaded();

            if (ship->SystemID() != planet->SystemID())
                continue;
            if (ship->SystemID() == INVALID_OBJECT_ID)
                continue;

            // how many troops are invading?
            planet_empire_troops[invade_planet_id][ship->Owner()] += design->TroopCapacity();

            TemporaryPtr<System> system = GetSystem(ship->SystemID());

            // destroy invading ships and their fleets if now empty
            TemporaryPtr<Fleet> fleet = GetFleet(ship->FleetID());
            if (fleet) {
                fleet->RemoveShip(ship->ID());
                if (fleet->Empty()) {
                    if (system)
                        system->Remove(fleet->ID());
                    GetUniverse().Destroy(fleet->ID());
                }
            }
            if (system)
                system->Remove(ship->ID());

            Logger().debugStream() << "HandleInvasion has accounted for "<< design->TroopCapacity()
                                   << " troops to invade " << planet->Name()
                                   << " and is destroying ship " << ship->ID()
                                   << " named " << ship->Name();

            GetUniverse().RecursiveDestroy(ship->ID());
        }

        // store invasion info in empires
        UpdateEmpireInvasionInfo(planet_empire_troops);

        // check each planet for other troops, such as due to empire troops, native troops, or rebel troops
        for (std::vector<TemporaryPtr<Planet> >::iterator planet_it = planets.begin();
             planet_it != planets.end(); ++planet_it) {
            TemporaryPtr<Planet> planet = *planet_it;
            if (!planet) {
                Logger().errorStream() << "HandleInvasion couldn't get planet";
                continue;
            }
            if (planet->CurrentMeterValue(METER_TROOPS) > 0.0) {
                // empires may have garrisons on planets
                planet_empire_troops[planet->ID()][planet->Owner()] += planet->CurrentMeterValue(METER_TROOPS) + 0.0001;    // small bonus to ensure ties are won by initial owner
            }
            if (!planet->Unowned() && planet->CurrentMeterValue(METER_REBEL_TROOPS) > 0.0) {
                // rebels may be present on empire-owned planets
                planet_empire_troops[planet->ID()][ALL_EMPIRES] += planet->CurrentMeterValue(METER_REBEL_TROOPS);
            }
        }

        // process each planet's ground combats
        for (std::map<int, std::map<int, double> >::iterator planet_it = planet_empire_troops.begin();
             planet_it != planet_empire_troops.end(); ++planet_it)
        {
            int planet_id = planet_it->first;
            TemporaryPtr<Planet> planet = GetPlanet(planet_id);
            std::set<int> all_involved_empires;
            int planet_initial_owner_id = planet->Owner();

            std::map<int, double>& empires_troops = planet_it->second;
            if (empires_troops.empty())
                continue;
            else if (empires_troops.size() == 1) {
                int empire_with_troops_id = empires_troops.begin()->first;
                if (planet->Unowned() && empire_with_troops_id == ALL_EMPIRES)
                    continue;

                if (planet->OwnedBy(empire_with_troops_id)) {
                    continue;   // if troops all belong to planet owner, not a combat.

                } else {
                    //Logger().debugStream() << "Ground combat on " << planet->Name() << " was unopposed";
                    if (planet_initial_owner_id != ALL_EMPIRES)
                        all_involved_empires.insert(planet_initial_owner_id);
                    if (empire_with_troops_id != ALL_EMPIRES)
                        all_involved_empires.insert(empire_with_troops_id);
                }
            } else {
                Logger().debugStream() << "Ground combat troops on " << planet->Name() << " :";
                for (std::map<int, double>::const_iterator empire_it = empires_troops.begin();
                     empire_it != empires_troops.end(); ++empire_it)
                { Logger().debugStream() << " ... empire: " << empire_it->first << " : " << empire_it->second; }

                // create sitreps for all empires involved in battle
                for (std::map<int, double>::const_iterator empire_it = empires_troops.begin();
                    empire_it != empires_troops.end(); ++empire_it)
                {
                    if (empire_it->first != ALL_EMPIRES)
                        all_involved_empires.insert(empire_it->first);
                }

                ResolveGroundCombat(empires_troops);
            }

            for (std::set<int>::const_iterator empire_it = all_involved_empires.begin();
                 empire_it != all_involved_empires.end(); ++empire_it)
            {
                if (Empire* empire = Empires().Lookup(*empire_it))
                    empire->AddSitRepEntry(CreateGroundCombatSitRep(planet_id, EnemyId(*empire_it, all_involved_empires)));
            }

            // who won?
            if (empires_troops.size() == 1) {
                int victor_id = empires_troops.begin()->first;
                // single empire was victorious.  conquer planet if appropriate...
                // if planet is unowned and victor is an empire, or if planet is
                // owned by an empire that is not the victor, conquer it
                if ((planet->Unowned() && victor_id != ALL_EMPIRES) ||
                    (!planet->Unowned() && !planet->OwnedBy(victor_id)))
                {
                    planet->Conquer(victor_id);

                    // create planet conquered sitrep for all involved empires
                    for (std::set<int>::const_iterator empire_it = all_involved_empires.begin();
                         empire_it != all_involved_empires.end(); ++empire_it)
                    {
                        if (Empire* empire = Empires().Lookup(*empire_it))
                            empire->AddSitRepEntry(CreatePlanetCapturedSitRep(planet_id, victor_id));
                    }

                    Logger().debugStream() << "Empire conquers planet";
                    for (std::map<int, double>::const_iterator empire_it = empires_troops.begin();
                         empire_it != empires_troops.end(); ++empire_it)
                    { Logger().debugStream() << " empire: " << empire_it->first << ": " << empire_it->second; }


                } else if (!planet->Unowned() && victor_id == ALL_EMPIRES) {
                    planet->Conquer(ALL_EMPIRES);
                    Logger().debugStream() << "Independents conquer planet";
                    for (std::map<int, double>::const_iterator empire_it = empires_troops.begin();
                         empire_it != empires_troops.end(); ++empire_it)
                    { Logger().debugStream() << " empire: " << empire_it->first << ": " << empire_it->second; }

                    // TODO: planet lost to rebels sitrep
                } else {
                    // defender held theh planet
                    Logger().debugStream() << "Defender holds planet";
                    for (std::map<int, double>::const_iterator empire_it = empires_troops.begin();
                         empire_it != empires_troops.end(); ++empire_it)
                    { Logger().debugStream() << " empire: " << empire_it->first << ": " << empire_it->second; }
                }

                // regardless of whether battle resulted in conquering, it did
                // likely affect the troop numbers on the planet
                if (Meter* meter = planet->GetMeter(METER_TROOPS))
                    meter->SetCurrent(empires_troops.begin()->second);  // new troops on planet is remainder after battle

            } else {
                // no troops left?
                if (Meter* meter = planet->GetMeter(METER_TROOPS))
                    meter->SetCurrent(0.0);
                if (Meter* meter = planet->GetMeter(METER_REBEL_TROOPS))
                    meter->SetCurrent(0.0);
            }

            planet->BackPropegateMeters();

            // knowledge update to ensure previous owner of planet knows who owns it now?
            if (planet_initial_owner_id != ALL_EMPIRES && planet_initial_owner_id != planet->Owner()) {
                // get empire's knowledge of object
                ObjectMap& empire_latest_known_objects = EmpireKnownObjects(planet_initial_owner_id);
                empire_latest_known_objects.CopyObject(planet, planet_initial_owner_id);
            }
        }
    }

    /** Determines which fleets or planets ordered given to other empires,
      * and sets their new ownership */
    void HandleGifting() {
        std::vector<TemporaryPtr<Fleet> > fleets = GetUniverse().Objects().FindObjects<Fleet>();
        std::vector<TemporaryPtr<Planet> > planets = GetUniverse().Objects().FindObjects<Planet>();

        std::map<int, std::vector<TemporaryPtr<UniverseObject> > > empire_gifted_objects;

        // collect fleets ordered to be given
        for (std::vector<TemporaryPtr<Fleet> >::iterator it = fleets.begin();
             it != fleets.end(); ++it)
        {
            TemporaryPtr<Fleet> fleet = *it;
            int ordered_given_to_empire_id = fleet->OrderedGivenToEmpire();
            if (ordered_given_to_empire_id == ALL_EMPIRES)
                continue;
            fleet->ClearGiveToEmpire(); // in case things fail, to avoid potential inconsistent state

            if (   fleet->Unowned()
                || fleet->OwnedBy(ordered_given_to_empire_id))
            { continue; }

            empire_gifted_objects[ordered_given_to_empire_id].push_back(fleet);
        }

        // collect planets ordered to be given
        for (std::vector<TemporaryPtr<Planet> >::iterator it = planets.begin();
             it != planets.end(); ++it)
        {
            TemporaryPtr<Planet> planet = *it;
            int ordered_given_to_empire_id = planet->OrderedGivenToEmpire();
            if (ordered_given_to_empire_id == ALL_EMPIRES)
                continue;
            planet->ClearGiveToEmpire(); // in case things fail, to avoid potential inconsistent state

            if (   planet->Unowned()
                || planet->OwnedBy(ordered_given_to_empire_id))
            { continue; }

            empire_gifted_objects[ordered_given_to_empire_id].push_back(planet);
        }

        // further filter ordered given objects and do giving if appropriate
        for (std::map<int, std::vector<TemporaryPtr<UniverseObject> > >::iterator empire_it = empire_gifted_objects.begin();
             empire_it != empire_gifted_objects.end(); ++empire_it)
        {
            int recipient_empire_id = empire_it->first;
            std::vector<TemporaryPtr<UniverseObject> >& objects = empire_it->second;
            std::map<int, bool> systems_contain_recipient_empire_owned_objects;

            // for each recipient empire, process objects it is being gifted
            for (std::vector<TemporaryPtr<UniverseObject> >::iterator it = objects.begin();
                 it != objects.end(); ++it)
            {
                TemporaryPtr<UniverseObject> obj = *it;
                int initial_owner_empire_id = obj->Owner();


                // gifted object must be in a system
                if (obj->SystemID() == INVALID_OBJECT_ID)
                    continue;
                TemporaryPtr<System> system = GetSystem(obj->SystemID());
                if (!system)
                    continue;

                // the recipient must have an owned object in the same system
                bool can_receive_here = false;

                // is reception ability for this location cached?
                std::map<int, bool>::iterator sys_it = systems_contain_recipient_empire_owned_objects.find(system->ID());
                if (sys_it != systems_contain_recipient_empire_owned_objects.end()) {
                    can_receive_here = sys_it->second;

                } else {
                    // not cached, so scan for objects
                    std::vector<TemporaryPtr<const UniverseObject> > system_objects =
                        Objects().FindObjects<const UniverseObject>(system->ObjectIDs());

                    for (std::vector<TemporaryPtr<const UniverseObject> >::iterator it = system_objects.begin();
                         it != system_objects.end(); ++it)
                    {
                        TemporaryPtr<const UniverseObject> obj = *it;
                        if (obj->OwnedBy(recipient_empire_id)) {
                            can_receive_here = true;
                            systems_contain_recipient_empire_owned_objects[system->ID()] = true;
                            break;
                        }
                    }
                    if (!can_receive_here)
                        systems_contain_recipient_empire_owned_objects[system->ID()] = false;
                }
                if (!can_receive_here)
                    continue;

                // recipient empire can receive objects at this system, so do transfer
                std::vector<TemporaryPtr<UniverseObject> > contained_objects =
                    Objects().FindObjects<UniverseObject>(obj->ContainedObjectIDs());

                for (std::vector<TemporaryPtr<UniverseObject> >::iterator it = contained_objects.begin();
                     it != contained_objects.end(); ++it)
                {
                    TemporaryPtr<UniverseObject> obj = *it;
                    if (obj->OwnedBy(initial_owner_empire_id))
                        obj->SetOwner(recipient_empire_id);
                }
                obj->SetOwner(recipient_empire_id);
            }
        }
    }

    /** Destroys suitable objects that have been ordered scrapped.*/
    void HandleScrapping() {
        //// debug
        //for (ObjectMap::iterator<Ship> it = Objects().begin<Ship>(); it != Objects().end<Ship>(); ++it) {
        //    TemporaryPtr<Ship> ship = *it;
        //    if (!ship->OrderedScrapped())
        //        continue;
        //    Logger().debugStream() << "... ship: " << ship->ID() << " ordered scrapped";
        //}
        //// end debug

        std::vector<TemporaryPtr<Ship> > ships = Objects().FindObjects<Ship>();
        for (std::vector<TemporaryPtr<Ship> >::iterator it = ships.begin();
             it != ships.end(); ++it)
        {
            TemporaryPtr<Ship> ship = *it;
            if (!ship->OrderedScrapped())
                continue;

            Logger().debugStream() << "... ship: " << ship->ID() << " ordered scrapped";

            TemporaryPtr<System> system = GetSystem(ship->SystemID());
            if (system)
                system->Remove(ship->ID());

            TemporaryPtr<Fleet> fleet = GetFleet(ship->FleetID());
            if (fleet) {
                fleet->RemoveShip(ship->ID());
                if (fleet->Empty()) {
                    //scrapped_object_ids.push_back(fleet->ID());
                    system->Remove(fleet->ID());
                    GetUniverse().Destroy(fleet->ID());
                }
            }

            // record scrapping in empire stats
            Empire* scrapping_empire = Empires().Lookup(ship->Owner());
            if (scrapping_empire) {
                std::map<int, int>& designs_scrapped = scrapping_empire->ShipDesignsScrapped();
                if (designs_scrapped.find(ship->DesignID()) != designs_scrapped.end())
                    designs_scrapped[ship->DesignID()]++;
                else
                    designs_scrapped[ship->DesignID()] = 1;

                std::map<std::string, int>& species_ships_scrapped = scrapping_empire->SpeciesShipsScrapped();
                if (species_ships_scrapped.find(ship->SpeciesName()) != species_ships_scrapped.end())
                    species_ships_scrapped[ship->SpeciesName()]++;
                else
                    species_ships_scrapped[ship->SpeciesName()] = 1;
            }

            //scrapped_object_ids.push_back(ship->ID());
            GetUniverse().Destroy(ship->ID());
        }

        std::vector<TemporaryPtr<Building> > buildings = Objects().FindObjects<Building>();
        for (std::vector<TemporaryPtr<Building> >::iterator it = buildings.begin();
             it != buildings.end(); ++it)
        {
            TemporaryPtr<Building> building = *it;
            if (!building->OrderedScrapped())
                continue;

            if (TemporaryPtr<Planet> planet = GetPlanet(building->PlanetID()))
                planet->RemoveBuilding(building->ID());

            if (TemporaryPtr<System> system = GetSystem(building->SystemID()))
                system->Remove(building->ID());

            // record scrapping in empire stats
            Empire* scrapping_empire = Empires().Lookup(building->Owner());
            if (scrapping_empire) {
                std::map<std::string, int>& buildings_scrapped = scrapping_empire->BuildingTypesScrapped();
                if (buildings_scrapped.find(building->BuildingTypeName()) != buildings_scrapped.end())
                    buildings_scrapped[building->BuildingTypeName()]++;
                else
                    buildings_scrapped[building->BuildingTypeName()] = 1;
            }

            //scrapped_object_ids.push_back(building->ID());
            GetUniverse().Destroy(building->ID());
        }
    }

    /** Removes bombardment state info from objects. Actual effects of
      * bombardment are handled during */
    void CleanUpBombardmentStateInfo() {
        for (ObjectMap::iterator<Ship> it = GetUniverse().Objects().begin<Ship>();
             it != GetUniverse().Objects().end<Ship>(); ++it)
        { it->ClearBombardPlanet(); }
        for (ObjectMap::iterator<Planet> it = GetUniverse().Objects().begin<Planet>();
             it != GetUniverse().Objects().end<Planet>(); ++it)
        {
            if (it->IsAboutToBeBombarded()) {
                //Logger().debugStream() << "CleanUpBombardmentStateInfo: " << it->Name() << " was about to be bombarded";
                it->ResetIsAboutToBeBombarded();
            }
        }
    }

    /** Causes ResourceCenters (Planets) to update their focus records */
    void UpdateResourceCenterFocusHistoryInfo() {
        for (ObjectMap::iterator<Planet> it = GetUniverse().Objects().begin<Planet>();
             it != GetUniverse().Objects().end<Planet>(); ++it)
        {
            it->UpdateFocusHistory();
        }
    }

    /** Deletes empty fleets. */
    void CleanEmptyFleets() {
        std::vector<TemporaryPtr<Fleet> > fleets = Objects().FindObjects<Fleet>();
        for (std::vector<TemporaryPtr<Fleet> >::iterator it = fleets.begin();
             it != fleets.end(); ++it)
        {
            TemporaryPtr<Fleet> fleet = *it;
            if (!fleet->Empty())
                continue;

            TemporaryPtr<System> sys = GetSystem(fleet->SystemID());
            if (sys)
                sys->Remove(fleet->ID());

            GetUniverse().RecursiveDestroy(fleet->ID());
        }
    }
}

void ServerApp::PreCombatProcessTurns() {
    ScopedTimer timer("ServerApp::PreCombatProcessTurns", true);
    ObjectMap& objects = m_universe.Objects();

    m_universe.UpdateEmpireVisibilityFilteredSystemGraphs();


    Logger().debugStream() << "ServerApp::ProcessTurns executing orders";

    // inform players of order execution
    m_networking.SendMessage(TurnProgressMessage(Message::PROCESSING_ORDERS));

    // clear bombardment state before executing orders, so result after is only
    // determined by what orders set.
    CleanUpBombardmentStateInfo();

    // execute orders
    for (std::map<int, OrderSet*>::iterator it = m_turn_sequence.begin(); it != m_turn_sequence.end(); ++it) {
        OrderSet* order_set = it->second;
        if (!order_set) {
            Logger().debugStream() << "No OrderSet for empire " << it->first;
            continue;
        }
        for (OrderSet::const_iterator order_it = order_set->begin(); order_it != order_set->end(); ++order_it)
            order_it->second->Execute();
    }

    // clean up orders, which are no longer needed
    ClearEmpireTurnOrders();

    // update ResourceCenter focus history info
    UpdateResourceCenterFocusHistoryInfo();

    // clean up empty fleets that empires didn't order deleted
    CleanEmptyFleets();

    // update production queues after order execution
    for (EmpireManager::iterator it = Empires().begin(); it != Empires().end(); ++it) {
        if (Empires().Eliminated(it->first))
            continue;   // skip eliminated empires
        it->second->UpdateProductionQueue();
    }

    // player notifications
    m_networking.SendMessage(TurnProgressMessage(Message::COLONIZE_AND_SCRAP));

    Logger().debugStream() << "ServerApp::ProcessTurns colonization";
    HandleColonization();

    Logger().debugStream() << "ServerApp::ProcessTurns invasion";
    HandleInvasion();

    Logger().debugStream() << "ServerApp::ProcessTurns gifting";
    HandleGifting();

    Logger().debugStream() << "ServerApp::ProcessTurns scrapping";
    HandleScrapping();


    Logger().debugStream() << "ServerApp::ProcessTurns movement";
    // process movement phase

    // player notifications
    m_networking.SendMessage(TurnProgressMessage(Message::FLEET_MOVEMENT));


    // fleet movement
    std::vector<TemporaryPtr<Fleet> > fleets = objects.FindObjects<Fleet>();
    for (std::vector<TemporaryPtr<Fleet> >::iterator it = fleets.begin(); it != fleets.end(); ++it) {
        TemporaryPtr<Fleet> fleet = *it;
        if (fleet)
            fleet->ClearArrivalFlag();
    }
    for (std::vector<TemporaryPtr<Fleet> >::iterator it = fleets.begin(); it != fleets.end(); ++it) {
        // save for possible SitRep generation after moving...
        TemporaryPtr<Fleet> fleet = *it;
        if (fleet)
            fleet->MovementPhase();
    }

    // post-movement visibility update
    m_universe.UpdateEmpireObjectVisibilities();
    m_universe.UpdateEmpireLatestKnownObjectsAndVisibilityTurns();

    // SitRep for fleets having arrived at destinations
    for (std::vector<TemporaryPtr<Fleet> >::iterator it = fleets.begin(); it != fleets.end(); ++it) {
        // save for possible SitRep generation after moving...
        TemporaryPtr<const Fleet> fleet = *it;
        if (!fleet || !fleet->ArrivedThisTurn())
            continue;
        // sitreps for all empires that can see fleet at new location
        for (EmpireManager::const_iterator empire_it = Empires().begin();
             empire_it != Empires().end(); ++empire_it)
        {
            if (fleet->GetVisibility(empire_it->first) >= VIS_BASIC_VISIBILITY)
                empire_it->second->AddSitRepEntry(
                    CreateFleetArrivedAtDestinationSitRep(fleet->SystemID(), fleet->ID(),
                                                          empire_it->first));
        }
    }

    // indicate that the clients are waiting for their new Universes
    m_networking.SendMessage(TurnProgressMessage(Message::DOWNLOADING));

    // send partial turn updates to all players after orders and movement
    for (ServerNetworking::const_established_iterator player_it = m_networking.established_begin();
         player_it != m_networking.established_end(); ++player_it)
    {
        PlayerConnectionPtr player = *player_it;
        int player_id = player->PlayerID();
        player->SendMessage(TurnPartialUpdateMessage(player_id, PlayerEmpireID(player_id),
                                                     m_universe));
    }
}

void ServerApp::ProcessCombats() {
    ScopedTimer timer("ServerApp::ProcessCombats", true);
    Logger().debugStream() << "ServerApp::ProcessCombats";
    m_networking.SendMessage(TurnProgressMessage(Message::COMBAT));

    std::set<int> human_controlled_empire_ids = HumanControlledEmpires(this, m_networking);
    std::vector<CombatInfo> combats;   // map from system ID to CombatInfo for that system


    // collect data about locations where combat is to occur
    AssembleSystemCombatInfo(combats);

    // TODO: inform players of locations of controllable combats, and get
    // players to specify which should be controlled and which should be
    // auto-resolved

    // loop through assembled combat infos, handling each combat to update the
    // various systems' CombatInfo structs
    for (std::vector<CombatInfo>::iterator it = combats.begin(); it != combats.end(); ++it) {
        CombatInfo& combat_info = *it;

        if (TemporaryPtr<System> system = combat_info.GetSystem())
            system->SetLastTurnBattleHere(CurrentTurn());

        //// DEBUG
        //const System* combat_system = combat_info.GetSystem();
        //Logger().debugStream() << "Processing combat at " << (combat_system ? combat_system->Name() : "(No System)");
        //Logger().debugStream() << combat_info.objects.Dump();
        //for (std::map<int, ObjectMap>::const_iterator eko_it = combat_info.empire_known_objects.begin(); eko_it != combat_info.empire_known_objects.end(); ++eko_it) {
        //    Logger().debugStream() << "known objects for empire " << eko_it->first;
        //    Logger().debugStream() << eko_it->second.Dump();
        //}
        //// END DEBUG

        // TODO: Remove this up-front check when the 3D combat system is in
        // place
        if (!GetOptionsDB().Get<bool>("test-3d-combat")) {
            AutoResolveCombat(combat_info);
            continue;
        }

        std::set<int>& empire_ids = combat_info.empire_ids;

        // find which human players are involved in this battle
        std::set<int> human_empires_involved;
        for (std::set<int>::const_iterator empires_with_fleets_it = empire_ids.begin();
             empires_with_fleets_it != empire_ids.end(); ++empires_with_fleets_it)
        {
            int empire_id = *empires_with_fleets_it;
            if (human_controlled_empire_ids.find(empire_id) != human_controlled_empire_ids.end())
                human_empires_involved.insert(empire_id);
        }

        // if no human players are involved, resolve battle automatically
        if (human_empires_involved.empty()) {
            AutoResolveCombat(combat_info);
            continue;
        }

        AutoResolveCombat(combat_info);
    }

    BackProjectSystemCombatInfoObjectMeters(combats);

    UpdateEmpireCombatDestructionInfo(combats);

    DisseminateSystemCombatInfo(combats);

    CreateCombatSitReps(combats);

    //CleanupSystemCombatInfo(combats); - NOTE: No longer needed since ObjectMap.Clear doesn't release any resources that aren't released in the destructor.
}

void ServerApp::UpdateMonsterTravelRestrictions() {
    //std::vector<Fleet*> all_fleets =  m_universe.Objects().FindObjects<Fleet>;
    for (ObjectMap::const_iterator<System> sys_it = m_universe.Objects().const_begin<System>();
         sys_it != m_universe.Objects().const_begin<System>(); ++sys_it)
    {
        TemporaryPtr<const System> system = *sys_it;
        bool unrestricted_monsters_present = false;
        bool unrestricted_empires_present = false;
        std::vector<int> restricted_monsters;
        for (ObjectMap::const_iterator<Fleet> fleet_it = m_universe.Objects().const_begin<Fleet>();
             fleet_it != m_universe.Objects().const_begin<Fleet>(); ++fleet_it)
        {
            TemporaryPtr<const Fleet> fleet = *fleet_it;
            // will not require visibility for empires to block clearing of monster travel restrictions
            // unrestricted lane access (i.e, (fleet->ArrivalStarlane() == system->ID()) ) is used as a proxy for 
            // order of arrival -- if an enemy has unrestricted lane access and you don't, they must have arrived
            // before you, or be in cahoots with someone who did.
            bool unrestricted = (fleet->ArrivalStarlane() == system->ID()) && fleet->Aggressive() && fleet->HasArmedShips() ;
            if (fleet->Unowned()) {
                if (unrestricted)
                    unrestricted_monsters_present = true;
                else
                    restricted_monsters.push_back(fleet->ID());
            } else if (unrestricted) {
                unrestricted_empires_present = true;
            }
        }
        if (unrestricted_monsters_present || !unrestricted_empires_present) {
            for (std::vector<int>::iterator monster_it = restricted_monsters.begin(); 
                 monster_it != restricted_monsters.end(); monster_it++) 
            {
                TemporaryPtr<Fleet> monster_fleet = GetFleet(*monster_it);
                // even if it was a diff test that made monster restricted, we will set arrival lane
                monster_fleet->SetArrivalStarlane(monster_fleet->SystemID()); 
            }
        }
    }
}

void ServerApp::PostCombatProcessTurns() {
    ScopedTimer timer("ServerApp::PostCombatProcessTurns", true);

    EmpireManager& empires = Empires();
    ObjectMap& objects = m_universe.Objects();

    // post-combat visibility update
    m_universe.UpdateEmpireObjectVisibilities();
    m_universe.UpdateEmpireLatestKnownObjectsAndVisibilityTurns();


    // check for loss of empire capitals
    for (EmpireManager::iterator empire_it = empires.begin(); empire_it != empires.end(); ++empire_it) {
        int capital_id = empire_it->second->CapitalID();
        if (TemporaryPtr<const UniverseObject> capital = GetUniverseObject(capital_id)) {
            if (!capital->OwnedBy(empire_it->first))
                empire_it->second->SetCapitalID(INVALID_OBJECT_ID);
        } else {
            empire_it->second->SetCapitalID(INVALID_OBJECT_ID);
        }
    }


    // process production and growth phase

    // notify players that production and growth is being processed
    m_networking.SendMessage(TurnProgressMessage(Message::EMPIRE_PRODUCTION));
    Logger().debugStream() << "ServerApp::PostCombatProcessTurns effects and meter updates";


    if (GetOptionsDB().Get<bool>("verbose-logging")) {
        Logger().debugStream() << "!!!!!!! BEFORE TURN PROCESSING EFFECTS APPLICATION";
        Logger().debugStream() << objects.Dump();
    }

    // execute all effects and update meters prior to production, research, etc.
    Seed(CurrentTurn());
    m_universe.ApplyAllEffectsAndUpdateMeters();

    // regenerate system connectivity graph after executing effects, which may
    // have added or removed starlanes.
    m_universe.InitializeSystemGraph();

    if (GetOptionsDB().Get<bool>("verbose-logging")) {
        Logger().debugStream() << "!!!!!!! AFTER TURN PROCESSING EFFECTS APPLICATION";
        Logger().debugStream() << objects.Dump();
    }


    Logger().debugStream() << "ServerApp::PostCombatProcessTurns empire resources updates";


    // Determine how much of each resource is available, and determine how to
    // distribute it to planets or on queues
    for (EmpireManager::iterator it = empires.begin(); it != empires.end(); ++it) {
        if (empires.Eliminated(it->first))
            continue;   // skip eliminated empires
        Empire* empire = it->second;

        empire->UpdateSupplyUnobstructedSystems();  // determines which systems can propegate fleet and resource (same for both)
        empire->UpdateSystemSupplyRanges();         // sets range systems can propegate fleet and resourse supply (separately)
        empire->UpdateSupply();                     // determines which systems can access fleet supply and which groups of systems can exchange resources
        empire->InitResourcePools();                // determines population centers and resource centers of empire, tells resource pools the centers and groups of systems that can share resources (note that being able to share resources doesn't mean a system produces resources)
        empire->UpdateResourcePools();              // determines how much of each resources is available in each resource sharing group
    }


    // Update fleet travel restrictions (monsters and empire fleets)
    UpdateMonsterTravelRestrictions();
    for (EmpireManager::iterator it = empires.begin(); it != empires.end(); ++it) {
        if (!empires.Eliminated(it->first)) {
            Empire* empire = it->second;
            empire->UpdateAvailableLanes();
            empire->UpdateUnobstructedFleets();     // must be done after *all* noneliminated empires have updated their unobstructed systems
        }
    }

    if (GetOptionsDB().Get<bool>("verbose-logging")) {
        Logger().debugStream() << "!!!!!!! AFTER UPDATING RESOURCE POOLS AND SUPPLY STUFF";
        Logger().debugStream() << objects.Dump();
    }

    Logger().debugStream() << "ServerApp::PostCombatProcessTurns queue progress checking";

    // Consume distributed resources to planets and on queues, create new
    // objects for completed production and give techs to empires that have
    // researched them
    for (EmpireManager::iterator it = empires.begin(); it != empires.end(); ++it) {
        if (empires.Eliminated(it->first))
            continue;   // skip eliminated empires
        Empire* empire = it->second;
        empire->CheckResearchProgress();
        empire->CheckProductionProgress();
        empire->CheckTradeSocialProgress();
    }


    if (GetOptionsDB().Get<bool>("verbose-logging")) {
        Logger().debugStream() << "!!!!!!! AFTER CHECKING QUEUE AND RESOURCE PROGRESS";
        Logger().debugStream() << objects.Dump();
    }

    // Execute meter-related effects on objects created this turn, so that new
    // UniverseObjects will have effects applied to them this turn, allowing
    // (for example) ships to have max fuel meters greater than 0 on the turn
    // they are created.
    m_universe.ApplyMeterEffectsAndUpdateMeters();

    if (GetOptionsDB().Get<bool>("verbose-logging")) {
        Logger().debugStream() << "!!!!!!! AFTER UPDATING METERS OF ALL OBJECTS";
        Logger().debugStream() << objects.Dump();
    }

    // Population growth or loss, resource current meter growth, etc.
    for (ObjectMap::iterator<> it = objects.begin(); it != objects.end(); ++it) {
        it->PopGrowthProductionResearchPhase();
        it->ClampMeters();  // ensures growth doesn't leave meters over MAX.  should otherwise be redundant with ClampMeters() in Universe::ApplyMeterEffectsAndUpdateMeters()
    }


    if (GetOptionsDB().Get<bool>("verbose-logging")) {
        Logger().debugStream() << "!!!!!!!!!!!!!!!!!!!!!!AFTER GROWTH AND CLAMPING";
        Logger().debugStream() << objects.Dump();
    }

    // store initial values of meters for this turn.
    m_universe.BackPropegateObjectMeters();
    empires.BackPropegateMeters();


    // check for loss of empire capitals
    for (EmpireManager::iterator empire_it = empires.begin(); empire_it != empires.end(); ++empire_it) {
        int capital_id = empire_it->second->CapitalID();
        if (TemporaryPtr<const UniverseObject> capital = GetUniverseObject(capital_id)) {
            if (!capital->OwnedBy(empire_it->first))
                empire_it->second->SetCapitalID(INVALID_OBJECT_ID);
        } else {
            empire_it->second->SetCapitalID(INVALID_OBJECT_ID);
        }
    }



    // store any changes in objects from various progress functions
    // before updating visibility again, so that if the
    // visibility update removes an empires ability to detect an object, the
    // empire will still know the latest state on the
    // turn when the empire did have detection ability for the object
    m_universe.UpdateEmpireLatestKnownObjectsAndVisibilityTurns();

    // post-production and meter-effects visibility update
    m_universe.UpdateEmpireObjectVisibilities();

    m_universe.UpdateEmpireStaleObjectKnowledge();

    // update empire-visibility filtered graphs after visiblity update
    m_universe.UpdateEmpireVisibilityFilteredSystemGraphs();

    if (GetOptionsDB().Get<bool>("verbose-logging")) {
        Logger().debugStream() << "!!!!!!!!!!!!!!!!!!!!!!AFTER TURN PROCESSING POP GROWTH PRODCUTION RESEARCH";
        Logger().debugStream() << objects.Dump();
    }


    // update current turn number so that following visibility updates and info
    // sent to players will have updated turn associated with them
    ++m_current_turn;
    Logger().debugStream() << "ServerApp::PostCombatProcessTurns Turn number incremented to " << m_current_turn;


    // new turn visibility update
    m_universe.UpdateEmpireObjectVisibilities();
    m_universe.UpdateEmpireLatestKnownObjectsAndVisibilityTurns();


    // misc. other updates and records
    CheckForEmpireEliminationOrVictory();
    m_universe.UpdateStatRecords();
    for (EmpireManager::iterator empire_it = empires.begin(); empire_it != empires.end(); ++empire_it)
        empire_it->second->UpdateOwnedObjectCounters();


    // indicate that the clients are waiting for their new gamestate
    m_networking.SendMessage(TurnProgressMessage(Message::DOWNLOADING));


    // compile map of PlayerInfo, indexed by player ID
    std::map<int, PlayerInfo> players;
    for (ServerNetworking::const_established_iterator player_it = m_networking.established_begin();
         player_it != m_networking.established_end(); ++player_it)
    {
        PlayerConnectionPtr player = *player_it;
        int player_id = player->PlayerID();
        players[player_id] = PlayerInfo(player->PlayerName(),
                                        PlayerEmpireID(player_id),
                                        player->GetClientType(),
                                        m_networking.PlayerIsHost(player_id));
    }

    Logger().debugStream() << "ServerApp::PostCombatProcessTurns Sending turn updates to players";
    // send new-turn updates to all players
    for (ServerNetworking::const_established_iterator player_it = m_networking.established_begin();
         player_it != m_networking.established_end(); ++player_it)
    {
        PlayerConnectionPtr player = *player_it;
        int player_id = player->PlayerID();
        player->SendMessage(TurnUpdateMessage(player_id,                PlayerEmpireID(player_id),
                                              m_current_turn,           m_empires,
                                              m_universe,               GetSpeciesManager(),
                                              GetCombatLogManager(),    players));
    }
    Logger().debugStream() << "ServerApp::PostCombatProcessTurns done";
}

void ServerApp::CheckForEmpireEliminationOrVictory() {
    //EmpireManager& empires = Empires();
    //ObjectMap& objects = m_universe.Objects();

    //// check for eliminated empires and players
    //std::map<int, int> eliminations; // map from player id to empire id of eliminated players, for empires eliminated this turn
    //for (EmpireManager::const_iterator it = empires.begin(); it != empires.end(); ++it) {
    //    int empire_id = it->first;
    //    if (empires.Eliminated(empire_id))
    //        continue;   // don't double-eliminate an empire
    //    Logger().debugStream() << "empire " << empire_id << " not yet eliminated";

    //    if (!EmpireEliminated(empire_id))
    //        continue;
    //    Logger().debugStream() << " ... but IS eliminated this turn";

    //    int elim_player_id = EmpirePlayerID(empire_id);
    //    eliminations[elim_player_id] = empire_id;
    //}


    //// check for victorious players
    //std::map<int, std::set<std::string> > new_victors; // map from player ID to set of victory reason strings

    //// marked by Victory effect?
    //const std::multimap<int, std::string>& marked_for_victory = m_universe.GetMarkedForVictory();
    //for (std::multimap<int, std::string>::const_iterator it = marked_for_victory.begin(); it != marked_for_victory.end(); ++it) {
    //    const UniverseObject* obj = objects.Object(it->first);
    //    if (!obj || obj->Unowned()) continue; // perhaps it was destroyed?
    //    int empire_id = obj->Owner();
    //    if (empires.Lookup(empire_id))
    //        new_victors[EmpirePlayerID(empire_id)].insert(it->second);
    //}

    //// all enemies eliminated?
    //if (eliminations.size() == m_networking.NumEstablishedPlayers() - 1) {
    //    // only one player not eliminated.  treat this as a win for the remaining player
    //    ServerNetworking::established_iterator player_it = m_networking.established_begin();
    //    if (player_it != m_networking.established_end()) {
    //        boost::shared_ptr<PlayerConnection> player_connection = *player_it;
    //        int cur_player_id = player_connection->PlayerID();
    //        if (eliminations.find(cur_player_id) == eliminations.end())
    //            new_victors[cur_player_id].insert(UserStringNop("ALL_ENEMIES_ELIMINATED_VICTORY"));
    //    }
    //}


    //// check if any victors are new.  (don't want to re-announce old victors each subsequent turn)
    //if (!new_victors.empty()) {
    //    for (std::map<int, std::set<std::string> >::const_iterator it = new_victors.begin(); it != new_victors.end(); ++it) {
    //        int victor_player_id = it->first;

    //        const std::set<std::string>& reasons = it->second;
    //        for (std::set<std::string>::const_iterator reason_it = reasons.begin(); reason_it != reasons.end(); ++reason_it) {
    //            std::string reason_string = *reason_it;

    //            // see if player has already won the game...
    //            bool new_victory = false;
    //            std::map<int, std::set<std::string> >::const_iterator vict_it = m_victors.find(victor_player_id);
    //            if (vict_it == m_victors.end()) {
    //                // player hasn't yet won, so victory is new
    //                new_victory = true;
    //            } else {
    //                // player has won at least once, but also need to check of the type of victory is new
    //                std::set<std::string>::const_iterator vict_type_it = vict_it->second.find(reason_string);
    //                if (vict_type_it == vict_it->second.end())
    //                    new_victory = true;
    //            }

    //            if (new_victory) {
    //                // record victory
    //                m_victors[victor_player_id].insert(reason_string);

    //                Empire* empire = GetPlayerEmpire(victor_player_id);
    //                if (!empire) {
    //                    Logger().errorStream() << "Trying to grant victory to a missing empire!";
    //                    continue;
    //                }
    //                const std::string& victor_empire_name = empire->Name();
    //                int victor_empire_id = empire->EmpireID();


    //                // notify all players of victory
    //                for (ServerNetworking::const_established_iterator player_it = m_networking.established_begin(); player_it != m_networking.established_end(); ++player_it) {
    //                    boost::shared_ptr<PlayerConnection> player_connection = *player_it;
    //                    int recipient_player_id = player_connection->PlayerID();
    //                    player_connection->SendMessage(VictoryDefeatMessage(recipient_player_id, Message::VICTORY, reason_string, victor_empire_id));
    //                    if (Empire* recipient_empire = GetPlayerEmpire(recipient_player_id))
    //                        recipient_empire->AddSitRepEntry(CreateVictorySitRep(reason_string, victor_empire_name));
    //                }
    //            }
    //        }
    //    }
    //}


    //if (eliminations.empty())
    //    return;


    // time for elimination messages to propegate
    //boost::this_thread::sleep(boost::posix_time::seconds(1));


    //// inform all players of eliminations
    //for (std::map<int, int>::iterator it = eliminations.begin(); it != eliminations.end(); ++it) {
    //    int elim_player_id = it->first;
    //    int elim_empire_id = it->second;
    //    Empire* empire = empires.Lookup(elim_empire_id);
    //    if (!empire) {
    //        Logger().errorStream() << "Trying to eliminate a missing empire!";
    //        continue;
    //    }
    //    const std::string& elim_empire_name = empire->Name();

    //    // notify all players of disconnection, and end game of eliminated player
    //    for (ServerNetworking::const_established_iterator player_it = m_networking.established_begin(); player_it != m_networking.established_end(); ++player_it) {
    //        boost::shared_ptr<PlayerConnection> player_connection = *player_it;
    //        int recipient_player_id = player_connection->PlayerID();
    //        if (recipient_player_id == elim_player_id) {
    //            player_connection->SendMessage(EndGameMessage(recipient_player_id, Message::YOU_ARE_ELIMINATED));
    //            m_ai_client_processes.erase(recipient_player_id);   // done now so that PlayerConnection doesn't need to be re-retreived when dumping connections
    //        } else {
    //            player_connection->SendMessage(PlayerEliminatedMessage(recipient_player_id, elim_empire_id, elim_empire_name));    // PlayerEliminatedMessage takes the eliminated empire id, not the eliminated player id, for unknown reasons, as of this writing
    //            if (Empire* recipient_empire = GetPlayerEmpire(recipient_player_id))
    //                recipient_empire->AddSitRepEntry(CreateEmpireEliminatedSitRep(elim_empire_id));
    //        }
    //    }
    //}

    //// dump connections to eliminated players, and remove server-side empire data
    //for (std::map<int, int>::iterator it = eliminations.begin(); it != eliminations.end(); ++it) {
    //    int elim_empire_id = it->second;
    //    // remove eliminated empire's ownership of UniverseObjects
    //    std::vector<UniverseObject*> object_vec = objects.FindObjects(OwnedVisitor<UniverseObject>(elim_empire_id));
    //    for (std::vector<UniverseObject*>::iterator obj_it = object_vec.begin(); obj_it != object_vec.end(); ++obj_it)
    //        (*obj_it)->SetOwner(ALL_EMPIRES);

    //    Logger().debugStream() << "ServerApp::ProcessTurns : Player " << it->first << " is eliminated and dumped";
    //    m_eliminated_players.insert(it->first);
    //    m_networking.Disconnect(it->first);

    //    empires.EliminateEmpire(it->second);
    //    RemoveEmpireTurn(it->second);
    //}
}

void ServerApp::HandleDiplomaticStatusChange(int empire1_id, int empire2_id) {
    DiplomaticStatus status = Empires().GetDiplomaticStatus(empire1_id, empire2_id);
    DiplomaticStatusUpdateInfo update(empire1_id, empire2_id, status);

    for (ServerNetworking::const_established_iterator player_it = m_networking.established_begin();
         player_it != m_networking.established_end(); ++player_it)
    {
        PlayerConnectionPtr player = *player_it;
        int player_id = player->PlayerID();
        player->SendMessage(DiplomaticStatusMessage(player_id, update));
    }
}

void ServerApp::HandleDiplomaticMessageChange(int empire1_id, int empire2_id) {
    const DiplomaticMessage& message = Empires().GetDiplomaticMessage(empire1_id, empire2_id);
    // get players corresponding to empires in message
    int player1_id = EmpirePlayerID(empire1_id);
    int player2_id = EmpirePlayerID(empire2_id);
    if (player1_id == Networking::INVALID_PLAYER_ID || player2_id == Networking::INVALID_PLAYER_ID)
        return;

    ServerNetworking::established_iterator player1_it = m_networking.GetPlayer(player1_id);
    if (player1_it != m_networking.established_end())
        (*player1_it)->SendMessage(DiplomacyMessage(Networking::INVALID_PLAYER_ID, player1_id, message));
    ServerNetworking::established_iterator player2_it = m_networking.GetPlayer(player2_id);
    if (player2_it != m_networking.established_end())
        (*player2_it)->SendMessage(DiplomacyMessage(Networking::INVALID_PLAYER_ID, player2_id, message));
}<|MERGE_RESOLUTION|>--- conflicted
+++ resolved
@@ -214,11 +214,7 @@
             return;
         }
 
-<<<<<<< HEAD
-        std::string ai_config = GetOptionsDB().GetValueString("ai-config");
-=======
         std::string ai_config = GetOptionsDB().Get<std::string>("ai-config");
->>>>>>> 75974940
         // TODO: add other command line args to AI client invocation as needed
         std::vector<std::string> args;
         args.push_back("\"" + AI_CLIENT_EXE + "\"");
@@ -233,15 +229,9 @@
         args.push_back("--binary-serialization");
         args.push_back(GetOptionsDB().GetValueString("binary-serialization"));
         args.push_back("--ai-path");
-<<<<<<< HEAD
-        args.push_back(GetOptionsDB().GetValueString("ai-path"));
-        Logger().debugStream() << "starting " << AI_CLIENT_EXE << " with GameSetup.ai-aggression set to " << max_aggression;
-        Logger().debugStream() << "ai-path set to '" << GetOptionsDB().GetValueString("ai-path") << "'";
-=======
         args.push_back(GetOptionsDB().Get<std::string>("ai-path"));
         Logger().debugStream() << "starting " << AI_CLIENT_EXE << " with GameSetup.ai-aggression set to " << max_aggression;
         Logger().debugStream() << "ai-path set to '" << GetOptionsDB().Get<std::string>("ai-path") << "'";
->>>>>>> 75974940
         if (!ai_config.empty()) {
             args.push_back("--ai-config");
             args.push_back(ai_config);
