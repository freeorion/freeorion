#include "Serialize.h"

#include "../Empire/Empire.h"
#include "../Empire/EmpireManager.h"
#include "../universe/Building.h"
#include "../universe/Fleet.h"
#include "../universe/Ship.h"
#include "../universe/Planet.h"
#include "../universe/ShipDesign.h"
#include "../universe/System.h"
#include "../util/OrderSet.h"

<<<<<<< HEAD
#include "SDL/SDL_byteorder.h"
=======
#include <SDL/SDL_byteorder.h>
>>>>>>> e7f05d67

#if defined(_MSC_VER)
  // HACK! this keeps VC 7.x from barfing when it sees "typedef __int64 int64_t;"
  // in boost/cstdint.h when compiling under windows
#  if defined(int64_t)
#    undef int64_t
#  endif
#elif defined(WIN32)
  // HACK! this keeps gcc 3.x from barfing when it sees "typedef long long uint64_t;"
  // in boost/cstdint.h when compiling under windows
#  define BOOST_MSVC -1
#endif

#include <boost/serialization/export.hpp>
#include <boost/serialization/deque.hpp>
#include <boost/serialization/list.hpp>
#include <boost/serialization/map.hpp>
#include <boost/serialization/set.hpp>
#include <boost/serialization/vector.hpp>
#include <boost/static_assert.hpp>


// exports for boost serialization of polymorphic UniverseObject hierarchy
BOOST_CLASS_EXPORT(System)
BOOST_CLASS_EXPORT(Planet)
BOOST_CLASS_EXPORT(Building)
BOOST_CLASS_EXPORT(Fleet)
BOOST_CLASS_EXPORT(Ship)

// exports for boost serialization of polymorphic Order hierarchy
BOOST_CLASS_EXPORT(RenameOrder)
BOOST_CLASS_EXPORT(NewFleetOrder)
BOOST_CLASS_EXPORT(FleetMoveOrder)
BOOST_CLASS_EXPORT(FleetTransferOrder)
BOOST_CLASS_EXPORT(FleetColonizeOrder)
BOOST_CLASS_EXPORT(DeleteFleetOrder)
BOOST_CLASS_EXPORT(ChangeFocusOrder)
BOOST_CLASS_EXPORT(ResearchQueueOrder)
BOOST_CLASS_EXPORT(ProductionQueueOrder)

// some endianness and size checks to ensure portability of binary save files; of one or more of these fails, it means
// that FreeOrion is not supported on your platform/compiler pair, and must be modified to provide data of the
// appropriate size(s).
BOOST_STATIC_ASSERT(SDL_BYTEORDER == SDL_LIL_ENDIAN);
BOOST_STATIC_ASSERT(sizeof(char) == 1);
BOOST_STATIC_ASSERT(sizeof(short) == 2);
BOOST_STATIC_ASSERT(sizeof(int) == 4);
BOOST_STATIC_ASSERT(sizeof(Uint32) == 4);
BOOST_STATIC_ASSERT(sizeof(long long) == 8);
BOOST_STATIC_ASSERT(sizeof(float) == 4);
BOOST_STATIC_ASSERT(sizeof(double) == 8);

// This is commented out, but left here by way of explanation.  This assert is the only one that seems to fail on 64-bit
// systems.  It would seem that short of writing some Boost.Serialization archive that handles longs portably, we cannot
// transmit longs across machines with different bit-size architectures.  So, don't use longs -- use long longs instead
// if you need something bigger than an int for some reason.
//BOOST_STATIC_ASSERT(sizeof(long) == 4);


void Serialize(FREEORION_OARCHIVE_TYPE& oa, const Empire& empire)
{ oa << BOOST_SERIALIZATION_NVP(empire); }

void Serialize(FREEORION_OARCHIVE_TYPE& oa, const EmpireManager& empire_manager)
{ oa << BOOST_SERIALIZATION_NVP(empire_manager); }

void Serialize(FREEORION_OARCHIVE_TYPE& oa, const Universe& universe)
{ oa << BOOST_SERIALIZATION_NVP(universe); }

void Serialize(FREEORION_OARCHIVE_TYPE& oa, const OrderSet& order_set)
{ oa << BOOST_SERIALIZATION_NVP(order_set); }

void Deserialize(FREEORION_IARCHIVE_TYPE& ia, Empire& empire)
{ ia >> BOOST_SERIALIZATION_NVP(empire); }

void Deserialize(FREEORION_IARCHIVE_TYPE& ia, EmpireManager& empire_manager)
{ ia >> BOOST_SERIALIZATION_NVP(empire_manager); }

void Deserialize(FREEORION_IARCHIVE_TYPE& ia, Universe& universe)
{ ia >> BOOST_SERIALIZATION_NVP(universe); }

void Deserialize(FREEORION_IARCHIVE_TYPE& ia, OrderSet& order_set)
{ ia >> BOOST_SERIALIZATION_NVP(order_set); }<|MERGE_RESOLUTION|>--- conflicted
+++ resolved
@@ -10,11 +10,7 @@
 #include "../universe/System.h"
 #include "../util/OrderSet.h"
 
-<<<<<<< HEAD
-#include "SDL/SDL_byteorder.h"
-=======
 #include <SDL/SDL_byteorder.h>
->>>>>>> e7f05d67
 
 #if defined(_MSC_VER)
   // HACK! this keeps VC 7.x from barfing when it sees "typedef __int64 int64_t;"
