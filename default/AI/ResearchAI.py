--- conflicted
+++ resolved
@@ -363,91 +363,6 @@
                 print "    %25s allocated %6.2f RP -- unlockable items: %s " % (element.tech, element.allocation, unlocked_items)
             else:
                 print "    %25s allocated %6.2f RP -- missing preReqs: %s -- unlockable items: %s " % (element.tech, element.allocation, missing_prereqs, unlocked_items)
-        print
-<<<<<<< HEAD
-=======
-    #
-    # set starting techs, or after turn 100 add any additional default techs
-    #
-    if (fo.currentTurn() == 1) or ((fo.currentTurn() < 5) and (len(research_queue_list) == 0)):
-        research_index = get_research_index()
-        if fo.currentTurn() == 1:
-            # do only this one on first turn, to facilitate use of a turn-1 savegame for testing of alternate
-            # research strategies
-            new_tech = ["LRN_ALGO_ELEGANCE"]
-        else:
-            new_tech = TechsListsAI.sparse_galaxy_techs(research_index) if galaxy_is_sparse else TechsListsAI.primary_meta_techs(research_index)
-        print "Empire %s (%d) is selecting research index %d" % (empire.name, empire_id, research_index)
-        # techs_to_enqueue = (set(new_tech)-(set(completed_techs)|set(research_queue_list)))
-        techs_to_enqueue = new_tech[:]
-        tech_base = set(completed_techs+research_queue_list)
-        techs_to_add = []
-        for tech in techs_to_enqueue:
-            if tech not in tech_base:
-                this_tech = fo.getTech(tech)
-                if this_tech is None:
-                    print "Error: desired tech '%s' appears to not exist" % tech
-                    continue
-                missing_prereqs = [preReq for preReq in this_tech.recursivePrerequisites(empire_id) if preReq not in tech_base]
-                techs_to_add.extend(missing_prereqs + [tech])
-                tech_base.update(missing_prereqs+[tech])
-        cum_cost = 0
-        print "  Enqueued Tech: %20s \t\t %8s \t %s" % ("Name", "Cost", "CumulativeCost")
-        for name in techs_to_add:
-            try:
-                enqueue_res = fo.issueEnqueueTechOrder(name, -1)
-                if enqueue_res == 1:
-                    this_tech = fo.getTech(name)
-                    this_cost = 0
-                    if this_tech:
-                        this_cost = this_tech.researchCost(empire_id)
-                        cum_cost += this_cost
-                    print "    Enqueued Tech: %20s \t\t %8.0f \t %8.0f" % (name, this_cost, cum_cost)
-                else:
-                    print "    Error: failed attempt to enqueued Tech: " + name
-            except:
-                print "    Error: failed attempt to enqueued Tech: " + name
-                print "    Error: exception triggered and caught: ", traceback.format_exc()
-
-
-        print "\n\nAll techs:"
-        alltechs = fo.techs()  # returns names of all techs
-        for tname in alltechs:
-            print tname
-        print "\n-------------------------------\nAll unqueued techs:"
-        # coveredTechs = new_tech+completed_techs
-        for tname in [tn for tn in alltechs if tn not in tech_base]:
-            print tname
-
-        if fo.currentTurn() == 1:
-            return
-        if foAI.foAIstate.aggression <= fo.aggression.cautious:
-            research_queue_list = get_research_queue_techs()
-            def_techs = TechsListsAI.defense_techs_1()
-            for def_tech in def_techs:
-                if def_tech not in research_queue_list[:5] and not tech_is_complete(def_tech):
-                    res = fo.issueEnqueueTechOrder(def_tech, min(3, len(research_queue_list)))
-                    print "Empire is very defensive, so attempted to fast-track %s, got result %d" % (def_tech, res)
-        if False and foAI.foAIstate.aggression >= fo.aggression.aggressive:  # with current stats of Conc Camps, disabling this fast-track
-            research_queue_list = get_research_queue_techs()
-            if "CON_CONC_CAMP" in research_queue_list:
-                insert_idx = min(40, research_queue_list.index("CON_CONC_CAMP"))
-            else:
-                insert_idx = max(0, min(40, len(research_queue_list)-10))
-            if "SHP_DEFLECTOR_SHIELD" in research_queue_list:
-                insert_idx = min(insert_idx, research_queue_list.index("SHP_DEFLECTOR_SHIELD"))
-            for cc_tech in ["CON_ARCH_PSYCH", "CON_CONC_CAMP"]:
-                if cc_tech not in research_queue_list[:insert_idx + 1] and not tech_is_complete(cc_tech):
-                    res = fo.issueEnqueueTechOrder(cc_tech, insert_idx)
-                    msg = "Empire is very aggressive, so attempted to fast-track %s, got result %d" % (cc_tech, res)
-                    if report_adjustments:
-                        chat_human(msg)
-                    else:
-                        print msg
-
-    elif fo.currentTurn() > 100:
-        generate_default_research_order()
->>>>>>> 6d7ff1e8
 
     #
     # calculate all research priorities, as in get_priority(tech) / total cost of tech (including prereqs)
