import freeOrionAIInterface as fo  # pylint: disable=import-error
import FreeOrionAI as foAI
import AIstate
import AIDependencies
import EnumsAI
import FleetUtilsAI
import PlanetUtilsAI
import universe_object
import math
import ProductionAI
import ColonisationAI
import MilitaryAI
from freeorion_tools import tech_is_complete
from freeorion_debug import Timer

invasion_timer = Timer('get_invasion_fleets()', write_log=False)


def get_invasion_fleets():
    invasion_timer.start("gathering initial info")

    all_invasion_fleet_ids = FleetUtilsAI.get_empire_fleet_ids_by_role(EnumsAI.AIFleetMissionType.FLEET_MISSION_INVASION)
    AIstate.invasionFleetIDs = FleetUtilsAI.extract_fleet_ids_without_mission_types(all_invasion_fleet_ids)

    # get suppliable planets
    universe = fo.getUniverse()
    empire = fo.getEmpire()
    empire_id = empire.empireID
    capital_id = PlanetUtilsAI.get_capital()
    homeworld=None
    if capital_id:
        homeworld = universe.getPlanet(capital_id)
    if homeworld:
        home_system_id = homeworld.systemID
    else:
        home_system_id = -1

    fleet_suppliable_system_ids = empire.fleetSupplyableSystemIDs
    fleet_suppliable_planet_ids = PlanetUtilsAI.get_planets_in__systems_ids(fleet_suppliable_system_ids)

    prime_invadable_system_ids = set(ColonisationAI.annexable_system_ids)
    prime_invadable_planet_ids = PlanetUtilsAI.get_planets_in__systems_ids(prime_invadable_system_ids)

    visible_system_ids = foAI.foAIstate.visInteriorSystemIDs.keys() + foAI.foAIstate. visBorderSystemIDs.keys()

    if home_system_id != -1:
        accessible_system_ids = [sys_id for sys_id in visible_system_ids if (sys_id != -1) and universe.systemsConnected(sys_id, home_system_id, empire_id)]
    else:
        print "Invasion Warning: this empire has no identifiable homeworld, will therefor treat all visible planets as accessible."
        accessible_system_ids = visible_system_ids  # TODO: check if any troop ships still owned, use their system as home system
    acessible_planet_ids = PlanetUtilsAI.get_planets_in__systems_ids(accessible_system_ids)
    print "Accessible Systems: ", ", ".join(PlanetUtilsAI.sys_name_ids(accessible_system_ids))
    print

    all_owned_planet_ids = PlanetUtilsAI.get_all_owned_planet_ids(acessible_planet_ids)  # need these for unpopulated outposts
    all_populated_planets = PlanetUtilsAI.get_populated_planet_ids(acessible_planet_ids)  # need this for natives
    print "All Visible and accessible Populated PlanetIDs (including this empire's): ", ", ".join(PlanetUtilsAI.planet_name_ids(all_populated_planets))
    print
    print "Prime Invadable Target Systems: ", ", ".join(PlanetUtilsAI.sys_name_ids(prime_invadable_system_ids))
    print

    empire_owned_planet_ids = PlanetUtilsAI.get_owned_planets_by_empire(universe.planetIDs)

    invadable_planet_ids = set(prime_invadable_planet_ids).intersection(set(all_owned_planet_ids).union(all_populated_planets) - set(empire_owned_planet_ids))
    print "Prime Invadable PlanetIDs: ", ", ".join(PlanetUtilsAI.planet_name_ids(invadable_planet_ids))

    print
    print "Current Invasion Targeted SystemIDs: ", ", ".join(PlanetUtilsAI.sys_name_ids(AIstate.invasionTargetedSystemIDs))
    invasion_targeted_planet_ids = get_invasion_targeted_planet_ids(universe.planetIDs, EnumsAI.AIFleetMissionType.FLEET_MISSION_INVASION)
    invasion_targeted_planet_ids.extend(get_invasion_targeted_planet_ids(universe.planetIDs, EnumsAI.AIFleetMissionType.FLEET_MISSION_ORBITAL_INVASION))
    all_invasion_targeted_system_ids = set(PlanetUtilsAI.get_systems(invasion_targeted_planet_ids))

    print "Current Invasion Targeted PlanetIDs: ", ", ".join(PlanetUtilsAI.planet_name_ids(invasion_targeted_planet_ids))

    invasion_fleet_ids = FleetUtilsAI.get_empire_fleet_ids_by_role(EnumsAI.AIFleetMissionType.FLEET_MISSION_INVASION)
    if not invasion_fleet_ids:
        print "Available Invasion Fleets: 0"
    else:
        print "Invasion FleetIDs: %s" % FleetUtilsAI.get_empire_fleet_ids_by_role(EnumsAI.AIFleetMissionType.FLEET_MISSION_INVASION)

    num_invasion_fleets = len(FleetUtilsAI.extract_fleet_ids_without_mission_types(invasion_fleet_ids))
    print "Invasion Fleets Without Missions:    %s" % num_invasion_fleets
    
    invasion_timer.start("planning troop base production")
    # only do base invasions if aggression is typical or above
    reserved_troop_base_targets = []
    if foAI.foAIstate.aggression > fo.aggression.typical:
        available_pp = {}
        for el in empire.planetsWithAvailablePP:  # keys are sets of ints; data is doubles
            avail_pp = el.data()
            for pid in el.key():
                available_pp[pid] = avail_pp
        for pid in invadable_planet_ids:  # TODO: reorganize
            planet = universe.getPlanet(pid)
            if not planet: 
                continue
            sys_id = planet.systemID
            sys_partial_vis_turn = universe.getVisibilityTurnsMap(planet.systemID, empire_id).get(fo.visibility.partial, -9999)
            planet_partial_vis_turn = universe.getVisibilityTurnsMap(pid, empire_id).get(fo.visibility.partial, -9999)
            if planet_partial_vis_turn < sys_partial_vis_turn:
                continue
            for pid2 in ColonisationAI.empire_species_systems.get(sys_id,  {}).get('pids', []):
                if available_pp.get(pid2,  0) < 2:  # TODO: improve troop base PP sufficiency determination
                    break
                planet2 = universe.getPlanet(pid2)
                if not planet2: 
                    continue
                if pid not in foAI.foAIstate.qualifyingTroopBaseTargets and planet2.speciesName in ColonisationAI.empire_ship_builders:
                    foAI.foAIstate.qualifyingTroopBaseTargets.setdefault(pid,  [pid2,  -1])
                    break

        for pid in list(foAI.foAIstate.qualifyingTroopBaseTargets):
            planet = universe.getPlanet(pid)  # TODO: also check that still have a colony in this system that can make troops
            if planet and planet.owner == empire_id:
                del foAI.foAIstate.qualifyingTroopBaseTargets[pid]

        secure_ai_fleet_missions = foAI.foAIstate.get_fleet_missions_with_any_mission_types([EnumsAI.AIFleetMissionType.FLEET_MISSION_SECURE])
        for pid in (set(foAI.foAIstate.qualifyingTroopBaseTargets.keys()) - set(invasion_targeted_planet_ids)):  # TODO: consider overriding standard invasion mission
            planet = universe.getPlanet(pid)
            if foAI.foAIstate.qualifyingTroopBaseTargets[pid][1] != -1:
                reserved_troop_base_targets.append(pid)
                if planet:
                    all_invasion_targeted_system_ids.add(planet.systemID)
                continue  # already building for here
            sys_id = planet.systemID
            this_sys_status = foAI.foAIstate.systemStatus.get(sys_id,  {})
            if (planet.currentMeterValue(fo.meterType.shield) > 0 and
                    this_sys_status.get('myFleetRating', 0) < 0.8 * this_sys_status.get('totalThreat', 0)):
                continue
            loc = foAI.foAIstate.qualifyingTroopBaseTargets[pid][0]
            this_score,  p_troops = evaluate_invasion_planet(pid, empire, secure_ai_fleet_missions, False)
            best_ship, col_design, build_choices = ProductionAI.getBestShipInfo(EnumsAI.AIPriorityType.PRIORITY_PRODUCTION_ORBITAL_INVASION, loc)
            if not best_ship:
                continue
            n_bases = math.ceil((p_troops+1) / 2)  # TODO: reconsider this +1 safety factor
            retval = fo.issueEnqueueShipProductionOrder(best_ship, loc)
            print "Enqueueing %d Troop Bases at %s for %s" % (n_bases, PlanetUtilsAI.planet_name_ids([loc]), PlanetUtilsAI.planet_name_ids([pid]))
            if retval != 0:
                all_invasion_targeted_system_ids.add(planet.systemID)
                reserved_troop_base_targets.append(pid)
                foAI.foAIstate.qualifyingTroopBaseTargets[pid][1] = loc
                fo.issueChangeProductionQuantityOrder(empire.productionQueue.size - 1, 1, int(n_bases))
                fo.issueRequeueProductionOrder(empire.productionQueue.size - 1, 0)

    invasion_timer.start("evaluating target planets")
    # TODO: check if any invasion_targeted_planet_ids need more troops assigned
    evaluated_planet_ids = list(set(invadable_planet_ids) - set(invasion_targeted_planet_ids) - set(reserved_troop_base_targets))
    print "Evaluating potential invasions, PlanetIDs: %s" % evaluated_planet_ids

    evaluated_planets = assign_invasion_values(evaluated_planet_ids, EnumsAI.AIFleetMissionType.FLEET_MISSION_INVASION, fleet_suppliable_planet_ids, empire)

    sorted_planets = [(pid, pscore % 10000, ptroops) for pid, (pscore, ptroops) in evaluated_planets.items()]
    sorted_planets.sort(key=lambda x: x[1], reverse=True)
    sorted_planets = [(pid, pscore % 10000, ptroops) for pid, pscore, ptroops in sorted_planets]

    print
    if sorted_planets:
        print "Invadable planets:\n%-6s | %-6s | %-16s | %-16s | Troops" % ('ID', 'Score', 'Name', 'Race')
        for pid, pscore, ptroops in sorted_planets:
            planet = universe.getPlanet(pid)
            if planet:
                print "%6d | %6d | %16s | %16s | %d" % (pid, pscore, planet.name, planet.speciesName, ptroops)
            else:
                print "%6d | %6d | Error: invalid planet ID" % (pid, pscore)
    else:
        print "No Invadable planets identified"

    sorted_planets = filter(lambda x: x[1] > 0, sorted_planets)
    # export opponent planets for other AI modules
    AIstate.opponentPlanetIDs = [pid for pid, _, _ in sorted_planets]
    AIstate.invasionTargets = sorted_planets

    # export invasion targeted systems for other AI modules
    AIstate.invasionTargetedSystemIDs = list(all_invasion_targeted_system_ids)
    invasion_timer.stop(section_name="evaluating %d target planets" % (len(evaluated_planet_ids)))
    invasion_timer.end()


def get_invasion_targeted_planet_ids(planet_ids, mission_type):
    invasion_feet_missions = foAI.foAIstate.get_fleet_missions_with_any_mission_types([mission_type])
    targeted_planets = []
    for pid in planet_ids:
        # add planets that are target of a mission
<<<<<<< HEAD
        for invasionAIFleetMission in invasionAIFleetMissions:
            aiTarget = universe_object.Planet(planetID)
            if invasionAIFleetMission.has_target(missionType, aiTarget):
                targetedPlanets.append(planetID)

    return targetedPlanets
=======
        for mission in invasion_feet_missions:
            target = AITarget.AITarget(EnumsAI.TargetType.TARGET_PLANET, pid)
            if mission.has_target(mission_type, target):
                targeted_planets.append(pid)
    return targeted_planets
>>>>>>> 21dc679e


def retaliation_risk_factor(empire_id):
    """A multiplicative adjustment to planet scores to account for risk of retaliation from planet owner."""
    # TODO implement (in militaryAI) actual military risk assessment of other empires
    if empire_id == -1:  # unowned
        return 1.5  # since no risk of retaliation, increase score
    else:
        return 1.0


def assign_invasion_values(planet_ids, mission_type, fleet_suppliable_planet_ids, empire):
    """Creates a dictionary that takes planet_ids as key and their invasion score as value."""
    planet_values = {}
    neighbor_values = {}
    neighbor_val_ratio = .95
    universe = fo.getUniverse()
    secure_missions = foAI.foAIstate.get_fleet_missions_with_any_mission_types([EnumsAI.AIFleetMissionType.FLEET_MISSION_SECURE])
    for pid in planet_ids:
        planet_values[pid] = neighbor_values.setdefault(pid, evaluate_invasion_planet(pid, empire, secure_missions))
        print "planet %d, values %s" % (pid, planet_values[pid])
        planet = universe.getPlanet(pid)
        species_name = (planet and planet.speciesName) or ""
        species = fo.getSpecies(species_name)
        if species and species.canProduceShips:
            system = universe.getSystem(planet.systemID)
            if not system:
                continue
            planet_industries = {}
            for pid2 in system.planetIDs:
                planet2 = universe.getPlanet(pid2)
                species_name2 = (planet2 and planet2.speciesName) or ""
                species2 = fo.getSpecies(species_name2)
                if species2 and species2.canProduceShips:
                    planet_industries[pid2] = planet2.currentMeterValue(fo.meterType.industry) + 0.1  # to prevent divide-by-zero
            industry_ratio = planet_industries[pid] / max(planet_industries.values())
            for pid2 in system.planetIDs:
                if pid2 == pid:
                    continue
                planet2 = universe.getPlanet(pid2)
                if planet2 and (planet2.owner != empire.empireID) and ((planet2.owner != -1) or (planet.currentMeterValue(fo.meterType.population) > 0)):  # TODO check for allies
                    planet_values[pid][0] += industry_ratio * neighbor_val_ratio * (neighbor_values.setdefault(pid2, evaluate_invasion_planet(pid2, empire, secure_missions))[0])
    return planet_values


def evaluate_invasion_planet(planet_id, empire, secure_fleet_missions, verbose=True):
    """Return the invasion value (score, troops) of a planet."""
    detail = []
    building_values = {"BLD_IMPERIAL_PALACE": 1000,
                       "BLD_CULTURE_ARCHIVES": 1000,
                       "BLD_SHIPYARD_BASE": 100,
                       "BLD_SHIPYARD_ORG_ORB_INC": 200,
                       "BLD_SHIPYARD_ORG_XENO_FAC": 200,
                       "BLD_SHIPYARD_ORG_CELL_GRO_CHAMB": 200,
                       "BLD_SHIPYARD_CON_NANOROBO": 300,
                       "BLD_SHIPYARD_CON_GEOINT": 400,
                       "BLD_SHIPYARD_CON_ADV_ENGINE": 1000,
                       "BLD_SHIPYARD_AST": 300,
                       "BLD_SHIPYARD_AST_REF": 1000,
                       "BLD_SHIPYARD_ENRG_SOLAR": 1500,
                       "BLD_INDUSTRY_CENTER": 500,
                       "BLD_GAS_GIANT_GEN": 200,
                       "BLD_SOL_ORB_GEN": 800,
                       "BLD_BLACK_HOLE_POW_GEN": 2000,
                       "BLD_ENCLAVE_VOID": 500,
                       "BLD_NEUTRONIUM_EXTRACTOR": 2000,
                       "BLD_NEUTRONIUM_SYNTH": 2000,
                       "BLD_NEUTRONIUM_FORGE": 1000,
                       "BLD_CONC_CAMP": 100,
                       "BLD_BIOTERROR_PROJECTOR": 1000,
                       "BLD_SHIPYARD_ENRG_COMP": 3000,
                       }
    # TODO: add more factors, as used for colonization
    universe = fo.getUniverse()
    empire_id = empire.empireID
    max_jumps = 8
    planet = universe.getPlanet(planet_id)
    if planet is None:  # TODO: exclude planets with stealth higher than empireDetection
        print "invasion AI couldn't access any info for planet id %d" % planet_id
        return [0, 0]

    sys_partial_vis_turn = universe.getVisibilityTurnsMap(planet.systemID, empire_id).get(fo.visibility.partial, -9999)
    planet_partial_vis_turn = universe.getVisibilityTurnsMap(planet_id, empire_id).get(fo.visibility.partial, -9999)

    if planet_partial_vis_turn < sys_partial_vis_turn:
        print "invasion AI couldn't get current info on planet id %d (was stealthed at last sighting)" % planet_id
        # TODO: track detection strength, order new scouting when it goes up
        return [0, 0]  # last time we had partial vis of the system, the planet was stealthed to us

    species_name = planet.speciesName
    species = fo.getSpecies(species_name)
    if not species:  # this call iterates over this Empire's available species with which it could colonize after an invasion
        planet_eval = ColonisationAI.assign_colonisation_values([planet_id], EnumsAI.AIFleetMissionType.FLEET_MISSION_INVASION, None, empire, detail)
        pop_val = max(0.75*planet_eval.get(planet_id, [0])[0], ColonisationAI.evaluate_planet(planet_id, EnumsAI.AIFleetMissionType.FLEET_MISSION_OUTPOST, None, empire, detail))
    else:
        pop_val = ColonisationAI.evaluate_planet(planet_id, EnumsAI.AIFleetMissionType.FLEET_MISSION_INVASION, species_name, empire, detail)

    bld_tally = 0
    for bldType in [universe.getObject(bldg).buildingTypeName for bldg in planet.buildingIDs]:
        bval = building_values.get(bldType, 50)
        bld_tally += bval
        detail.append("%s: %d" % (bldType, bval))

    p_sys_id = planet.systemID
    capitol_id = PlanetUtilsAI.get_capital()
    least_jumps_path = []
    clear_path = True
    if capitol_id:
        homeworld = universe.getPlanet(capitol_id)
        if homeworld:
            home_system_id = homeworld.systemID
            eval_system_id = planet.systemID
            if (home_system_id != -1) and (eval_system_id != -1):
                least_jumps_path = list(universe.leastJumpsPath(home_system_id, eval_system_id, empire_id))
                max_jumps = len(least_jumps_path)
    system_status = foAI.foAIstate.systemStatus.get(p_sys_id, {})
    system_fleet_treat = system_status.get('fleetThreat', 1000)
    system_monster_threat = system_status.get('monsterThreat', 0)
    sys_total_threat = system_fleet_treat + system_monster_threat + system_status.get('planetThreat', 0)
    max_path_threat = system_fleet_treat
    mil_ship_rating = ProductionAI.cur_best_mil_ship_rating()
    for path_sys_id in least_jumps_path:
        path_leg_status = foAI.foAIstate.systemStatus.get(path_sys_id, {})
        path_leg_threat = path_leg_status.get('fleetThreat', 1000) + path_leg_status.get('monsterThreat', 0)
        if path_leg_threat > 0.5 * mil_ship_rating:
            clear_path = False
            if path_leg_threat > max_path_threat:
                max_path_threat = path_leg_threat

    troops = planet.currentMeterValue(fo.meterType.troops)
    max_troops = planet.currentMeterValue(fo.meterType.maxTroops)

    this_system = universe.getSystem(p_sys_id)
    secure_targets = [p_sys_id] + list(this_system.planetIDs)
    system_secured = False
    for mission in secure_fleet_missions:
        if system_secured:
            break
        secure_fleet_id = mission.target_id
        s_fleet = universe.getFleet(secure_fleet_id)
        if not s_fleet or s_fleet.systemID != p_sys_id:
            continue
        for ai_target in mission.get_targets(EnumsAI.AIFleetMissionType.FLEET_MISSION_SECURE):
            target_obj = ai_target.get_object()
            if (target_obj is not None) and target_obj.id in secure_targets:
                system_secured = True
                break

    if verbose:
        print "invasion eval of %s %d --- maxShields %.1f -- sysFleetThreat %.1f -- sysMonsterThreat %.1f" % (
            planet.name, planet_id, planet.currentMeterValue(fo.meterType.maxShield), system_fleet_treat,
            system_monster_threat)
    supply_val = 0
    enemy_val = 0
    if planet.owner != -1:  # value in taking this away from an enemy
        enemy_val = 20 * (planet.currentMeterValue(fo.meterType.targetIndustry) + 2*planet.currentMeterValue(fo.meterType.targetResearch))
    if p_sys_id in ColonisationAI.annexable_system_ids:  # TODO: extend to rings
        supply_val = 100
    elif p_sys_id in ColonisationAI.annexable_ring1:
        supply_val = 200
    elif p_sys_id in ColonisationAI.annexable_ring2:
        supply_val = 300
    elif p_sys_id in ColonisationAI.annexable_ring3:
        supply_val = 400
    if max_path_threat > 0.5 * mil_ship_rating:
        if max_path_threat < 3 * mil_ship_rating:
            supply_val *= 0.5
        else:
            supply_val *= 0.2
        
    threat_factor = min(1, 0.2*MilitaryAI.totMilRating/(sys_total_threat+0.001))**2  # devalue invasions that would require too much military force
    build_time = 4

    planned_troops = troops if system_secured else min(troops+max_jumps+build_time, max_troops)
    if not tech_is_complete("SHP_ORG_HULL"):
        troop_cost = math.ceil(planned_troops/6.0) * (40*(1+foAI.foAIstate.shipCount * AIDependencies.SHIP_UPKEEP))
    else:
        troop_cost = math.ceil(planned_troops/6.0) * (20*(1+foAI.foAIstate.shipCount * AIDependencies.SHIP_UPKEEP))
    planet_score = retaliation_risk_factor(planet.owner) * threat_factor * max(0, pop_val+supply_val+bld_tally+enemy_val-0.8*troop_cost)
    if clear_path:
        planet_score *= 1.5
    invasion_score = [planet_score, planned_troops]
    print invasion_score, "projected Troop Cost:", troop_cost, ", threatFactor: ", threat_factor, ", planet detail ", detail, "popval, supplyval, bldval, enemyval", pop_val, supply_val, bld_tally, enemy_val
    return invasion_score


def send_invasion_fleets(fleet_ids, evaluated_planets, mission_type):
    """sends a list of invasion fleets to a list of planet_value_pairs"""
    universe = fo.getUniverse()
    invasion_fleet_pool = set(fleet_ids)
    if not invasion_fleet_pool:
        return

    for planet_id, pscore, ptroops in evaluated_planets:
        planet = universe.getPlanet(planet_id)
        if not planet:
            continue
        sys_id = planet.systemID
        found_fleets = []
        found_stats = {}
        min_stats = {'rating': 0, 'troopCapacity': ptroops}
        target_stats = {'rating': 10, 'troopCapacity': ptroops+1}
        these_fleets = FleetUtilsAI.get_fleets_for_mission(1, target_stats, min_stats, found_stats, "",
                                                           systems_to_check=[sys_id], systems_checked=[],
                                                           fleet_pool_set=invasion_fleet_pool, fleet_list=found_fleets,
                                                           verbose=False)
        if not these_fleets:
            if not FleetUtilsAI.stats_meet_reqs(found_stats, min_stats):
                print "Insufficient invasion troop allocation for system %d ( %s ) -- requested %s , found %s" % (
                    sys_id, universe.getSystem(sys_id).name, min_stats, found_stats)
                invasion_fleet_pool.update(found_fleets)
                continue
            else:
<<<<<<< HEAD
                theseFleets = foundFleets
        aiTarget = universe_object.Planet(pID)
        print "assigning invasion fleets %s to target %s"%(theseFleets, aiTarget)
        for fleetID in theseFleets:
            fleet=universe.getFleet(fleetID)
            aiFleetMission = foAI.foAIstate.get_fleet_mission(fleetID)
            aiFleetMission.clear_fleet_orders()
            aiFleetMission.clear_targets( (aiFleetMission.get_mission_types() + [-1])[0] )
            aiFleetMission.add_target(missionType, aiTarget)
=======
                these_fleets = found_fleets
        target = AITarget.AITarget(EnumsAI.TargetType.TARGET_PLANET, planet_id)
        print "assigning invasion fleets %s to target %s" % (these_fleets, target)
        for fleetID in these_fleets:
            fleet_mission = foAI.foAIstate.get_fleet_mission(fleetID)
            fleet_mission.clear_fleet_orders()
            fleet_mission.clear_targets((fleet_mission.get_mission_types() + [-1])[0])
            fleet_mission.add_target(mission_type, target)
>>>>>>> 21dc679e


def assign_invasion_fleets_to_invade():
    """Assign fleet targets to invadable planets."""
    universe = fo.getUniverse()
    empire = fo.getEmpire()
    fleet_suppliable_system_ids = empire.fleetSupplyableSystemIDs
    fleet_suppliable_planet_ids = PlanetUtilsAI.get_planets_in__systems_ids(fleet_suppliable_system_ids)

    all_troopbase_fleet_ids = FleetUtilsAI.get_empire_fleet_ids_by_role(EnumsAI.AIFleetMissionType.
                                                                        FLEET_MISSION_ORBITAL_INVASION)
    available_troopbase_fleet_ids = set(FleetUtilsAI.extract_fleet_ids_without_mission_types(all_troopbase_fleet_ids))
    for fid in list(available_troopbase_fleet_ids):
        if fid not in available_troopbase_fleet_ids:  # TODO: I do not see how this check makes sense, maybe remove?
            continue
        fleet = universe.getFleet(fid)
        if not fleet: 
            continue
        sys_id = fleet.systemID
        system = universe.getSystem(sys_id)
        available_planets = set(system.planetIDs).intersection(set(foAI.foAIstate.qualifyingTroopBaseTargets.keys()))
        print "Considering Base Troopers in %s, found planets %s and registered targets %s with status %s" % (
            system.name, list(system.planetIDs), available_planets,
            [(pid, foAI.foAIstate.qualifyingTroopBaseTargets[pid]) for pid in available_planets])
        targets = [pid for pid in available_planets if foAI.foAIstate.qualifyingTroopBaseTargets[pid][1] != -1]
        if not targets:
            print "Error: found no valid target for troop base in system %s (%d)" % (system.name, sys_id)
            continue
        status = foAI.foAIstate.systemStatus.get(sys_id, {})
        local_base_troops = set(status.get('myfleets', [])).intersection(available_troopbase_fleet_ids)
        troop_capacity_tally = 0
        for fid2 in local_base_troops:
            troop_capacity_tally += FleetUtilsAI.count_troops_in_fleet(fid2)

        target_id = -1
        best_score = -1
        target_troops = 0
        for pid, rating in assign_invasion_values(targets, EnumsAI.AIFleetMissionType.FLEET_MISSION_INVASION,
                                                  fleet_suppliable_planet_ids, empire).items():
            p_score, p_troops = rating
            if p_score > best_score:
                best_score = p_score
                target_id = pid
                target_troops = p_troops
        if target_id != -1:
            local_base_troops.discard(fid)
            found_fleets = []
            troops_needed = max(0, target_troops - FleetUtilsAI.count_troops_in_fleet(fid))
            found_stats = {}
            min_stats = {'rating': 0, 'troopCapacity': troops_needed}
            target_stats = {'rating': 10, 'troopCapacity': troops_needed}

            FleetUtilsAI.get_fleets_for_mission(1, target_stats, min_stats, found_stats, "",
                                                systems_to_check=[sys_id], systems_checked=[],
                                                fleet_pool_set=local_base_troops, fleet_list=found_fleets,
                                                verbose=False)
            for fid2 in found_fleets:
                FleetUtilsAI.merge_fleet_a_into_b(fid2, fid)
<<<<<<< HEAD
                availTroopBaseFleetIDs.discard(fid2)
            availTroopBaseFleetIDs.discard(fid)
            foAI.foAIstate.qualifyingTroopBaseTargets[targetID][1] = -1 #TODO: should probably delete
            aiTarget = universe_object.Planet(targetID)
            aiFleetMission = foAI.foAIstate.get_fleet_mission(fid)
            aiFleetMission.add_target(EnumsAI.AIFleetMissionType.FLEET_MISSION_ORBITAL_INVASION, aiTarget)
=======
                available_troopbase_fleet_ids.discard(fid2)
            available_troopbase_fleet_ids.discard(fid)
            foAI.foAIstate.qualifyingTroopBaseTargets[target_id][1] = -1  # TODO: should probably delete
            target = AITarget.AITarget(EnumsAI.TargetType.TARGET_PLANET, target_id)
            fleet_mission = foAI.foAIstate.get_fleet_mission(fid)
            fleet_mission.add_target(EnumsAI.AIFleetMissionType.FLEET_MISSION_ORBITAL_INVASION, target)
>>>>>>> 21dc679e
    
    invasion_fleet_ids = AIstate.invasionFleetIDs

    send_invasion_fleets(invasion_fleet_ids, AIstate.invasionTargets, EnumsAI.AIFleetMissionType.FLEET_MISSION_INVASION)
    all_invasion_fleet_ids = FleetUtilsAI.get_empire_fleet_ids_by_role(EnumsAI.AIFleetMissionType.FLEET_MISSION_INVASION)
    for fid in FleetUtilsAI.extract_fleet_ids_without_mission_types(all_invasion_fleet_ids):
        this_mission = foAI.foAIstate.get_fleet_mission(fid)
        this_mission.check_mergers(context="Post-send consolidation of unassigned troops")<|MERGE_RESOLUTION|>--- conflicted
+++ resolved
@@ -181,20 +181,11 @@
     targeted_planets = []
     for pid in planet_ids:
         # add planets that are target of a mission
-<<<<<<< HEAD
-        for invasionAIFleetMission in invasionAIFleetMissions:
-            aiTarget = universe_object.Planet(planetID)
-            if invasionAIFleetMission.has_target(missionType, aiTarget):
-                targetedPlanets.append(planetID)
-
-    return targetedPlanets
-=======
         for mission in invasion_feet_missions:
-            target = AITarget.AITarget(EnumsAI.TargetType.TARGET_PLANET, pid)
+            target =  universe_object.Planet(pid)
             if mission.has_target(mission_type, target):
                 targeted_planets.append(pid)
     return targeted_planets
->>>>>>> 21dc679e
 
 
 def retaliation_risk_factor(empire_id):
@@ -408,26 +399,14 @@
                 invasion_fleet_pool.update(found_fleets)
                 continue
             else:
-<<<<<<< HEAD
-                theseFleets = foundFleets
-        aiTarget = universe_object.Planet(pID)
-        print "assigning invasion fleets %s to target %s"%(theseFleets, aiTarget)
-        for fleetID in theseFleets:
-            fleet=universe.getFleet(fleetID)
-            aiFleetMission = foAI.foAIstate.get_fleet_mission(fleetID)
-            aiFleetMission.clear_fleet_orders()
-            aiFleetMission.clear_targets( (aiFleetMission.get_mission_types() + [-1])[0] )
-            aiFleetMission.add_target(missionType, aiTarget)
-=======
                 these_fleets = found_fleets
-        target = AITarget.AITarget(EnumsAI.TargetType.TARGET_PLANET, planet_id)
-        print "assigning invasion fleets %s to target %s" % (these_fleets, target)
-        for fleetID in these_fleets:
-            fleet_mission = foAI.foAIstate.get_fleet_mission(fleetID)
+        target = universe_object.Planet(planet_id)
+        print "assigning invasion fleets %s to target %s"%(these_fleets, target)
+        for fleet_ID in these_fleets:
+            fleet_mission = foAI.foAIstate.get_fleet_mission(fleet_ID)
             fleet_mission.clear_fleet_orders()
-            fleet_mission.clear_targets((fleet_mission.get_mission_types() + [-1])[0])
+            fleet_mission.clear_targets( (fleet_mission.get_mission_types() + [-1])[0] )
             fleet_mission.add_target(mission_type, target)
->>>>>>> 21dc679e
 
 
 def assign_invasion_fleets_to_invade():
@@ -486,21 +465,12 @@
                                                 verbose=False)
             for fid2 in found_fleets:
                 FleetUtilsAI.merge_fleet_a_into_b(fid2, fid)
-<<<<<<< HEAD
-                availTroopBaseFleetIDs.discard(fid2)
-            availTroopBaseFleetIDs.discard(fid)
-            foAI.foAIstate.qualifyingTroopBaseTargets[targetID][1] = -1 #TODO: should probably delete
-            aiTarget = universe_object.Planet(targetID)
-            aiFleetMission = foAI.foAIstate.get_fleet_mission(fid)
-            aiFleetMission.add_target(EnumsAI.AIFleetMissionType.FLEET_MISSION_ORBITAL_INVASION, aiTarget)
-=======
                 available_troopbase_fleet_ids.discard(fid2)
             available_troopbase_fleet_ids.discard(fid)
             foAI.foAIstate.qualifyingTroopBaseTargets[target_id][1] = -1  # TODO: should probably delete
-            target = AITarget.AITarget(EnumsAI.TargetType.TARGET_PLANET, target_id)
+            target = universe_object.Planet(target_id)
             fleet_mission = foAI.foAIstate.get_fleet_mission(fid)
             fleet_mission.add_target(EnumsAI.AIFleetMissionType.FLEET_MISSION_ORBITAL_INVASION, target)
->>>>>>> 21dc679e
     
     invasion_fleet_ids = AIstate.invasionFleetIDs
 
