import copy
from collections import OrderedDict as odict
import sys

import freeOrionAIInterface as fo  # pylint: disable=import-error

import AIFleetMission
import EnumsAI
import ExplorationAI
import FleetUtilsAI
import ProductionAI
import ResourcesAI
from EnumsAI import AIFleetMissionType, AIExplorableSystemType
from MilitaryAI import MinThreat
import PlanetUtilsAI
from freeorion_tools import dict_from_map, get_ai_tag_grade
from universe_object import System


# moving ALL or NEARLY ALL 'global' variables into AIState object rather than module
# in general, leaving items as a module attribute if they are recalculated each turn without reference to prior values
# global variables
# foodStockpileSize = 1  # food stored per population
minimalColoniseValue = 3  # minimal value for a planet to be colonised
colonyTargetedSystemIDs = []
outpostTargetedSystemIDs = []
opponentPlanetIDs = []
opponentSystemIDs = []
invasionTargets = []
invasionTargetedSystemIDs = []
blockadeTargetedSystemIDs = []
militarySystemIDs = []
militaryTargetedSystemIDs = []
colonyFleetIDs = []
outpostFleetIDs = []
invasionFleetIDs = []
militaryFleetIDs = []
fleetsLostBySystem = {}
fleetsLostByID = {}
popCtrSystemIDs = []
colonizedSystems = {}
empireStars = {}
popCtrIDs = []
outpostIDs = []
outpostSystemIDs = []
piloting_grades = {}


# AIstate class
class AIstate(object):
    """Stores AI game state."""
    def __init__(self, aggression=fo.aggression.typical):
        # 'global' (?) variables
        # self.foodStockpileSize = 1    # food stored per population
        self.minimalColoniseValue = 3  # minimal value for a planet to be colonised
        self.colonisablePlanetIDs = odict()
        self.colonisableOutpostIDs = odict()  #
        self.__aiMissionsByFleetID = {}
        self.__shipRoleByDesignID = {}
        self.__fleetRoleByID = {}
        self.designStats = {}
        self.design_rating_adjustments = {}
        self.diplomatic_logs = {}
        self.__priorityByType = {}

        # self.__explorableSystemByType = {}
        # for explorableSystemsType in EnumsAI.get_explorable_system_types():
        # self.__explorableSystemByType[explorableSystemsType] = {}

        # initialize home system knowledge
        universe = fo.getUniverse()
        empire = fo.getEmpire()
        self.empireID = empire.empireID
        self.origHomeworldID = empire.capitalID
        homeworld = universe.getPlanet(self.origHomeworldID)
        self.origSpeciesName = (homeworld and homeworld.speciesName) or ""
        if homeworld:
            self.origHomeSystemID = homeworld.systemID
        else:
            self.origHomeSystemID = -1
        self.visBorderSystemIDs = {self.origHomeSystemID: 1}
        self.visInteriorSystemIDs = {}
        self.expBorderSystemIDs = {self.origHomeSystemID: 1}
        self.expInteriorSystemIDs = {}
        self.exploredSystemIDs = {}
        self.unexploredSystemIDs = {self.origHomeSystemID: 1}
        self.fleetStatus = {}  # keys: 'sysID', 'nships', 'rating'
        # systemStatus keys: 'name', 'neighbors' (sysIDs), '2jump_ring' (sysIDs), '3jump_ring', '4jump_ring'
        # 'fleetThreat', 'planetThreat', 'monsterThreat' (specifically, immobile nonplanet threat), 'totalThreat', 'localEnemyFleetIDs',
        # 'neighborThreat', 'max_neighbor_threat', 'jump2_threat' (up to 2 jumps away), 'jump3_threat', 'jump4_threat', 'regional_threat'
        # 'myDefenses' (planet rating), 'myfleets', 'myFleetsAccessible'(not just next desitination), 'myFleetRating'
        # 'my_neighbor_rating' (up to 1 jump away), 'my_jump2_rating', 'my_jump3_rating', my_jump4_rating'
        # 'local_fleet_threats', 'regional_fleet_threats' <== these are only for mobile fleet threats
        self.systemStatus = {}
        self.planet_status = {}
        self.needsEmergencyExploration = []
        self.newlySplitFleets = {}
        self.aggression = aggression
        self.militaryRating = 0
        self.shipCount = 4
        self.misc = {}
        self.qualifyingColonyBaseTargets = {}
        self.qualifyingOutpostBaseTargets = {}
        self.qualifyingTroopBaseTargets = {}
        self.empire_standard_fighter = (4, ((4, 1),), 0.0, 10.0)
        self.empire_standard_enemy = (4, ((4, 1),), 0.0, 10.0)  # TODO: track on a per-empire basis
        self.empire_standard_enemy_rating = 40  # TODO: track on a per-empire basis
        
    def __setstate__(self, state_dict):
        self.__dict__.update(state_dict)  # update attributes
        for dict_attrib in ['qualifyingColonyBaseTargets',
                            'qualifyingOutpostBaseTargets',
                            'qualifyingTroopBaseTargets',
                            'planet_status',
                            'diplomatic_logs']:
            if dict_attrib not in state_dict:
                self.__dict__[dict_attrib] = {}
        for std_attrib in ['empire_standard_fighter', 'empire_standard_enemy']:
            if std_attrib not in state_dict:
                self.__dict__[std_attrib] = (4, ((4, 1),), 0.0, 10.0)
        for odict_attrib in ['colonisablePlanetIDs', 'colonisableOutpostIDs']:
            if dict_attrib not in state_dict:
                self.__dict__[odict_attrib] = odict()
        self.__dict__.setdefault('empire_standard_enemy_rating', 40)

    def refresh(self):
        """Turn start AIstate cleanup/refresh."""
        universe = fo.getUniverse()
        # checks exploration border & clears roles/missions of missing fleets & updates fleet locs & threats
        fleetsLostBySystem.clear()
        fleetsLostByID.clear()
        invasionTargets[:] = []
        exploration_center = PlanetUtilsAI.get_capital_sys_id()
        if exploration_center == -1:  # a bad state probably from an old savegame, or else empire has lost (or almost has)
            exploration_center = self.origHomeSystemID

        # check if planets in cache is still present. Remove destroyed.
        for system_id, info in sorted(self.systemStatus.items()):
            planet_dict = info.get('planets', {})
            cache_planet_set = set(planet_dict)
            system_planet_set = set(universe.getSystem(system_id).planetIDs)
            diff = cache_planet_set - system_planet_set
            if diff:
                print "Removing destroyed planets from systemStatus for system %s: planets to be removed: %s" % (system_id, sorted(diff))
                for key in diff:
                    del planet_dict[key]

        ExplorationAI.graphFlags.clear()
        if fo.currentTurn() < 50:
            print "-------------------------------------------------"
            print "Border Exploration Update (relative to %s" % (PlanetUtilsAI.sys_name_ids([exploration_center, -1])[0])
            print "-------------------------------------------------"
        if self.visBorderSystemIDs.keys() == [-1]:
            self.visBorderSystemIDs.clear()
            self.visBorderSystemIDs[exploration_center] = 1
        for sys_id in self.visBorderSystemIDs.keys():  # This dict modified during iteration.
            if fo.currentTurn() < 50:
                print "Considering border system %s" % (PlanetUtilsAI.sys_name_ids([sys_id, -1])[0])
            ExplorationAI.follow_vis_system_connections(sys_id, exploration_center)
        newly_explored = ExplorationAI.update_explored_systems()
        nametags = []
        for sys_id in newly_explored:
            newsys = universe.getSystem(sys_id)
            nametags.append("ID:%4d -- %20s" % (sys_id, (newsys and newsys.name) or"name unknown"))  # an explored system *should* always be able to be gotten
        if newly_explored:
            print "-------------------------------------------------"
            print "newly explored systems: \n"+"\n".join(nametags)
            print "-------------------------------------------------"
        # cleanup fleet roles
        # self.update_fleet_locs()
        self.__clean_fleet_roles()
        self.__clean_fleet_missions(FleetUtilsAI.get_empire_fleet_ids())
        print "Fleets lost by system: %s" % fleetsLostBySystem
        self.update_system_status()

    def fleet_sum_tups_to_estat_dicts(self, summary):
        if not summary:
            return None
        # print "converting summary: ", summary
        estats = []
        try:
            for count, ship_sum in summary:
                estats.append((count, {'attacks': dict(ship_sum[1]), 'shields': ship_sum[2], 'structure': ship_sum[3]}))
            return estats
        except Exception as e:
            sys.stderr.write("Error converting fleet summary %s: %s\n" % (summary, e))
            return None
            
    # TODO not used
    def update_fleet_locs(self):
        universe = fo.getUniverse()
        moved_fleets = []
        for fleet_id in self.fleetStatus:
            old_location = self.fleetStatus[fleet_id]['sysID']
            fleet = universe.getFleet(fleet_id)
            if not fleet:
                print "can't retrieve fleet %4d to update location" % fleet_id
                continue  # TODO: update elsewhere?
            new_location = fleet.systemID
            if new_location != old_location:
                moved_fleets.append((fleet_id, old_location, new_location))
                self.fleetStatus[fleet_id]['sysID'] = new_location
                self.fleetStatus[fleet_id]['nships'] = len(fleet.shipIDs)

    def delete_fleet_info(self, fleet_id):
        if fleet_id in self.__aiMissionsByFleetID:
            del self.__aiMissionsByFleetID[fleet_id]
        if fleet_id in self.fleetStatus:
            del self.fleetStatus[fleet_id]
        if fleet_id in self.__fleetRoleByID:
            del self.__fleetRoleByID[fleet_id]

    def report_system_threats(self):
        if fo.currentTurn() >= 100:
            return
        universe = fo.getUniverse()
        sys_id_list = sorted(universe.systemIDs)  # will normally look at this, the list of all known systems
        # assess fleet and planet threats
        print "----------------------------------------------"
        print "System Threat Assessments"
        for sys_id in sys_id_list:
            sys_status = self.systemStatus.get(sys_id, {})
            system = universe.getSystem(sys_id)
            print "%-20s: %s\n" % (system, sys_status)

    def assess_planet_threat(self, pid, sighting_age=0):
        sighting_age += 1  # play it safe
        universe = fo.getUniverse()
        planet = universe.getPlanet(pid)
        if not planet:
            return {'overall': 0, 'attack': 0, 'health': 0}
        current_shields = planet.currentMeterValue(fo.meterType.shield)
        max_shields = planet.currentMeterValue(fo.meterType.maxShield)
        current_defense = planet.currentMeterValue(fo.meterType.defense)
        max_defense = planet.currentMeterValue(fo.meterType.maxDefense)
        shields = min(max_shields, current_shields + 2 * sighting_age)  # TODO: base off regen tech
        defense = min(max_defense, current_defense + 2 * sighting_age)  # TODO: base off regen tech
        return {'overall': defense*(defense + shields), 'attack': defense, 'health': (defense + shields)}

    def assess_enemy_supply(self):
        """
        Assesses where enemy empires have Supply
        :return:a tuple of 2 dicts, each of which is keyed by system id, and each of which is a list of empire ids
        1st dict-- enemies that actually have supply at this system
        2nd dict-- enemies that have supply within 2 jumps from this system (if they clear obstructions)
        """
        enemy_ids = [_id for _id in fo.allEmpireIDs() if _id != fo.empireID()]
        actual_supply = {}
        near_supply = {}
        for enemy_id in enemy_ids:
            this_enemy = fo.getEmpire(enemy_id)
            if not this_enemy:
                print "Could not retrieve empire for empire id %d" % enemy_id  # do not spam chat_error with this
                continue
            for sys_id in this_enemy.fleetSupplyableSystemIDs:
                actual_supply.setdefault(sys_id, []).append(enemy_id)
            for sys_id, supply_val in this_enemy.supplyProjections(-3, False).items():
                if supply_val >= -2:
                    near_supply.setdefault(sys_id, []).append(enemy_id)
        return actual_supply, near_supply

    def update_system_status(self):
        print"-------\nUpdating System Threats\n---------"
        universe = fo.getUniverse()
        empire = fo.getEmpire()
        empire_id = fo.empireID()
        destroyed_object_ids = universe.destroyedObjectIDs(empire_id)
        supply_unobstructed_systems = set(empire.supplyUnobstructedSystems)
        min_hidden_attack = 4
        min_hidden_health = 8
        system_id_list = universe.systemIDs  # will normally look at this, the list of all known systems

        # assess enemy fleets that may have been momentarily visible
        cur_e_fighters = {(0, ((0, 0),), 0.0, 5.0): [0]}  # start with a dummy entry
        old_e_fighters = {(0, ((0, 0),), 0.0, 5.0): [0]}  # start with a dummy entry
        enemy_fleet_ids = []
        enemies_by_system = {}
        my_fleets_by_system = {}
        fleet_spot_position = {}
        saw_enemies_at_system = {}
        my_milship_rating = ProductionAI.cur_best_mil_ship_rating()
        current_turn = fo.currentTurn()
        for fleet_id in universe.fleetIDs:
            fleet = universe.getFleet(fleet_id)
            if fleet is None:
                continue
            if not fleet.empty:
                this_system_id = (fleet.nextSystemID != -1 and fleet.nextSystemID) or fleet.systemID
                if fleet.ownedBy(empire_id):
                    if fleet_id not in destroyed_object_ids:
                        my_fleets_by_system.setdefault(this_system_id, []).append(fleet_id)
                        fleet_spot_position.setdefault(fleet.systemID, []).append(fleet_id)
                else:
                    dead_fleet = fleet_id in destroyed_object_ids
                    if not fleet.ownedBy(-1):
                        e_rating = self.rate_fleet(fleet_id)
                        e_f_dict = [cur_e_fighters, old_e_fighters][dead_fleet]  # track old/dead enemy fighters for rating assessments in case not enough current info
                        for count, sum_stats in e_rating['summary']:
                            if sum_stats[0] > 0:
                                e_f_dict.setdefault(sum_stats, [0])[0] += count
                    partial_vis_turn = universe.getVisibilityTurnsMap(fleet_id, empire_id).get(fo.visibility.partial, -9999)
                    if partial_vis_turn >= current_turn - 1:  # only interested in immediately recent data
                        if not dead_fleet:
                            saw_enemies_at_system[fleet.systemID] = True
                            enemy_fleet_ids.append(fleet_id)
                            enemies_by_system.setdefault(this_system_id, []).append(fleet_id)
                            if not fleet.ownedBy(-1):
                                self.misc.setdefault('enemies_sighted', {}).setdefault(current_turn, []).append(fleet_id)
                                rating = self.rate_fleet(fleet_id, self.fleet_sum_tups_to_estat_dicts([(1, self.empire_standard_fighter)]))
                                if rating.get('overall', 0) > 0.25 * my_milship_rating:
                                    self.misc.setdefault('dangerous_enemies_sighted', {}).setdefault(current_turn, []).append(fleet_id)
        e_f_dict = [cur_e_fighters, old_e_fighters][len(cur_e_fighters) == 1]
        std_fighter = sorted([(v, k) for k, v in e_f_dict.items()])[-1][1]
        self.empire_standard_enemy = std_fighter
        self.empire_standard_enemy_rating = std_fighter[0] * std_fighter[-1]  # using a very simple rating method here

        # assess fleet and planet threats & my local fleets
        for sys_id in system_id_list:
            sys_status = self.systemStatus.setdefault(sys_id, {})
            system = universe.getSystem(sys_id)
            # update fleets
            sys_status['myfleets'] = my_fleets_by_system.get(sys_id, [])
            sys_status['myFleetsAccessible'] = fleet_spot_position.get(sys_id, [])
            local_enemy_fleet_ids = enemies_by_system.get(sys_id, [])
            sys_status['localEnemyFleetIDs'] = local_enemy_fleet_ids
            if system:
                sys_status['name'] = system.name
                for fid in system.fleetIDs:
                    if fid in destroyed_object_ids:  # TODO: double check are these checks/deletes necessary?
                        self.delete_fleet_info(fid)  # this is safe even if fleet wasn't mine
                        continue
                    fleet = universe.getFleet(fid)
                    if not fleet or fleet.empty:
                        self.delete_fleet_info(fid)  # this is safe even if fleet wasn't mine
                        continue

            # update threats
            sys_vis_dict = universe.getVisibilityTurnsMap(sys_id, fo.empireID())
            partial_vis_turn = sys_vis_dict.get(fo.visibility.partial, -9999)
            mob_ratings = []  # for mobile unowned monster fleets
            lost_fleet_rating = 0
            enemy_ratings = []
            monster_ratings = []
            mobile_fleets = []
            for fid in local_enemy_fleet_ids:
                fleet = universe.getFleet(fid)
                if not fleet:
                    continue
                oldstyle_rating = self.old_rate_fleet(fid)
                newstyle_rating = self.rate_fleet(fid, self.fleet_sum_tups_to_estat_dicts([(1, self.empire_standard_fighter)]))
                if fleet.speed == 0:
                    monster_ratings.append(newstyle_rating)
                else:
                    mobile_fleets.append(fid)
                    if fleet.unowned:
                        mob_ratings.append(newstyle_rating)
                    else:
                        enemy_ratings.append(newstyle_rating)
                if oldstyle_rating.get('overall', 0) != newstyle_rating.get('overall', 0):
                    loc = "at %s" % system
                    fleetname = fleet.name
                    print "AiState.update_system_status for fleet %s id (%d)%s got different newstyle rating (%s) and oldstyle rating (%s)" % (fleetname, fid, loc, newstyle_rating, oldstyle_rating)
            enemy_attack = sum([rating.get('attack', 0) for rating in enemy_ratings])
            enemy_health = sum([rating.get('health', 0) for rating in enemy_ratings])
            enemy_rating = enemy_attack * enemy_health
            monster_attack = sum([rating.get('attack', 0) for rating in monster_ratings])
            monster_health = sum([rating.get('health', 0) for rating in monster_ratings])
            monster_rating = monster_attack * monster_health
            mob_attack = sum([rating.get('attack', 0) for rating in mob_ratings])
            mob_health = sum([rating.get('health', 0) for rating in mob_ratings])
            mob_rating = mob_attack * mob_health
            if fleetsLostBySystem.get(sys_id, []):
                # print "     Assessing threats on turn %d ; noting that fleets were just lost in system %d , enemy fleets were %s seen as of turn %d, of which %s survived"%(
                # current_turn, sys_id, ["not", ""][saw_enemies_at_system.get(sys_id, False)], partial_vis_turn, local_enemy_fleet_ids)
                lost_fleet_attack = sum([rating.get('attack', 0) for rating in fleetsLostBySystem.get(sys_id, {})])
                lost_fleet_health = sum([rating.get('health', 0) for rating in fleetsLostBySystem.get(sys_id, {})])
                lost_fleet_rating = lost_fleet_attack * lost_fleet_health
            if not system or partial_vis_turn == -9999:  # under current visibility rules should not be possible to have any losses or other info here, but just in case...
                print "Have never had partial vis for system %d ( %s ) -- basing threat assessment on old info and lost ships" % (sys_id, sys_status.get('name', "name unknown"))
                sys_status.setdefault('local_fleet_threats', set())
                sys_status['planetThreat'] = 0
                sys_status['fleetThreat'] = int(max(FleetUtilsAI.combine_ratings(enemy_rating, mob_rating), 0.98 * sys_status.get('fleetThreat', 0), 1.1 * lost_fleet_rating - monster_rating))
                sys_status['monsterThreat'] = int(max(monster_rating, 0.98 * sys_status.get('monsterThreat', 0), 1.1 * lost_fleet_rating - enemy_rating - mob_rating))
                sys_status['enemy_threat'] = int(max(enemy_rating, 0.98 * sys_status.get('enemy_threat', 0), 1.1 * lost_fleet_rating - monster_rating - mob_rating))
                sys_status['mydefenses'] = {'overall': 0, 'attack': 0, 'health': 0}
                sys_status['totalThreat'] = sys_status['fleetThreat']
                sys_status['regional_fleet_threats'] = sys_status['local_fleet_threats'].copy()
                continue

            # have either stale or current info
            pattack = 0
            phealth = 0
            mypattack, myphealth = 0, 0
            for pid in system.planetIDs:
                prating = self.assess_planet_threat(pid, sighting_age=current_turn-partial_vis_turn)
                planet = universe.getPlanet(pid)
                if not planet:
                    continue
                if planet.owner == self.empireID:  # TODO: check for diplomatic status
                    mypattack += prating['attack']
                    myphealth += prating['health']
                else:
                    pattack += prating['attack']
                    phealth += prating['health']
            sys_status['planetThreat'] = pattack*phealth
            sys_status['mydefenses'] = {'overall': mypattack*myphealth, 'attack': mypattack, 'health': myphealth}

            if max(sys_status.get('totalThreat', 0), pattack*phealth) >= 0.6 * lost_fleet_rating:  # previous threat assessment could account for losses, ignore the losses now
                lost_fleet_rating = 0

            # TODO: track visibility across turns in order to distinguish the blip of visibility in (losing) combat,
            # which FO currently treats as being for the previous turn, partially superseding the previous visibility for that turn
            if not partial_vis_turn == current_turn:  # (universe.getVisibility(sys_id, self.empire_id) >= fo.visibility.partial):
                print "System %s currently not visible" % system
                sys_status.setdefault('local_fleet_threats', set())
                # print "Stale visibility for system %d ( %s ) -- last seen %d, current Turn %d -- basing threat assessment on old info and lost ships"%(sys_id, sys_status.get('name', "name unknown"), partial_vis_turn, currentTurn)
                sys_status['fleetThreat'] = int(max(FleetUtilsAI.combine_ratings(enemy_rating, mob_rating), 0.98*sys_status.get('fleetThreat', 0), 1.1 * lost_fleet_rating - max(sys_status.get('monsterThreat', 0), monster_rating)))
                sys_status['enemy_threat'] = int(max(enemy_rating, 0.98*sys_status.get('enemy_threat', 0), 1.1 * lost_fleet_rating - max(sys_status.get('monsterThreat', 0), monster_rating)))
                sys_status['monsterThreat'] = int(max(monster_rating, 0.98*sys_status.get('monsterThreat', 0)))
                # sys_status['totalThreat'] = ((pattack + enemy_attack + monster_attack) ** 0.8) * ((phealth + enemy_health + monster_health)** 0.6)  # reevaluate this
                sys_status['totalThreat'] = max(FleetUtilsAI.combine_ratings_list([enemy_rating, mob_rating, monster_rating, pattack * phealth]), lost_fleet_rating)
            else:  # system considered visible #TODO: reevaluate as visibility rules change
                print "System %s currently visible" % system
                sys_status['local_fleet_threats'] = set(mobile_fleets)
                sys_status['fleetThreat'] = int(max(FleetUtilsAI.combine_ratings(enemy_rating, mob_rating), lost_fleet_rating - monster_rating))  # includes mobile monsters
                sys_status['enemy_threat'] = int(max(enemy_rating, lost_fleet_rating - monster_rating))  # does NOT include mobile monsters
                sys_status['monsterThreat'] = monster_rating
                sys_status['totalThreat'] = FleetUtilsAI.combine_ratings_list([enemy_rating, mob_rating, monster_rating, pattack * phealth])
            sys_status['regional_fleet_threats'] = sys_status['local_fleet_threats'].copy()

            if partial_vis_turn > 0 and sys_id not in supply_unobstructed_systems:  # has been seen with Partial Vis, but is currently supply-blocked
                sys_status['fleetThreat'] = max(sys_status['fleetThreat'], min_hidden_attack * min_hidden_health)
                sys_status['totalThreat'] = max(sys_status['totalThreat'], ((pattack + min_hidden_attack) ** 0.8) * ((phealth + min_hidden_health) ** 0.6))

        enemy_supply, enemy_near_supply = self.assess_enemy_supply()  # TODO: assess change in enemy supply over time
        # assess secondary threats (threats of surrounding systems) and update my fleet rating
        for sys_id in system_id_list:
            sys_status = self.systemStatus[sys_id]
            sys_status['enemies_supplied'] = enemy_supply.get(sys_id, [])
            sys_status['enemies_nearly_supplied'] = enemy_near_supply.get(sys_id, [])
            myattack, myhealth = 0, 0
            for fid in sys_status['myfleets']:
                this_rating = self.get_rating(fid, True, self.fleet_sum_tups_to_estat_dicts([(1, self.empire_standard_enemy)]))
                myattack += this_rating['attack']
                myhealth += this_rating['health']
            if sys_id != -1:
                sys_status['myFleetRating'] = myattack * myhealth
                sys_status['all_local_defenses'] = FleetUtilsAI.combine_ratings(sys_status['myFleetRating'], sys_status['mydefenses']['overall'])
            sys_status['neighbors'] = set(dict_from_map(universe.getSystemNeighborsMap(sys_id, self.empireID)))
            
        for sys_id in system_id_list:
            sys_status = self.systemStatus[sys_id]
            neighbors = sys_status.get('neighbors', set())
            jumps2 = set()
            jumps3 = set()
            jumps4 = set()
            for seta, setb in [(neighbors, jumps2), (jumps2, jumps3), (jumps3, jumps4)]:
                for sys2id in seta:
                    setb.update(self.systemStatus.get(sys2id, {}).get('neighbors', set()))
            jump2ring = jumps2 - neighbors - {sys_id}
            jump3ring = jumps3 - jumps2
            jump4ring = jumps4 - jumps3
            sys_status['2jump_ring'] = jump2ring
            sys_status['3jump_ring'] = jump3ring
            sys_status['4jump_ring'] = jump4ring
            threat, max_threat, myrating, j1_threats = self.area_ratings(neighbors)
            sys_status['neighborThreat'] = threat
            sys_status['max_neighbor_threat'] = max_threat
            sys_status['my_neighbor_rating'] = myrating
            threat, max_threat, myrating, j2_threats = self.area_ratings(jump2ring)
            sys_status['jump2_threat'] = threat
            sys_status['my_jump2_rating'] = myrating
            threat, max_threat, myrating, j3_threats = self.area_ratings(jump3ring)
            sys_status['jump3_threat'] = threat
            sys_status['my_jump3_rating'] = myrating
            threat_keys = ['fleetThreat', 'neighborThreat', 'jump2_threat']  # for local system includes both enemies and mobs
            sys_status['regional_threat'] = FleetUtilsAI.combine_ratings_list(map(lambda x: sys_status.get(x, 0), threat_keys))
            # TODO: investigate cases where regional_threat has been nonzero but no regional_threat_fleets
            # (probably due to attenuating history of past threats)
            sys_status.setdefault('regional_fleet_threats', set()).update(j1_threats, j2_threats)
            # threat, max_threat, myrating, j4_threats = self.area_ratings(jump4ring)
            # sys_status['jump4_threat'] = threat
            # sys_status['my_jump4_rating'] = myrating

    def area_ratings(self, system_ids):
        """Returns (fleet_threat, max_threat, myFleetRating) compiled over a group of systems."""
        max_threat = 0
        threat = 0
        myrating = 0
        threat_fleets = set()
        for sys_id in system_ids:
            sys_status = self.systemStatus.get(sys_id, {})
            # TODO: have distinct treatment for both enemy_threat and fleetThreat, respectively
            fthreat = sys_status.get('enemy_threat', 0)
            if fthreat > max_threat:
                max_threat = fthreat
            threat = FleetUtilsAI.combine_ratings(threat, fthreat)
            myrating = FleetUtilsAI.combine_ratings(myrating, sys_status.get('all_local_defenses', 0))
            threat_fleets.update(sys_status.get('local_fleet_threats', []))
        return threat, max_threat, myrating, threat_fleets

    def after_turn_cleanup(self):
        """Removes not required information to save from AI state after AI complete its turn."""
        # some ships in fleet can be destroyed between turns and then fleet may have have different roles
        # self.__fleetRoleByID = {}
        pass

    def __has_fleet_mission(self, fleet_id):
        """Returns True if fleetID has AIFleetMission."""
        return fleet_id in self.__aiMissionsByFleetID

    def get_fleet_mission(self, fleet_id):
        """Returns AIFleetMission with fleetID."""
        if fleet_id in self.__aiMissionsByFleetID:
            return self.__aiMissionsByFleetID[fleet_id]
        else:
            return None

    def get_all_fleet_missions(self):
        """Returns all AIFleetMissions."""
        return self.__aiMissionsByFleetID.values()

    def get_fleet_missions_map(self):
        return self.__aiMissionsByFleetID

    def get_fleet_missions_with_any_mission_types(self, mission_types):
        """Returns all AIFleetMissions which contains any of fleetMissionTypes."""
        result = []
        for mission in self.get_all_fleet_missions():
            these_types = mission.get_mission_types()
            if any(wanted_mission_type in these_types for wanted_mission_type in mission_types):
                result.append(mission)
        return result

    def __add_fleet_mission(self, fleet_id):
        """Add new AIFleetMission with fleetID if it already not exists."""
        if self.get_fleet_mission(fleet_id) is None:
            self.__aiMissionsByFleetID[fleet_id] = AIFleetMission.AIFleetMission(fleet_id)

    def __remove_fleet_mission(self, fleet_id):
        """Remove invalid AIFleetMission with fleetID if it exists."""
        if self.get_fleet_mission(fleet_id) is not None:
            self.__aiMissionsByFleetID[fleet_id] = None
            del self.__aiMissionsByFleetID[fleet_id]

    def ensure_have_fleet_missions(self, fleet_ids):
        for fleet_id in fleet_ids:
            if self.get_fleet_mission(fleet_id) is None:
                self.__add_fleet_mission(fleet_id)

    def __clean_fleet_missions(self, fleet_ids):
        """Cleanup of AIFleetMissions."""
        for fleet_id in fleet_ids:
            if self.get_fleet_mission(fleet_id) is None:
                self.__add_fleet_mission(fleet_id)

        deleted_fleet_ids = []
        for mission in self.get_all_fleet_missions():
            if mission.target_id not in fleet_ids:
                deleted_fleet_ids.append(mission.target_id)
        for deleted_fleet_id in deleted_fleet_ids:
            self.__remove_fleet_mission(deleted_fleet_id)

        for mission in self.get_all_fleet_missions():
            mission.clean_invalid_targets()

    def has_target(self, mission_type, target):
        for mission in self.get_fleet_missions_with_any_mission_types([mission_type]):
            if mission.has_target(mission_type, target):
                return True
        return False

    def rate_psuedo_fleet(self, ship_info):
        return self.rate_fleet(-1, enemy_stats=self.fleet_sum_tups_to_estat_dicts([(1, self.empire_standard_enemy)]), ship_info=ship_info)
        
    def rate_fleet(self, fleet_id, enemy_stats=None, ship_info=None):
        """ For enemy stats format see adjust_stats_vs_enemy()
            returns {'overall': adjusted attack*health, 'tally':sum_over_ships of ship_rating, 'attack':attack, 'health':health, 'nships':nships, 'summary':fleet_summary_tups}
            fleet_summary_tups is tuple of (nships, profile_tuple) tuples,
            where a profile tuple is ( total_attack, attacks, shields, max_structure)
            where attacks is a tuple of (n_shots, damage) tuples
            ship_info is an optional (used iff fleetID==-1) list of ( id, design_id, species_name) tuples where id can be -1 for a design-only analysis"""
        if enemy_stats is None:
            enemy_stats = [(1, {})]
        universe = fo.getUniverse()
        
        if fleet_id != -1:
            fleet = universe.getFleet(fleet_id)
            # if fleet and (not fleet.aggressive) and fleet.ownedBy(self.empireID):
            #     fleet.setAggressive(True)
            if not fleet:
                return {}
            ship_info = [(ship_id, ship.designID, ship.speciesName) for ship_id, ship in [(ship_id, universe.getShip(ship_id)) for ship_id in fleet.shipIDs] if ship]
        elif not ship_info:
            return {}
                
        rating = 0
        attack = 0
        health = 0
        nships = 0
        summary = {}
        for ship_id, design_id, species_name in ship_info:
            # could approximate by design, but checking meters has better current accuracy
            ship = universe.getShip(ship_id)
            stats = dict(self.get_weighted_design_stats(design_id, species_name))
            max_struct = stats['structure']
            if ship:
                structure = ship.currentMeterValue(fo.meterType.structure)
                shields = ship.currentMeterValue(fo.meterType.shield)
                stats['structure'] = structure
                stats['shields'] = shields
            self.adjust_stats_vs_enemy(stats, enemy_stats)
            rating += stats['attack'] * stats['structure']
            attack += stats['attack']
            health += stats['structure']
            ship_summary = (stats['attack'], tuple([tuple(item) for item in stats['attacks'].items()] or [(0, 0)]), stats['shields'], max_struct)
            summary.setdefault(ship_summary, [0])[0] += 1  # increment tally of ships with this summary profile
            nships += 1
        fleet_summary_tuples = [(v[0], k) for k, v in summary.items()]
        return {'overall': attack*health, 'tally': rating, 'attack': attack, 'health': health, 'nships': nships, 'summary': fleet_summary_tuples}

    def old_rate_fleet(self, fleet_id):
        universe = fo.getUniverse()
        fleet = universe.getFleet(fleet_id)
        # if fleet and not fleet.aggressive and fleet.ownedBy(self.empireID):
        #     fleet.setAggressive(True)
        if not fleet:
            return {}
        rating = 0
        attack = 0
        health = 0
        nships = 0
        for ship_id in fleet.shipIDs:
            # could approximate by design, but checking meters has better current accuracy
            ship = universe.getShip(ship_id)
            if not ship:
                continue
            stats = self.get_design_id_stats(ship.designID)
            rating += stats['attack'] * (stats['structure'] + stats['shields'])
            attack += stats['attack']
            health += (stats['structure'] + stats['shields'])
            nships += 1
        return {'overall': attack*health, 'tally': rating, 'attack': attack, 'health': health, 'nships': nships}

    def get_rating(self, fleet_id, force_new=False, enemy_stats=None):
        """Returns a dict with various rating info."""
        if fleet_id in self.fleetStatus and not force_new and enemy_stats is None:
            return self.fleetStatus[fleet_id].get('rating', {})
        else:
            fleet = fo.getUniverse().getFleet(fleet_id)
            if not fleet:
                return {}  # TODO: also ensure any info for that fleet is deleted
            status = {'rating': self.rate_fleet(fleet_id, enemy_stats), 'sysID': fleet.systemID, 'nships': len(fleet.shipIDs)}
            self.fleetStatus[fleet_id] = status
            return status['rating']

    def update_fleet_rating(self, fleet_id):
        return self.get_rating(fleet_id, force_new=True)

    def get_piloting_grades(self, species_name):
        if species_name not in piloting_grades:
            spec_tags = []
            if species_name:
                species = fo.getSpecies(species_name)
                if species:
                    spec_tags = species.tags
                else:
                    print "Error: get_piloting_grades couldn't retrieve species '%s'" % species_name
            piloting_grades[species_name] = (get_ai_tag_grade(spec_tags, 'WEAPONS'),
                                             get_ai_tag_grade(spec_tags, 'SHIELDS'))
        return piloting_grades[species_name]

    def weight_attacks(self, attacks, grade):
        """Re-weights attacks based on species piloting grade."""
        # TODO: make more accurate based off weapons lists
        weight = {'NO': -1, 'BAD': -0.25, '': 0.0, 'GOOD': 0.25, 'GREAT': 0.5, 'ULTIMATE': 1.0}.get(grade, 0.0)
        newattacks = {}
        for attack, count in attacks.items():
            newattacks[attack + round(attack * weight)] = count
        return newattacks

    def weight_shields(self, shields, grade):
        """Re-weights shields based on species defense bonus."""
        offset = {'NO': 0, 'BAD': 0, '': 0, 'GOOD': 1.0, 'GREAT': 0, 'ULTIMATE': 0}.get(grade, 0)
        return shields + offset

    def get_weighted_design_stats(self, design_id, species_name=""):
        """Rate a design, including species pilot effects
            returns dict of attacks {dmg1:count1}, attack, shields, structure."""
        weapons_grade, shields_grade = self.get_piloting_grades(species_name)
        design_stats = dict(self.get_design_id_stats(design_id))  # new dict so we don't modify our original data
        myattacks = self.weight_attacks(design_stats.get('attacks', {}), weapons_grade)
        design_stats['attacks'] = myattacks
        myshields = self.weight_shields(design_stats.get('shields', 0), shields_grade)
        design_stats['attack'] = sum([a * b for a, b in myattacks.items()])
        design_stats['shields'] = myshields
        return design_stats

    def adjust_stats_vs_enemy(self, ship_stats, enemy_stats=None):
        """Rate a ship w/r/t a particular enemy, adjusts ship_stats in place
            ship_stats: {'attacks':attacks, 'structure': str, 'shields': sh } 
            enemy stats: None or [ (num1, estats1), (num2, estats2), ]
            estats: {'attacks':attacks, 'shields': sh , structure:str} 
            attacks: {dmg1:count1, dmg2:count2}.
            """
        if enemy_stats is None:
            enemy_stats = [(1, {})]
        # orig_stats = copy.deepcopy(ship_stats)
        myattacks = ship_stats.get('attacks', {})
        mystructure = ship_stats.get('structure', 1)
        myshields = ship_stats.get('shields', 0)
        total_enemy_weights = 0
        attack_tally = 0
        structure_tally = 0
        for enemygroup in enemy_stats:
            count = enemygroup[0]
            estats = enemygroup[1]
            if estats == {}:
                attack_tally += count * sum([a * b for a, b in myattacks.items()])
                attack_total = sum([num * max(0, a_key) for a_key, num in myattacks.items()])
                attack_net = max(sum([num * max(0, a_key - myshields) for a_key, num in myattacks.items()]), 0.1 * attack_total)  # TODO: reconsider capping at 10-fold boost
                # attack_diff = attack_total - attack_net
                if attack_net > 0:  # will be unless no attacks at all, due to above calc
                    shield_boost = mystructure * ((attack_total / attack_net)-1)
                else:
                    shield_boost = 0
                structure_tally += count * (mystructure + shield_boost)  # uses num of my attacks for proxy calc of structure help from shield
                total_enemy_weights += count
                continue
            eshields = estats.get('shields', 0)
            tempattacktally = 0
            tempstruc = max(1e-4, estats.get('structure', 1))
            thisweight = count * tempstruc
            total_enemy_weights += thisweight
            e_attacks = estats.get('attacks', {})
            # structure_tally += thisweight * max(mystructure, min(e_attacks) - myshields) # TODO: improve shielded attack calc
            attack_total = sum([num * max(0, a_key) for a_key, num in e_attacks.items()])  # doesnt adjust for shields
            attack_net = max(sum([num * max(0, a_key - myshields) for a_key, num in e_attacks.items()]), 0.1 * attack_total)  # TODO: reconsider approach
            # attack_diff = attack_total - attack_net
            if attack_net > 0:  # will be unless no attacks at all, due to above calc
                shield_boost = mystructure * ((attack_total / attack_net)-1)
            else:
                shield_boost = 0
            structure_tally += thisweight * (mystructure + shield_boost) 
            for attack, nattacks in myattacks.items():
                adjustedattack = max(0, attack - eshields)
                thisattack = min(tempstruc, nattacks * adjustedattack)
                tempattacktally += thisattack
                tempstruc -= thisattack
                if tempstruc <= 0:
                    break
            attack_tally += thisweight * tempattacktally
        weighted_attack = attack_tally / total_enemy_weights
        weighted_structure = structure_tally / total_enemy_weights
        ship_stats['attack'] = weighted_attack
        ship_stats['structure'] = weighted_structure
        ship_stats['weighted'] = True
        return ship_stats

    def calc_tactical_rating_adjustment(self, partslist):
        adjust_dict = {"FU_IMPROVED_ENGINE_COUPLINGS": 0.1,
                       "FU_N_DIMENSIONAL_ENGINE_MATRIX": 0.21
                       }
        return sum([adjust_dict.get(partname, 0.0) for partname in partslist])

    def get_design_id_stats(self, design_id):
        if design_id is None:
            return {'attack': 0, 'structure': 0, 'shields': 0, 'attacks': {}, 'tact_adj': 0}
        elif design_id in self.designStats:
            return self.designStats[design_id]
        design = fo.getShipDesign(design_id)
        detect_bonus = 0
        if design:
            attacks = {}
            for attack in list(design.attackStats):
                attacks[attack] = attacks.get(attack, 0) + 1
            parts = design.parts
            shields = 0
            if "SH_BLACK" in parts:
                shields = 20
            elif "SH_MULTISPEC" in parts:
                shields = 15
            elif "SH_PLASMA" in parts:
                shields = 12
            elif "SH_DEFLECTOR" in parts:
                shields = 7
            elif "SH_DEFENSE_GRID" in parts:
                shields = 4
            if "DT_DETECTOR_4" in parts:
                detect_bonus = 4
            elif "DT_DETECTOR_3" in parts:
                detect_bonus = 3
            elif "DT_DETECTOR_2" in parts:
                detect_bonus = 2
            elif "DT_DETECTOR_1" in parts:
                detect_bonus = 1
            # stats = {'attack':design.attack, 'structure':(design.structure + detect_bonus), 'shields':shields, 'attacks':attacks}
            stats = {'attack': design.attack, 'structure': design.structure, 'shields': shields, 
                     'attacks': attacks, 'tact_adj': self.calc_tactical_rating_adjustment(parts)}
        else:
            stats = {'attack': 0, 'structure': 0, 'shields': 0, 'attacks': {}, 'tact_adj': 0}
        self.designStats[design_id] = stats
        return stats

    def get_ship_role(self, ship_design_id):
        """Returns ship role for given designID, assesses and adds as needed."""

        if ship_design_id in self.__shipRoleByDesignID and self.__shipRoleByDesignID[ship_design_id] != EnumsAI.AIShipRoleType.SHIP_ROLE_INVALID:  # if thought was invalid, recheck to be sure
            return self.__shipRoleByDesignID[ship_design_id]
        else:
            self.get_design_id_stats(ship_design_id)  # just to update with info for this new design
            role = FleetUtilsAI.assess_ship_design_role(fo.getShipDesign(ship_design_id))
            self.__shipRoleByDesignID[ship_design_id] = role
            return role

    def add_ship_role(self, ship_design_id, ship_role):
        """Adds a ship designID/role pair."""
        if not (ship_role in EnumsAI.get_ship_roles_types()):
            print "Invalid shipRole: " + str(ship_role)
            return
        elif ship_design_id in self.__shipRoleByDesignID:
            return
        else:
            self.__shipRoleByDesignID[ship_design_id] = ship_role

    def remove_ship_role(self, ship_design_id):
        """Removes a ship designID/role pair."""

        if ship_design_id in self.__shipRoleByDesignID:
            print "Removed role for ship design %d named: %s" % (ship_design_id, fo.getShipDesign(ship_design_id).name)
            del self.__shipRoleByDesignID[ship_design_id]
            return
        else:
            print "No existing role found for ship design %d named: %s" % (ship_design_id, fo.getShipDesign(ship_design_id).name)

    def get_fleet_roles_map(self):
        return self.__fleetRoleByID

    def get_fleet_role(self, fleet_id, force_new=False):
        """Returns fleet role by ID."""

        if not force_new and fleet_id in self.__fleetRoleByID and self.__fleetRoleByID[fleet_id] != AIFleetMissionType.FLEET_MISSION_INVALID:
            return self.__fleetRoleByID[fleet_id]
        else:
            role = FleetUtilsAI.assess_fleet_role(fleet_id)
            self.__fleetRoleByID[fleet_id] = role
            make_aggressive = False
            if role in [AIFleetMissionType.FLEET_MISSION_COLONISATION,  
                        AIFleetMissionType.FLEET_MISSION_OUTPOST,
                        AIFleetMissionType.FLEET_MISSION_ORBITAL_INVASION,
                        AIFleetMissionType.FLEET_MISSION_ORBITAL_OUTPOST
                        ]:
                pass
            elif role in [AIFleetMissionType.FLEET_MISSION_EXPLORATION,
                          AIFleetMissionType.FLEET_MISSION_INVASION
                          ]:
                this_rating = self.get_rating(fleet_id)
                if float(this_rating.get('overall', 0))/this_rating.get('nships', 1) >= 0.5 * ProductionAI.cur_best_mil_ship_rating():
                    make_aggressive = True
            else:
                make_aggressive = True
            fo.issueAggressionOrder(fleet_id, make_aggressive)
            return role

    def add_fleet_role(self, fleet_id, mission_type):
        """Adds a fleet ID/role pair."""

        if not EnumsAI.check_validity(mission_type):
            return
        if fleet_id in self.__fleetRoleByID:
            return
        else:
            self.__fleetRoleByID[fleet_id] = mission_type

    def remove_fleet_role(self, fleet_id):
        """Removes a fleet ID/role pair."""
        if fleet_id in self.__fleetRoleByID:
            del self.__fleetRoleByID[fleet_id]
            return

    def session_start_cleanup(self):
        ResourcesAI.newTargets.clear()
        self.newlySplitFleets = {}
        for fleetID in FleetUtilsAI.get_empire_fleet_ids():
            self.get_fleet_role(fleetID)
            self.get_rating(fleetID)
            self.ensure_have_fleet_missions([fleetID])
        self.__clean_fleet_roles(just_resumed=True)
        fleetsLostBySystem.clear()
        fleetsLostByID.clear()
        popCtrSystemIDs[:] = []  # resets without detroying existing references
        colonizedSystems.clear()
        empireStars.clear()
        popCtrIDs[:] = []
        outpostIDs[:] = []
        outpostSystemIDs[:] = []
        ResourcesAI.lastFociCheck[0] = 0
        self.qualifyingColonyBaseTargets.clear()
        self.qualifyingOutpostBaseTargets.clear()
        self.qualifyingTroopBaseTargets.clear()
        # self.reset_invasions()
        
    def reset_invasions(self):
        """Useful when testing changes to invasion planning."""
        invasion_missions = self.get_fleet_missions_with_any_mission_types([EnumsAI.AIFleetMissionType.FLEET_MISSION_INVASION])
        for mission in invasion_missions:
            mission.clear_fleet_orders()
            mission.clear_targets(([-1] + mission.get_mission_types()[:1])[-1])

    def __clean_fleet_roles(self, just_resumed=False):
        """Removes fleetRoles if a fleet has been lost, and update fleet Ratings."""
        for sys_id in self.systemStatus:
            self.systemStatus[sys_id]['myFleetRating'] = 0

        # deleteRoles = []
        universe = fo.getUniverse()
        ok_fleets = FleetUtilsAI.get_empire_fleet_ids()
        fleet_list = sorted(list(self.__fleetRoleByID))
        unaccounted_fleets = set(ok_fleets) - set(fleet_list)
        ship_count = 0
        print "----------------------------------------------------------------------------------"
        print "in CleanFleetRoles"
        print "fleet_list : %s" % fleet_list
        print "-----------"
        print "FleetUtils empire-owned fleet_list : %s" % ok_fleets
        print "-----------"
        if unaccounted_fleets:
            print "Fleets unaccounted for in Empire Records:", unaccounted_fleets
            print "-----------"
        print "-----------"
        min_threat_rating = {'overall': MinThreat, 'attack': MinThreat ** 0.5, 'health': MinThreat ** 0.5}
        fighters = {(0, ((0, 0),), 0.0, 5.0): [0]}  # start with a dummy entry
        for fleet_id in fleet_list:
            status = self.fleetStatus.setdefault(fleet_id, {})
            rating = status.get('rating', {'overall': 0, 'attack': 0, 'health': 0})
            new_rating = self.rate_fleet(fleet_id, self.fleet_sum_tups_to_estat_dicts([(1, self.empire_standard_enemy)]))
            old_sys_id = status.get('sysID', -2)
            fleet = universe.getFleet(fleet_id)
            # if fleet and not fleet.aggressive:
            #     fleet.setAggressive(True)
            if fleet:
                sys_id = fleet.systemID
                if old_sys_id in [-2, -1]:
                    old_sys_id = sys_id
                status['nships'] = len(fleet.shipIDs)
                ship_count += status['nships']
            else:
                sys_id = old_sys_id  # can still retrieve a fleet object even if fleet was just destroyed, so shouldn't get here
            if fleet_id not in ok_fleets:  # or fleet.empty:
                if self.__fleetRoleByID.get(fleet_id, -1) != -1:
                    if not just_resumed:
                        if rating.get('overall', 0) > MinThreat:
                            fleetsLostBySystem.setdefault(old_sys_id, []).append(rating)
                        else:
                            fleetsLostBySystem.setdefault(old_sys_id, []).append(min_threat_rating)
                if fleet_id in self.__fleetRoleByID:
                    del self.__fleetRoleByID[fleet_id]
                if fleet_id in self.__aiMissionsByFleetID:
                    del self.__aiMissionsByFleetID[fleet_id]
                if fleet_id in self.fleetStatus:
                    del self.fleetStatus[fleet_id]
                continue
            else:  # fleet in ok fleets
                sys1 = universe.getSystem(sys_id)
                if sys_id == -1:
                    sys1_name = 'starlane'
                else:
                    sys1_name = (sys1 and sys1.name) or "unknown"
                next_sys_id = fleet.nextSystemID
                sys2 = universe.getSystem(next_sys_id)
                if next_sys_id == -1:
                    sys2_name = 'starlane'
                else:
                    sys2_name = (sys2 and sys2.name) or "unknown"
                print "Fleet %d (%s) oldRating: %6d | new_rating %6d | at system %d (%s) | next system %d (%s)" % (fleet_id, fleet.name, rating.get('overall', 0), new_rating.get('overall', 0),
                                                                                                                   fleet.systemID, sys1_name, fleet.nextSystemID, sys2_name)
                print "Fleet %d (%s) summary: %s" % (fleet_id, fleet.name, rating.get('summary', None))
                status['rating'] = new_rating
                for count, sum_stats in new_rating['summary']:
                    if sum_stats[0] > 0:
                        fighters.setdefault(sum_stats, [0])[0] += count
                if next_sys_id != -1:
                    status['sysID'] = next_sys_id
                elif sys_id != -1:
                    status['sysID'] = sys_id
                else:
<<<<<<< HEAD
                    mainFleetMission=self.get_fleet_mission(fleetID)
                    mainMissionType = (mainFleetMission.getAIMissionTypes() + [-1])[0]
                    if mainMissionType != -1:
                        mainMissionTargets = mainFleetMission.getAITargets(mainMissionType)
                        if mainMissionTargets:
                            mMT0=mainMissionTargets[0]
                            if isinstance(mMT0.target_type, System):
=======
                    main_missin = self.get_fleet_mission(fleet_id)
                    main_mission_type = (main_missin.getAIMissionTypes() + [-1])[0]
                    if main_mission_type != -1:
                        targets = main_missin.getAITargets(main_mission_type)
                        if targets:
                            mMT0 = targets[0]
                            if mMT0.target_type == TargetType.TARGET_SYSTEM:
>>>>>>> e5d1957c
                                status['sysID'] = mMT0.target_id  # hmm, but might still be a fair ways from here
        self.shipCount = ship_count
        std_fighter = sorted([(v, k) for k, v in fighters.items()])[-1][1]  # selects k with highest count (from fighters[k])
        self.empire_standard_fighter = std_fighter
        print "------------------------"
        # Next string used in charts. Don't modify it!
        print "Empire Ship Count: ", ship_count
        print "Empire standard fighter summary: ", std_fighter
        print "------------------------"

    def get_explorable_systems(self, explorable_systems_type):
        """Get all explorable systems determined by type."""
        # return copy.deepcopy(self.__explorableSystemByType[explorableSystemsType])
        if explorable_systems_type == AIExplorableSystemType.EXPLORABLE_SYSTEM_EXPLORED:
            return list(self.exploredSystemIDs)
        elif explorable_systems_type == AIExplorableSystemType.EXPLORABLE_SYSTEM_UNEXPLORED:
            return list(self.unexploredSystemIDs)
        else:
            print "Error -- unexpected explorableSystemsType (value %s ) submited to AIState.get_explorable_systems "
            return {}

    def set_priority(self, priority_type, value):
        """Sets a priority of the specified type."""
        self.__priorityByType[priority_type] = value

    def get_priority(self, priority_type):
        """Returns the priority value of the specified type."""

        if priority_type in self.__priorityByType:
            return copy.deepcopy(self.__priorityByType[priority_type])
        return 0

    def get_all_priorities(self):
        """Returns a dictionary with all priority values."""
        return copy.deepcopy(self.__priorityByType)

    def print_priorities(self):
        """Prints all priorities."""
        print "all priorities:"
        for priority in self.__priorityByType:
            print "    %s: %s" % (priority, self.__priorityByType[priority])
        print

    def split_new_fleets(self):
        """Split any new fleets (at new game creation, can have unplanned mix of ship roles)."""

        print "Review of current Fleet Role/Mission records:"
        print "--------------------"
        print "Map of Roles keyed by Fleet ID: %s" % self.get_fleet_roles_map()
        print "--------------------"
        print "Map of Missions keyed by ID:"
        for item in self.get_fleet_missions_map().items():
            print " %4d : %s " % item
        print "--------------------"
        # TODO: check length of fleets for losses or do in AIstat.__cleanRoles
        known_fleets = self.get_fleet_roles_map()
        self.newlySplitFleets.clear()

        fleets_to_split = [fleet_id for fleet_id in FleetUtilsAI.get_empire_fleet_ids() if fleet_id not in known_fleets]

        if fleets_to_split:
            universe = fo.getUniverse()
            print "splitting new fleets"
            for fleet_id in fleets_to_split:
                fleet = universe.getFleet(fleet_id)
                if not fleet:
                    print "Error splitting new fleets; resulting fleet ID %d appears to not exist" % fleet_id
                    continue
                fleet_len = len(list(fleet.shipIDs))
                if fleet_len == 1:
                    continue
                new_fleets = FleetUtilsAI.split_fleet(fleet_id)  # try splitting fleet
                print "\t from splitting fleet ID %4d with %d ships, got %d new fleets:" % (fleet_id, fleet_len, len(new_fleets))
                # old fleet may have different role after split, later will be again identified
                # self.remove_fleet_role(fleet_id)  # in current system, orig new fleet will not yet have been assigned a role

    def log_peace_request(self, initiating_empire_id, recipient_empire_id):
        """Keep a record of peace requests made or received by this empire."""

        peace_requests = self.diplomatic_logs.setdefault('peace_requests', {})
        log_index = (initiating_empire_id, recipient_empire_id)
        peace_requests.setdefault(log_index, []).append(fo.currentTurn())

    def log_war_declaration(self, initiating_empire_id, recipient_empire_id):
        """Keep a record of war declarations made or received by this empire."""

        # if war declaration is made on turn 1, don't hold it against them
        if fo.currentTurn() == 1:
            return
        war_declarations = self.diplomatic_logs.setdefault('war_declarations', {})
        log_index = (initiating_empire_id, recipient_empire_id)
        war_declarations.setdefault(log_index, []).append(fo.currentTurn())<|MERGE_RESOLUTION|>--- conflicted
+++ resolved
@@ -984,23 +984,13 @@
                 elif sys_id != -1:
                     status['sysID'] = sys_id
                 else:
-<<<<<<< HEAD
-                    mainFleetMission=self.get_fleet_mission(fleetID)
-                    mainMissionType = (mainFleetMission.getAIMissionTypes() + [-1])[0]
-                    if mainMissionType != -1:
-                        mainMissionTargets = mainFleetMission.getAITargets(mainMissionType)
-                        if mainMissionTargets:
-                            mMT0=mainMissionTargets[0]
-                            if isinstance(mMT0.target_type, System):
-=======
-                    main_missin = self.get_fleet_mission(fleet_id)
+                    main_missin=self.get_fleet_mission(fleetID)
                     main_mission_type = (main_missin.getAIMissionTypes() + [-1])[0]
                     if main_mission_type != -1:
-                        targets = main_missin.getAITargets(main_mission_type)
+                        targets = main_missin.getAITargets(mainMissionType)
                         if targets:
-                            mMT0 = targets[0]
-                            if mMT0.target_type == TargetType.TARGET_SYSTEM:
->>>>>>> e5d1957c
+                            mMT0=targets[0]
+                            if isinstance(mMT0.target_type, System):
                                 status['sysID'] = mMT0.target_id  # hmm, but might still be a fair ways from here
         self.shipCount = ship_count
         std_fighter = sorted([(v, k) for k, v in fighters.items()])[-1][1]  # selects k with highest count (from fighters[k])
