Species
    name = "SP_ABADDONI"
    description = "SP_ABADDONI_DESC"
    gameplay_description = "SP_ABADDONI_GAMEPLAY_DESC"
    Playable
<<<<<<< HEAD
=======
    //Native
>>>>>>> b1daf123
    CanProduceShips
    CanColonize

    tags = [ "LITHIC" "BAD_RESEARCH" "GOOD_SUPPLY" "PEDIA_LITHIC_SPECIES_CLASS" ]

    foci = [
        [[HAS_INDUSTRY_FOCUS]]
        [[HAS_RESEARCH_FOCUS]]
        [[HAS_GROWTH_FOCUS]]
        [[HAS_ADVANCED_FOCI]]
    ]

    preferredfocus = "FOCUS_INDUSTRY"

    effectsgroups = [
        [[AVERAGE_INDUSTRY]]
        [[BAD_RESEARCH]]

        [[AVERAGE_POPULATION]]
        [[AVERAGE_HAPPINESS]]
        [[AVERAGE_SUPPLY]]
<<<<<<< HEAD
=======
        [[BAD_DEFENSE_TROOPS]]
        [[BAD_OFFENSE_TROOPS]]
>>>>>>> b1daf123
        EffectsGroup
            scope = Source
            activation = Turn high = 1
            effects = [
                GiveEmpireTech name = "GRO_SUBTER_HAB" empire = Target.Owner
           ]
<<<<<<< HEAD

 	EffectsGroup
            scope = Source
            activation = Turn high = 1
            effects = [
                GiveEmpireTech name = "GRO_SUBTER_HAB" empire = Target.Owner
            ]

=======
>>>>>>> b1daf123

        // not for description
        [[AVERAGE_PLANETARY_SHIELDS]]
        [[AVERAGE_PLANETARY_DEFENSE]]
<<<<<<< HEAD
        [[HUGE_PLANET]]
=======
        [[LARGE_PLANET]]
>>>>>>> b1daf123
        [[BROAD_EP]]
        [[STANDARD_SHIP_SHIELDS]]
    ]

    [[INFERNO_BROAD_EP]]

    graphic = "icons/species/abaddonnian.png"

#include "common/*.macros"

#include "/scripting/common/*.macros"<|MERGE_RESOLUTION|>--- conflicted
+++ resolved
@@ -3,10 +3,7 @@
     description = "SP_ABADDONI_DESC"
     gameplay_description = "SP_ABADDONI_GAMEPLAY_DESC"
     Playable
-<<<<<<< HEAD
-=======
     //Native
->>>>>>> b1daf123
     CanProduceShips
     CanColonize
 
@@ -28,37 +25,17 @@
         [[AVERAGE_POPULATION]]
         [[AVERAGE_HAPPINESS]]
         [[AVERAGE_SUPPLY]]
-<<<<<<< HEAD
-=======
-        [[BAD_DEFENSE_TROOPS]]
-        [[BAD_OFFENSE_TROOPS]]
->>>>>>> b1daf123
         EffectsGroup
             scope = Source
             activation = Turn high = 1
             effects = [
                 GiveEmpireTech name = "GRO_SUBTER_HAB" empire = Target.Owner
            ]
-<<<<<<< HEAD
-
- 	EffectsGroup
-            scope = Source
-            activation = Turn high = 1
-            effects = [
-                GiveEmpireTech name = "GRO_SUBTER_HAB" empire = Target.Owner
-            ]
-
-=======
->>>>>>> b1daf123
 
         // not for description
         [[AVERAGE_PLANETARY_SHIELDS]]
         [[AVERAGE_PLANETARY_DEFENSE]]
-<<<<<<< HEAD
         [[HUGE_PLANET]]
-=======
-        [[LARGE_PLANET]]
->>>>>>> b1daf123
         [[BROAD_EP]]
         [[STANDARD_SHIP_SHIELDS]]
     ]
