--- conflicted
+++ resolved
@@ -15,15 +15,9 @@
         EffectsGroup    // grow size when young
             scope = Source
             activation = And [
-<<<<<<< HEAD
                 (Source.Age <= max((UniverseWidth ^ 1.1) / 50, 30))
                 Size high = 100
                ]
-=======
-                (LocalCandidate.Age <= max((UniverseWidth ^ 1.1) / 50, 30))
-                Size high = 120
-            ]
->>>>>>> 6537ba44
             effects = SetSize value = Value + min(max(Value * RandomNumber(0.05, 0.1), 1.0), 5.0)
 
         EffectsGroup    // shrink size when old
