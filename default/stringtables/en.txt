--- conflicted
+++ resolved
@@ -3831,11 +3831,7 @@
 '''Structure is amount of damage that ship can take until it is destroyed. Structure can be restored by repairing.'''
 
 STARLANE_SPEED_TITLE
-<<<<<<< HEAD
-Starline Speed
-=======
 Starlane Speed
->>>>>>> b0026057
 STARLANE_SPEED_TEXT
 '''Speed on galaxy map  (uu/turn)'''
 
