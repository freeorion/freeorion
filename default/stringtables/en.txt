--- conflicted
+++ resolved
@@ -7156,11 +7156,7 @@
 Symbiotic Biology
 
 GRO_SYMBIOTIC_BIO_DESC
-<<<<<<< HEAD
 '''Increases the max population of Good, Adequate, and Poor planets by planet size; Tiny: +1, Small: +2, Medium: +3, Large: +4, Huge: +5.'''
-=======
-'''Increases the max population of Good, Adequate and Poor planets by planet size; Tiny: +1, Small: +2, Medium: +3, Large: +4, Huge: +5.'''
->>>>>>> 75974940
 
 GRO_GENETIC_MED
 Genetic Medicine
@@ -8681,11 +8677,7 @@
 Gaia Transformation
 
 BLD_GAIA_TRANS_DESC
-<<<<<<< HEAD
 '''Increases max Population according to planet size: Tiny: 3, Small: 6, Medium: 9, Large: 12, Huge: 15.
-=======
-'''Increases max Population according to planet size; Tiny: 3, Small: 6, Medium: 9, Large: 12, Huge: 15.
->>>>>>> 75974940
 
 Convert a planet into a Gaia world by way of a sentient, almost god-like, cell-based computer program. This planet is wondrous to behold and famous throughout the known galaxy as a celebration of life and harmony. The inhabitants of this world think and act as though part of a larger organism, serving its needs simultaneously with their own.'''
 
