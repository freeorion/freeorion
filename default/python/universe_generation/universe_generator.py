from common.configure_logging import redirect_logging_to_freeorion_logger

# Logging is redirected before other imports so that import errors appear in log files.
redirect_logging_to_freeorion_logger()

import freeorion as fo
import random

import universe_statistics
from common.handlers import init_handlers
from common.listeners import listener
from common.option_tools import parse_config
from empires import compile_home_system_list, setup_empire, get_starting_species_pool
from fields import generate_fields
from galaxy import calc_star_system_positions
from monsters import generate_monsters
from natives import generate_natives
from specials import distribute_specials
from starnames import name_star_systems
from starsystems import generate_systems, name_planets
from teams import place_teams
from universe_tables import MAX_JUMPS_BETWEEN_SYSTEMS, MAX_STARLANE_LENGTH
from util import error_list, int_hash, report_error, seed_rng

parse_config(fo.get_options_db_option_str("ai-config"), fo.get_user_config_dir())
init_handlers(fo.get_options_db_option_str("ai-config"), None)


class PyGalaxySetupData:
    """
    Class used to store and manage a copy of the galaxy setup data provided by the FreeOrion interface.
    This data can then be modified when needed during the universe generation process, without having to
    change the original data structure.
    """

    def __init__(self, galaxy_setup_data):
        self.seed = galaxy_setup_data.seed
        self.size = galaxy_setup_data.size
        self.shape = galaxy_setup_data.shape
        self.age = galaxy_setup_data.age
        self.starlane_frequency = galaxy_setup_data.starlaneFrequency
        self.planet_density = galaxy_setup_data.planetDensity
        self.specials_frequency = galaxy_setup_data.specialsFrequency
        self.monster_frequency = galaxy_setup_data.monsterFrequency
        self.native_frequency = galaxy_setup_data.nativeFrequency
        self.max_ai_aggression = galaxy_setup_data.maxAIAggression
        self.game_uid = galaxy_setup_data.gameUID

    def dump(self):
        print("Galaxy Setup Data:")
        print("...Seed:", self.seed)
        print("...Size:", self.size)
        print("...Shape:", self.shape)
        print("...Age:", self.age)
        print("...Starlane Frequency:", self.starlane_frequency)
        print("...Planet Density:", self.planet_density)
        print("...Specials Frequency:", self.specials_frequency)
        print("...Monster Frequency:", self.monster_frequency)
        print("...Native Frequency:", self.native_frequency)
        print("...Max AI Aggression:", self.max_ai_aggression)
        print("...Game UID:", self.game_uid)


def error_report():
    """
    Can be called from C++ to retrieve a list of errors that occurred during universe generation
    """
    return error_list


@listener
def create_universe(psd_map):  # noqa: C901
    """
    Main universe generation function invoked from C++ code.
    """
    print("Python Universe Generator")

    # fetch universe and player setup data
    gsd = PyGalaxySetupData(fo.get_galaxy_setup_data())
    gsd.dump()
    total_players = len(psd_map)

    # initialize RNG
    h = int_hash(gsd.seed.encode("utf-8"))
    print("Using hashed seed", h)
    seed_rng(h)
    seed_pool = [random.random() for _ in range(100)]
    print("Seed pool:", seed_pool)

    # make sure there are enough systems for the given number of players
    print("Universe creation requested with %d systems for %d players" % (gsd.size, total_players))
    min_size = total_players * 3
    if min_size > gsd.size:
        gsd.size = min_size
        print("Too few systems for the requested number of players, number of systems adjusted accordingly")
    print("Creating universe with %d systems for %d players" % (gsd.size, total_players))

    # calculate star system positions
    seed_rng(seed_pool.pop())
    system_positions = calc_star_system_positions(gsd)
    size = len(system_positions)
    print(gsd.shape, "Star system positions calculated, final number of systems:", size)

    # generate and populate systems
    seed_rng(seed_pool.pop())
    systems = generate_systems(system_positions, gsd)
    print(len(systems), "systems generated and populated")

    # generate Starlanes
    seed_rng(seed_pool.pop())
    fo.generate_starlanes(MAX_JUMPS_BETWEEN_SYSTEMS[gsd.starlane_frequency], MAX_STARLANE_LENGTH)
    print("Starlanes generated")

    print("Compile list of home systems...")
    seed_rng(seed_pool.pop())
    home_systems = compile_home_system_list(total_players, systems, gsd)
    if not home_systems:
        err_msg = "Python create_universe: couldn't get any home systems, ABORTING!"
        report_error(err_msg)
        raise Exception(err_msg)
    print("Home systems:", home_systems)

    usedSpecies = None if fo.getGameRules().getToggle("RULE_ALLOW_REPEATED_SPECIES") else \
        {psd.starting_species for psd in psd_map.values() if psd.starting_species and psd.starting_species != "RANDOM"}
    # generates starting species for empires, use next(starting_species_pool) to get next species
    starting_species_pool = get_starting_species_pool(usedSpecies)

    teams = {}
    for psd in psd_map.values():
        if psd.starting_team >= 0:
            teams[psd.starting_team] = teams.get(psd.starting_team, 0) + 1
    teams = {k: v for k, v in teams.items() if v > 1}
    print("Teams: ", teams)

    seed_rng(seed_pool.pop())
    if teams:
        psds = list(psd_map.items())
        hs = list(home_systems)
        for home_system, team in place_teams(hs, systems, teams):
            hs.remove(home_system)
            psds_new = list()
            placed = False
            for empire, psd in psds:
                if placed or psd.starting_team != team:
                    psds_new.append((empire, psd))
                else:
                    placed = True
                    if not setup_empire(
                        empire, psd.empire_name, home_system, psd.starting_species, psd.player_name, gsd, starting_species_pool
                    ):
                        report_error(f"Python create_universe: couldn't set up empire for player {psd.player_name}")
            if not placed:
                report_error(f"Python create_universe: couldn't set up empire for team {team}")
            psds = psds_new
        # place leftovers
        for (empire, psd), home_system in zip(psds, hs):
<<<<<<< HEAD
            if not setup_empire(empire, psd.empire_name, home_system, psd.starting_species, psd.player_name, gsd, starting_species_pool):
                report_error("Python create_universe: couldn't set up empire for player %s" % psd.player_name)
    else:
        # set up empires for each player
        for empire, psd, home_system in zip(psd_map.keys(), psd_map.values(), home_systems):
            if not setup_empire(empire, psd.empire_name, home_system, psd.starting_species, psd.player_name, gsd, starting_species_pool):
                report_error("Python create_universe: couldn't set up empire for player %s" % psd.player_name)
=======
            if not setup_empire(empire, psd.empire_name, home_system, psd.starting_species, psd.player_name, gsd):
                report_error(f"Python create_universe: couldn't set up empire for player {psd.player_name}")
    else:
        # set up empires for each player
        for empire, psd, home_system in zip(psd_map.keys(), psd_map.values(), home_systems):
            if not setup_empire(empire, psd.empire_name, home_system, psd.starting_species, psd.player_name, gsd):
                report_error(f"Python create_universe: couldn't set up empire for player {psd.player_name}")
>>>>>>> 1c68e01d

    # assign names to all star systems and their planets
    # this needs to be done after all systems have been generated and empire home systems have been set, as
    # only after all that is finished star types as well as planet sizes and types are fixed, and the naming
    # process depends on that
    print("Assign star system names")
    seed_rng(seed_pool.pop())
    name_star_systems(systems)
    print("Set planet names")
    for system in systems:
        name_planets(system)

    print("Generating stationary fields in systems")
    seed_rng(seed_pool.pop())
    generate_fields(systems)

    print("Generating Natives")
    seed_rng(seed_pool.pop())
    generate_natives(gsd.native_frequency, systems, home_systems)

    print("Generating Space Monsters")
    seed_rng(seed_pool.pop())
    generate_monsters(gsd.monster_frequency, systems)

    print("Distributing Starting Specials")
    seed_rng(seed_pool.pop())
    distribute_specials(gsd.specials_frequency, fo.get_all_objects())

    # finally, write some statistics to the log file
    print("############################################################")
    print("##             Universe generation statistics             ##")
    print("############################################################")
    universe_statistics.log_planet_count_dist(systems)
    print("############################################################")
    universe_statistics.log_planet_type_summary(systems)
    print("############################################################")
    universe_statistics.log_species_summary(gsd.native_frequency)
    print("############################################################")
    universe_statistics.log_monsters_summary(gsd.monster_frequency)
    print("############################################################")
    universe_statistics.log_specials_summary()
    print("############################################################")
    universe_statistics.log_systems()
    universe_statistics.log_planets()

    if error_list:
        print("Python Universe Generator completed with errors")
        return False
    else:
        print("Python Universe Generator completed successfully")
        return True<|MERGE_RESOLUTION|>--- conflicted
+++ resolved
@@ -154,23 +154,13 @@
             psds = psds_new
         # place leftovers
         for (empire, psd), home_system in zip(psds, hs):
-<<<<<<< HEAD
             if not setup_empire(empire, psd.empire_name, home_system, psd.starting_species, psd.player_name, gsd, starting_species_pool):
-                report_error("Python create_universe: couldn't set up empire for player %s" % psd.player_name)
+                report_error(f"Python create_universe: couldn't set up empire for player {psd.player_name}")
     else:
         # set up empires for each player
         for empire, psd, home_system in zip(psd_map.keys(), psd_map.values(), home_systems):
             if not setup_empire(empire, psd.empire_name, home_system, psd.starting_species, psd.player_name, gsd, starting_species_pool):
-                report_error("Python create_universe: couldn't set up empire for player %s" % psd.player_name)
-=======
-            if not setup_empire(empire, psd.empire_name, home_system, psd.starting_species, psd.player_name, gsd):
                 report_error(f"Python create_universe: couldn't set up empire for player {psd.player_name}")
-    else:
-        # set up empires for each player
-        for empire, psd, home_system in zip(psd_map.keys(), psd_map.values(), home_systems):
-            if not setup_empire(empire, psd.empire_name, home_system, psd.starting_species, psd.player_name, gsd):
-                report_error(f"Python create_universe: couldn't set up empire for player {psd.player_name}")
->>>>>>> 1c68e01d
 
     # assign names to all star systems and their planets
     # this needs to be done after all systems have been generated and empire home systems have been set, as
