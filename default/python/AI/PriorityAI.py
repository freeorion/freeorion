import math

import freeOrionAIInterface as fo  # pylint: disable=import-error
import AIstate
import ColonisationAI
import ExplorationAI
import FleetUtilsAI
import FreeOrionAI as foAI
import InvasionAI
import MilitaryAI
import PlanetUtilsAI
import ProductionAI
import ResearchAI
import AIDependencies
from turn_state import state
from EnumsAI import PriorityType, MissionType, EmpireProductionTypes, get_priority_production_types, ShipRoleType
from freeorion_tools import Timer, tech_is_complete
from AIDependencies import INVALID_ID

prioritiees_timer = Timer('calculate_priorities()')

allottedInvasionTargets = 0
allottedColonyTargets = 0
allotted_outpost_targets = 0
scoutsNeeded = 0
unmetThreat = 0


def calculate_priorities():
    """Calculates the priorities of the AI player."""
    print "\n", 10 * "=", "Preparing to Calculate Priorities", 10 * "="
    prioritiees_timer.start('setting Production Priority')
    foAI.foAIstate.set_priority(PriorityType.RESOURCE_PRODUCTION, 50)  # let this one stay fixed & just adjust Research

    print "\n*** Calculating Research Priority ***\n"
    prioritiees_timer.start('setting Research Priority')
    foAI.foAIstate.set_priority(PriorityType.RESOURCE_RESEARCH, _calculate_research_priority())  # TODO: do univ _survey before this

    print "\n*** Updating Colonization Status ***\n"
    prioritiees_timer.start('Evaluating Colonization Status')
    ColonisationAI.get_colony_fleets()  # sets foAI.foAIstate.colonisablePlanetIDs and foAI.foAIstate.outpostPlanetIDs and many other values used by other modules

    print "\n*** Updating Invasion Status ***\n"
    prioritiees_timer.start('Evaluating Invasion Status')
    InvasionAI.get_invasion_fleets()  # sets AIstate.invasionFleetIDs, AIstate.opponentPlanetIDs, and AIstate.invasionTargetedPlanetIDs

    print "\n*** Updating Military Status ***\n"
    prioritiees_timer.start('Evaluating Military Status')
    MilitaryAI.get_military_fleets()

    print("\n** Calculating Production Priorities ***\n")
    prioritiees_timer.start('reporting Production Priority')
    _calculate_industry_priority()  # purely for reporting purposes
    prioritiees_timer.start('setting Exploration Priority')

    foAI.foAIstate.set_priority(PriorityType.RESOURCE_TRADE, 0)
    foAI.foAIstate.set_priority(PriorityType.RESOURCE_CONSTRUCTION, 0)

    foAI.foAIstate.set_priority(PriorityType.PRODUCTION_EXPLORATION, _calculate_exploration_priority())
    prioritiees_timer.start('setting Colony Priority')
    foAI.foAIstate.set_priority(PriorityType.PRODUCTION_COLONISATION, _calculate_colonisation_priority())
    prioritiees_timer.start('setting Outpost Priority')
    foAI.foAIstate.set_priority(PriorityType.PRODUCTION_OUTPOST, _calculate_outpost_priority())
    prioritiees_timer.start('setting Invasion Priority')
    foAI.foAIstate.set_priority(PriorityType.PRODUCTION_INVASION, _calculate_invasion_priority())
    prioritiees_timer.start('setting Military Priority')
    foAI.foAIstate.set_priority(PriorityType.PRODUCTION_MILITARY, _calculate_military_priority())
    prioritiees_timer.start('setting other priorities')
    foAI.foAIstate.set_priority(PriorityType.PRODUCTION_BUILDINGS, 25)

    foAI.foAIstate.set_priority(PriorityType.RESEARCH_LEARNING, _calculate_learning_priority())
    foAI.foAIstate.set_priority(PriorityType.RESEARCH_GROWTH, _calculate_growth_priority())
    foAI.foAIstate.set_priority(PriorityType.RESEARCH_PRODUCTION, _calculate_techs_production_priority())
    foAI.foAIstate.set_priority(PriorityType.RESEARCH_CONSTRUCTION, _calculate_construction_priority())
    foAI.foAIstate.set_priority(PriorityType.RESEARCH_ECONOMICS, 0)
    foAI.foAIstate.set_priority(PriorityType.RESEARCH_SHIPS, _calculate_ships_priority())
    foAI.foAIstate.set_priority(PriorityType.RESEARCH_DEFENSE, 0)
    prioritiees_timer.end()


def _calculate_industry_priority():  # currently only used to print status
    """calculates the demand for industry"""
    universe = fo.getUniverse()
    empire = fo.getEmpire()
    # get current industry production & Target
    industry_production = empire.resourceProduction(fo.resourceType.industry)
    owned_planet_ids = PlanetUtilsAI.get_owned_planets_by_empire(universe.planetIDs)
    planets = map(universe.getPlanet, owned_planet_ids)
    target_pp = sum(map(lambda x: x.currentMeterValue(fo.meterType.targetIndustry), planets))

    # currently, previously set to 50 in calculatePriorities(), this is just for reporting
    industry_priority = foAI.foAIstate.get_priority(PriorityType.RESOURCE_PRODUCTION)

    print
    print "Industry Production (current/target) : ( %.1f / %.1f ) at turn %s" % (industry_production, target_pp, fo.currentTurn())
    print "Priority for Industry: %s" % industry_priority
    return industry_priority


def _calculate_research_priority():
    """Calculates the AI empire's demand for research."""
    universe = fo.getUniverse()
    empire = fo.getEmpire()
    empire_id = empire.empireID
    current_turn = fo.currentTurn()
    enemies_sighted = foAI.foAIstate.misc.get('enemies_sighted', {})
    recent_enemies = [x for x in enemies_sighted if x > current_turn - 8]

    industry_priority = foAI.foAIstate.get_priority(PriorityType.RESOURCE_PRODUCTION)

    got_algo = tech_is_complete(AIDependencies.LRN_ALGO_ELEGANCE)
    got_quant = tech_is_complete(AIDependencies.LRN_QUANT_NET)
    research_queue_list = ResearchAI.get_research_queue_techs()
    orb_gen_tech = AIDependencies.PRO_ORBITAL_GEN
    got_orb_gen = tech_is_complete(orb_gen_tech)
    mgrav_prod_tech = AIDependencies.PRO_MICROGRAV_MAN
    got_mgrav_prod = tech_is_complete(mgrav_prod_tech)
    # got_solar_gen = tech_is_complete(AIDependencies.PRO_SOL_ORB_GEN)
    
    milestone_techs = ["PRO_SENTIENT_AUTOMATION", "LRN_DISTRIB_THOUGHT", "LRN_QUANT_NET", "SHP_WEAPON_2_4", "SHP_WEAPON_3_2", "SHP_WEAPON_4_2"]
    milestones_done = [mstone for mstone in milestone_techs if tech_is_complete(mstone)]
    print "Research Milestones accomplished at turn %d: %s" % (current_turn, milestones_done)

    total_pp = empire.productionPoints
    total_rp = empire.resourceProduction(fo.resourceType.research)
    industry_surge = (foAI.foAIstate.character.may_surge_industry(total_pp, total_rp) and
                      (((orb_gen_tech in research_queue_list[:2] or got_orb_gen) and state.have_gas_giant) or
                       ((mgrav_prod_tech in research_queue_list[:2] or got_mgrav_prod) and state.have_asteroids)) and
                      (not (len(AIstate.popCtrIDs) >= 12)))
    # get current industry production & Target
    owned_planet_ids = PlanetUtilsAI.get_owned_planets_by_empire(universe.planetIDs)
    planets = map(universe.getPlanet, owned_planet_ids)
    target_rp = sum(map(lambda x: x.currentMeterValue(fo.meterType.targetResearch), planets))
    galaxy_is_sparse = ColonisationAI.galaxy_is_sparse()
    enemies_sighted = foAI.foAIstate.misc.get('enemies_sighted', {})

    style_index = foAI.foAIstate.character.preferred_research_cutoff([0, 1])
    if foAI.foAIstate.character.may_maximize_research():
        style_index += 1

    cutoff_sets = [[25, 45, 70, 110], [30, 45, 70, 150], [25, 40, 80, 160]]
    cutoffs = cutoff_sets[style_index]
    settings = [[1.3, .7, .5, .4, .35], [1.4, 0.8, 0.6, 0.5, 0.35], [1.4, 0.8, 0.6, 0.5, 0.4]][style_index]

    if (current_turn < cutoffs[0]) or (not got_algo) or ((style_index == 0) and not got_orb_gen and (current_turn < cutoffs[1])):
        research_priority = settings[0] * industry_priority  # high research at beginning of game to get easy gro tech and to get research booster Algotrithmic Elegance
    elif (not got_orb_gen) or (current_turn < cutoffs[1]):
        research_priority = settings[1] * industry_priority  # med-high research
    elif current_turn < cutoffs[2]:
        research_priority = settings[2] * industry_priority  # med-high industry
    elif current_turn < cutoffs[3]:
        research_priority = settings[3] * industry_priority  # med-high industry
    else:
        research_queue = list(empire.researchQueue)
        research_priority = settings[4] * industry_priority  # high industry , low research
        if len(research_queue) == 0:
            research_priority = 0  # done with research
        elif len(research_queue) < 5 and research_queue[-1].allocation > 0:
            research_priority = len(research_queue) * 0.01 * industry_priority  # barely not done with research
        elif len(research_queue) < 10 and research_queue[-1].allocation > 0:
            research_priority = (4 + 2 * len(research_queue)) * 0.01 * industry_priority  # almost done with research
        elif len(research_queue) < 20 and research_queue[int(len(research_queue) / 2)].allocation > 0:
            research_priority *= 0.7  # closing in on end of research
    if industry_surge:
        if galaxy_is_sparse and not any(enemies_sighted):
            research_priority *= 0.5
        else:
            research_priority *= 0.8
                
    if ((tech_is_complete("SHP_WEAPON_2_4") or
         tech_is_complete("SHP_WEAPON_4_1")) and
            tech_is_complete(AIDependencies.PROD_AUTO_NAME)):
        # industry_factor = [ [0.25, 0.2], [0.3, 0.25], [0.3, 0.25] ][style_index ]
        # researchPriority = min(researchPriority, industry_factor[got_solar_gen]*industryPriority)
        research_priority *= 0.9
    if got_quant:
        research_priority = min(research_priority + 0.1 * industry_priority, research_priority * 1.3)
    research_priority = int(research_priority)
    print "Research Production (current/target) : ( %.1f / %.1f )" % (total_rp, target_rp)
    print "Priority for Research: %d (new target ~ %d RP)" % (research_priority, total_pp * research_priority / industry_priority)

    if len(enemies_sighted) < (2 + current_turn/20.0):  # TODO: adjust for colonisation priority
        research_priority *= 1.2
    if (current_turn > 20) and (len(recent_enemies) > 3):
        research_priority *= 0.8
    return research_priority


def _calculate_exploration_priority():
    """Calculates the demand for scouts by unexplored systems."""
    global scoutsNeeded
    empire = fo.getEmpire()
    num_unexplored_systems = len(ExplorationAI.borderUnexploredSystemIDs)  # len(foAI.foAIstate.get_explorable_systems(ExplorableSystemType.UNEXPLORED))
    num_scouts = sum([foAI.foAIstate.fleetStatus.get(fid, {}).get('nships', 0) for fid in FleetUtilsAI.get_empire_fleet_ids_by_role(
        MissionType.EXPLORATION)])  # FleetUtilsAI.get_empire_fleet_ids_by_role(MissionType.EXPLORATION)
    production_queue = empire.productionQueue
    queued_scout_ships = 0
    for queue_index in range(0, len(production_queue)):
        element = production_queue[queue_index]
        if element.buildType == EmpireProductionTypes.BT_SHIP:
            if foAI.foAIstate.get_ship_role(element.designID) == ShipRoleType.CIVILIAN_EXPLORATION:
                queued_scout_ships += element.remaining * element.blocksize

    mil_ships = MilitaryAI.num_milships
    # intent of the following calc is essentially
    # new_scouts_needed = min(need_cap_A, need_cap_B, base_need) - already_got_or_queued
    # where need_cap_A is to help prevent scouting needs from swamping military needs, and
    # need_cap_B is to help regulate investment into scouting while the empire is small.
    # These caps could perhaps instead be tied more directly to military priority and
    # total empire production.
    scoutsNeeded = max(0, min(4 + int(mil_ships / 5), 4 + int(fo.currentTurn() / 50), 2 + num_unexplored_systems**0.5) - num_scouts - queued_scout_ships)
    exploration_priority = int(40 * scoutsNeeded)

    print
    print "Number of Scouts: %s" % num_scouts
    print "Number of Unexplored systems: %s" % num_unexplored_systems
    print "Military size: %s" % mil_ships
    print "Priority for scouts: %s" % exploration_priority

    return exploration_priority


def _calculate_colonisation_priority():
    """Calculates the demand for colony ships by colonisable planets."""
    global allottedColonyTargets
    enemies_sighted = foAI.foAIstate.misc.get('enemies_sighted', {})
    galaxy_is_sparse = ColonisationAI.galaxy_is_sparse()
    total_pp = fo.getEmpire().productionPoints
    num_colonies = len(list(AIstate.popCtrIDs))
    colony_growth_barrier = foAI.foAIstate.character.max_number_colonies()
    colony_cost = AIDependencies.COLONY_POD_COST * (1 + AIDependencies.COLONY_POD_UPKEEP * num_colonies)
    turns_to_build = 8  # TODO: check for susp anim pods, build time 10
    mil_prio = foAI.foAIstate.get_priority(PriorityType.PRODUCTION_MILITARY)
<<<<<<< HEAD
    allotted_portion = ([[[0.6, 0.8], [0.3, 0.4]], [[0.8, 0.9], [0.4, 0.6]]][galaxy_is_sparse]
                       [any(enemies_sighted)][fo.empireID() % 2])
=======
    allotted_portion = ([[[0.6, 0.8], [0.3, 0.4]], [[0.8, 0.9], [0.3, 0.4]]][galaxy_is_sparse]
                       [any(enemies_sighted)])
    allotted_portion = foAI.foAIstate.character.preferred_colonization_portion(allotted_portion)
>>>>>>> 0892f5ac
    # if ( foAI.foAIstate.get_priority(AIPriorityType.PRIORITY_PRODUCTION_COLONISATION)
    # > 2 * foAI.foAIstate.get_priority(AIPriorityType.PRIORITY_PRODUCTION_MILITARY)):
    # allotted_portion *= 1.5
    if mil_prio < 100:
        allotted_portion *= 2
    elif mil_prio < 200:
        allotted_portion *= 1.5
    elif fo.currentTurn() > 100:
        allotted_portion *= 0.75 ** (num_colonies / 10.0)
    # allottedColonyTargets = 1+ int(fo.currentTurn()/50)
    allottedColonyTargets = 1 + int(total_pp * turns_to_build * allotted_portion / colony_cost)
    outpost_prio = foAI.foAIstate.get_priority(PriorityType.PRODUCTION_OUTPOST)
    # if have any outposts to build, don't build colony ships TODO: make more complex assessment
    if outpost_prio > 0 or num_colonies > colony_growth_barrier:
        return 0.0

    if num_colonies > colony_growth_barrier:
        return 0.0
    num_colonisable_planet_ids = len([pid for (pid, (score, _)) in foAI.foAIstate.colonisablePlanetIDs.items()
                                   if score > 60][:allottedColonyTargets + 2])
    if num_colonisable_planet_ids == 0:
        return 1

    colony_ship_ids = FleetUtilsAI.get_empire_fleet_ids_by_role(MissionType.COLONISATION)
    num_colony_ships = len(FleetUtilsAI.extract_fleet_ids_without_mission_types(colony_ship_ids))
    colonisation_priority = 60 * (1 + num_colonisable_planet_ids - num_colony_ships) / (num_colonisable_planet_ids + 1)

    # print
    # print "Number of Colony Ships : " + str(num_colony_ships)
    # print "Number of Colonisable planets : " + str(num_colonisable_planet_ids)
    # print "Priority for colony ships : " + str(colonisation_priority)

    if colonisation_priority < 1:
        return 0
    return colonisation_priority


def _calculate_outpost_priority():
    """Calculates the demand for outpost ships by colonisable planets."""
    global allotted_outpost_targets
    base_outpost_cost = AIDependencies.OUTPOST_POD_COST

    enemies_sighted = foAI.foAIstate.misc.get('enemies_sighted', {})
    galaxy_is_sparse = ColonisationAI.galaxy_is_sparse()
    total_pp = fo.getEmpire().productionPoints
    num_colonies = len(list(AIstate.popCtrIDs))
    colony_growth_barrier = foAI.foAIstate.character.max_number_colonies()
    if num_colonies > colony_growth_barrier:
        return 0.0
    mil_prio = foAI.foAIstate.get_priority(PriorityType.PRODUCTION_MILITARY)

    not_sparse, enemy_unseen = 0, 0
    is_sparse, enemy_seen = 1, 1
    allotted_portion = {
        (not_sparse, enemy_unseen): (0.6, 0.8),
        (not_sparse, enemy_seen): (0.3, 0.4),
        (is_sparse, enemy_unseen): (0.8, 0.9),
        (is_sparse, enemy_seen): (0.3, 0.4),
    }[(galaxy_is_sparse, any(enemies_sighted))]
    allotted_portion = foAI.foAIstate.character.preferred_outpost_portion(allotted_portion)
    if mil_prio < 100:
        allotted_portion *= 2
    elif mil_prio < 200:
        allotted_portion *= 1.5
    allotted_outpost_targets = 1 + int(total_pp * 3 * allotted_portion / base_outpost_cost)

    num_outpost_targets = len([pid for (pid, (score, specName)) in foAI.foAIstate.colonisableOutpostIDs.items()
                               if score > 1.0 * base_outpost_cost / 3.0][:allotted_outpost_targets])
    if num_outpost_targets == 0 or not tech_is_complete(AIDependencies.OUTPOSTING_TECH):
        return 0

    outpost_ship_ids = FleetUtilsAI.get_empire_fleet_ids_by_role(MissionType.OUTPOST)
    num_outpost_ships = len(FleetUtilsAI.extract_fleet_ids_without_mission_types(outpost_ship_ids))
    outpost_priority = 50 * (num_outpost_targets - num_outpost_ships) / num_outpost_targets

    # print
    # print "Number of Outpost Ships : " + str(num_outpost_ships)
    # print "Number of Colonisable outposts: " + str(num_outpost_planet_ids)
    print "Priority for outpost ships: " + str(outpost_priority)

    if outpost_priority < 1:
        return 0
    return outpost_priority


def _calculate_invasion_priority():
    """Calculates the demand for troop ships by opponent planets."""
    
    global allottedInvasionTargets
    if not foAI.foAIstate.character.may_invade():
        return 0
    
    empire = fo.getEmpire()
    enemies_sighted = foAI.foAIstate.misc.get('enemies_sighted', {})
    multiplier = 1
    num_colonies = len(list(AIstate.popCtrIDs))
    colony_growth_barrier = foAI.foAIstate.character.max_number_colonies()
    if num_colonies > colony_growth_barrier:
        return 0.0
    
    if len(foAI.foAIstate.colonisablePlanetIDs) > 0:
        best_colony_score = max(2, foAI.foAIstate.colonisablePlanetIDs.items()[0][1][0])
    else:
        best_colony_score = 2

    allottedInvasionTargets = 1 + int(fo.currentTurn() / 25)
    total_val = 0
    troops_needed = 0
    for pid, pscore, trp in AIstate.invasionTargets[:allottedInvasionTargets]:
        if pscore > best_colony_score:
            multiplier += 1
            total_val += 2 * pscore
        else:
            total_val += pscore
        troops_needed += trp + 4  # ToDo: This seems like it could be improved by some dynamic calculation of buffer

    if total_val == 0:
        return 0

    production_queue = empire.productionQueue
    queued_troop_capacity = 0
    for queue_index in range(0, len(production_queue)):
        element = production_queue[queue_index]
        if element.buildType == EmpireProductionTypes.BT_SHIP:
            if foAI.foAIstate.get_ship_role(element.designID) in [ShipRoleType.MILITARY_INVASION,
                                                                  ShipRoleType.BASE_INVASION]:
                design = fo.getShipDesign(element.designID)
                queued_troop_capacity += element.remaining * element.blocksize * design.troopCapacity
    _, best_design, _ = ProductionAI.get_best_ship_info(PriorityType.PRODUCTION_INVASION)
    if best_design:
        troops_per_best_ship = best_design.troopCapacity
    else:
        return 1e-6  # if we can not build troop ships, we don't want to build (non-existing) invasion ships

    # don't count troop bases here as these cannot be redeployed after misplaning
    # troopFleetIDs = FleetUtilsAI.get_empire_fleet_ids_by_role(MissionType.INVASION)\
    #                 + FleetUtilsAI.get_empire_fleet_ids_by_role(MissionType.ORBITAL_INVASION)
    troop_fleet_ids = FleetUtilsAI.get_empire_fleet_ids_by_role(MissionType.INVASION)
    total_troop_capacity = sum([FleetUtilsAI.count_troops_in_fleet(fid) for fid in troop_fleet_ids])
    troop_ships_needed = \
        math.ceil((troops_needed - (total_troop_capacity + queued_troop_capacity)) / troops_per_best_ship)

    # invasion_priority = max( 10+ 200*max(0, troop_ships_needed ) , int(0.1* total_val) )
    invasion_priority = multiplier * (30 + 150*max(0, troop_ships_needed))
    if not ColonisationAI.colony_status.get('colonies_under_attack', []):
        if not ColonisationAI.colony_status.get('colonies_under_threat', []):
            invasion_priority *= 2.0
        else:
            invasion_priority *= 1.5
    if not enemies_sighted:
        invasion_priority *= 1.5
        
    if invasion_priority < 0:
        return 0

    return invasion_priority * foAI.foAIstate.character.invasion_priority_scaling()


def _calculate_military_priority():
    """Calculates the demand for military ships by military targeted systems."""
    global unmetThreat

    universe = fo.getUniverse()
    capital_id = PlanetUtilsAI.get_capital()
    if capital_id is None or capital_id == INVALID_ID:
        return 0  # no capitol (not even a capitol-in-the-making), means can't produce any ships
        
    have_l1_weaps = (tech_is_complete("SHP_WEAPON_1_4") or
                     (tech_is_complete("SHP_WEAPON_1_3") and tech_is_complete("SHP_MIL_ROBO_CONT")) or
                     tech_is_complete("SHP_WEAPON_2_1") or
                     tech_is_complete("SHP_WEAPON_4_1"))
    have_l2_weaps = (tech_is_complete("SHP_WEAPON_2_3") or
                     tech_is_complete("SHP_WEAPON_4_1"))
    enemies_sighted = foAI.foAIstate.misc.get('enemies_sighted', {})
        
    allotted_invasion_targets = 1 + int(fo.currentTurn()/25)
    target_planet_ids = [pid for pid, pscore, trp in AIstate.invasionTargets[:allotted_invasion_targets]] + [pid for pid, pscore in foAI.foAIstate.colonisablePlanetIDs.items()[:allottedColonyTargets]] + [pid for pid, pscore in foAI.foAIstate.colonisableOutpostIDs.items()[:allottedColonyTargets]]

    my_systems = set(AIstate.popCtrSystemIDs).union(AIstate.outpostSystemIDs)
    target_systems = set(PlanetUtilsAI.get_systems(target_planet_ids))

    cur_ship_rating = ProductionAI.cur_best_military_design_rating()
    current_turn = fo.currentTurn()
    ships_needed = 0
    defense_ships_needed = 0
    ships_needed_allocation = []
    for sys_id in my_systems.union(target_systems):
        status = foAI.foAIstate.systemStatus.get(sys_id, {})
        my_rating = status.get('myFleetRating', 0)
        my_defenses = status.get('mydefenses', {}).get('overall', 0)
        base_monster_threat = status.get('monsterThreat', 0)
        # scale monster threat so that in early - mid game big monsters don't over-drive military production
        monster_threat = base_monster_threat
        if current_turn > 200:
            pass
        elif current_turn > 100:
            if base_monster_threat >= 2000:
                monster_threat = 2000 + (current_turn / 100.0 - 1) * (base_monster_threat - 2000)
        elif current_turn > 30:
            if base_monster_threat >= 2000:
                monster_threat = 0
        else:
            if base_monster_threat > 200:
                monster_threat = 0
        if sys_id in my_systems:
            threat_root = status.get('fleetThreat', 0)**0.5 + 0.8*status.get('max_neighbor_threat', 0)**0.5 + 0.2*status.get('neighborThreat', 0)**0.5 + monster_threat**0.5 + status.get('planetThreat', 0)**0.5
        else:
            threat_root = status.get('fleetThreat', 0)**0.5 + monster_threat**0.5 + status.get('planetThreat', 0)**0.5
        ships_needed_here = math.ceil((max(0, (threat_root - (my_rating ** 0.5 + my_defenses ** 0.5))) ** 2) / cur_ship_rating)
        ships_needed += ships_needed_here
        ships_needed_allocation.append((universe.getSystem(sys_id), ships_needed_here))
        if sys_id in my_systems:
            defense_ships_needed += ships_needed_here

    part1 = min(1 * fo.currentTurn(), 40)
    part2 = max(0, int(75 * ships_needed))
    military_priority = part1 + part2
    if not have_l1_weaps:
        military_priority /= 2.0
    elif not (have_l2_weaps and enemies_sighted):
        military_priority /= 1.5
    fmt_string = "Calculating Military Priority:  min(t,40) + max(0,75 * ships_needed) \n\t  Priority: %d  \t ships_needed: %d \t defense_ships_needed: %d \t curShipRating: %.0f \t l1_weaps: %s \t enemies_sighted: %s"
    print fmt_string % (military_priority, ships_needed, defense_ships_needed, cur_ship_rating, have_l1_weaps, enemies_sighted)
    print "Source of milship demand: ", ships_needed_allocation
    
    military_priority *= foAI.foAIstate.character.military_priority_scaling()
    return max(military_priority, 0)


def _calculate_top_production_queue_priority():
    """Calculates the top production queue priority."""
    production_queue_priorities = {}
    for priorityType in get_priority_production_types():
        production_queue_priorities[priorityType] = foAI.foAIstate.get_priority(priorityType)

    sorted_priorities = production_queue_priorities.items()
    sorted_priorities.sort(lambda x, y: cmp(x[1], y[1]), reverse=True)
    top_production_queue_priority = -1
    for evaluationPair in sorted_priorities:
        if top_production_queue_priority < 0:
            top_production_queue_priority = evaluationPair[0]

    return top_production_queue_priority


def _calculate_learning_priority():
    """Calculates the demand for techs learning category."""
    turn = fo.currentTurn()
    if turn == 1:
        return 100
    elif turn > 1:
        return 0


def _calculate_growth_priority():
    """Calculates the demand for techs growth category."""
    production_priority = _calculate_top_production_queue_priority()
    if production_priority == 8:
        return 70
    elif production_priority != 8:
        return 0


def _calculate_techs_production_priority():
    """Calculates the demand for techs production category."""
    production_priority = _calculate_top_production_queue_priority()
    if production_priority == 7 or production_priority == 9:
        return 60
    elif production_priority != 7 or production_priority != 9:
        return 0


def _calculate_construction_priority():
    """Calculates the demand for techs construction category."""
    production_priority = _calculate_top_production_queue_priority()
    if production_priority == 6 or production_priority == 11:
        return 80
    elif production_priority != 6 or production_priority != 11:
        return 30


def _calculate_ships_priority():
    """Calculates the demand for techs ships category."""
    production_priority = _calculate_top_production_queue_priority()
    if production_priority == 10:
        return 90
    elif production_priority != 10:
        return 0<|MERGE_RESOLUTION|>--- conflicted
+++ resolved
@@ -231,14 +231,9 @@
     colony_cost = AIDependencies.COLONY_POD_COST * (1 + AIDependencies.COLONY_POD_UPKEEP * num_colonies)
     turns_to_build = 8  # TODO: check for susp anim pods, build time 10
     mil_prio = foAI.foAIstate.get_priority(PriorityType.PRODUCTION_MILITARY)
-<<<<<<< HEAD
     allotted_portion = ([[[0.6, 0.8], [0.3, 0.4]], [[0.8, 0.9], [0.4, 0.6]]][galaxy_is_sparse]
-                       [any(enemies_sighted)][fo.empireID() % 2])
-=======
-    allotted_portion = ([[[0.6, 0.8], [0.3, 0.4]], [[0.8, 0.9], [0.3, 0.4]]][galaxy_is_sparse]
                        [any(enemies_sighted)])
     allotted_portion = foAI.foAIstate.character.preferred_colonization_portion(allotted_portion)
->>>>>>> 0892f5ac
     # if ( foAI.foAIstate.get_priority(AIPriorityType.PRIORITY_PRODUCTION_COLONISATION)
     # > 2 * foAI.foAIstate.get_priority(AIPriorityType.PRIORITY_PRODUCTION_MILITARY)):
     # allotted_portion *= 1.5
